{
  "version": 1,
  "dependencies": {
    "net6.0": {
      "AutoFixture.Xunit2": {
        "type": "Direct",
        "requested": "[4.17.0, )",
        "resolved": "4.17.0",
        "contentHash": "lrURL/LhJLPkn2tSPUEW8Wscr5LoV2Mr8A+ikn5gwkofex3o7qWUsBswlLw+KCA7EOpeqwZOldp3k91zDF+48Q==",
        "dependencies": {
          "AutoFixture": "4.17.0",
          "xunit.extensibility.core": "[2.2.0, 3.0.0)"
        }
      },
      "coverlet.collector": {
        "type": "Direct",
        "requested": "[3.1.2, )",
        "resolved": "3.1.2",
        "contentHash": "wuLDIDKD5XMt0A7lE31JPenT7QQwZPFkP5rRpdJeblyXZ9MGLI8rYjvm5fvAKln+2/X+4IxxQDxBtwdrqKNLZw=="
      },
      "Microsoft.AspNetCore.Mvc.Testing": {
        "type": "Direct",
        "requested": "[6.0.5, )",
        "resolved": "6.0.5",
        "contentHash": "Mcb9c86ALCTfXZ53Wsd+nC6QpPTQilUTcQpNWiAyomPUidY5LyQfTbnp6zOJ22dSRbGiGbIOBJzrviYqe47RpQ==",
        "dependencies": {
          "Microsoft.AspNetCore.TestHost": "6.0.5",
          "Microsoft.Extensions.DependencyModel": "6.0.0",
          "Microsoft.Extensions.Hosting": "6.0.1"
        }
      },
      "Microsoft.NET.Test.Sdk": {
        "type": "Direct",
        "requested": "[17.1.0, )",
        "resolved": "17.1.0",
        "contentHash": "MVKvOsHIfrZrvg+8aqOF5dknO/qWrR1sWZjMPQ1N42MKMlL/zQL30FQFZxPeWfmVKWUWAOmAHYsqB5OerTKziw==",
        "dependencies": {
          "Microsoft.CodeCoverage": "17.1.0",
          "Microsoft.TestPlatform.TestHost": "17.1.0"
        }
      },
      "NSubstitute": {
        "type": "Direct",
        "requested": "[4.3.0, )",
        "resolved": "4.3.0",
        "contentHash": "c0nY4GGSe5KidQemTk+CTuDLdv7hLvHHftH6vRbKoYb6bw07wzJ6DdgA0NWrwbW3xjmp/ByEskCsUEWAaMC20g==",
        "dependencies": {
          "Castle.Core": "4.4.1"
        }
      },
      "xunit": {
        "type": "Direct",
        "requested": "[2.4.1, )",
        "resolved": "2.4.1",
        "contentHash": "XNR3Yz9QTtec16O0aKcO6+baVNpXmOnPUxDkCY97J+8krUYxPvXT1szYYEUdKk4sB8GOI2YbAjRIOm8ZnXRfzQ==",
        "dependencies": {
          "xunit.analyzers": "0.10.0",
          "xunit.assert": "[2.4.1]",
          "xunit.core": "[2.4.1]"
        }
      },
      "xunit.runner.visualstudio": {
        "type": "Direct",
        "requested": "[2.4.3, )",
        "resolved": "2.4.3",
        "contentHash": "kZZSmOmKA8OBlAJaquPXnJJLM9RwQ27H7BMVqfMLUcTi9xHinWGJiWksa3D4NEtz0wZ/nxd2mogObvBgJKCRhQ=="
      },
      "AspNetCoreRateLimit": {
        "type": "Transitive",
        "resolved": "4.0.2",
        "contentHash": "FzXAJFgaRjKfnKAVwjEEC7OAGQM5v/I3sQw2tpzmR0yHTCGhUAxZzDuwZiXTk8XLrI6vovzkqKkfKmiDl3nYMg==",
        "dependencies": {
          "Microsoft.Extensions.Caching.Abstractions": "6.0.0",
          "Microsoft.Extensions.Logging.Abstractions": "6.0.1",
          "Microsoft.Extensions.Options": "6.0.0",
          "Newtonsoft.Json": "13.0.1"
        }
      },
      "AspNetCoreRateLimit.Redis": {
        "type": "Transitive",
        "resolved": "1.0.1",
        "contentHash": "CsSGy/7SXt6iBOKg0xCvsRjb/ZHshbtr2Of1MHc912L2sLnZqadUrTboyXZC+ZlgEBeJ14GyjPTu8ZyfEhGUnw==",
        "dependencies": {
          "AspNetCoreRateLimit": "4.0.2",
          "StackExchange.Redis": "2.5.43"
        }
      },
      "AutoFixture": {
        "type": "Transitive",
        "resolved": "4.17.0",
        "contentHash": "efMRCG3Epc4QDELwdmQGf6/caQUleRXPRCnLAq5gLMpTuOTcOQWV12vEJ8qo678Rj97/TjjxHYu/34rGkXdVAA==",
        "dependencies": {
          "Fare": "[2.1.1, 3.0.0)",
          "System.ComponentModel.Annotations": "4.3.0"
        }
      },
      "AutoFixture.AutoNSubstitute": {
        "type": "Transitive",
        "resolved": "4.17.0",
        "contentHash": "iWsRiDQ7T8s6F4mvYbSvPTq0GDtxJD6D+E1Fu9gVbHUvJiNikC1yIDNTH+3tQF7RK864HH/3R8ETj9m2X8UXvg==",
        "dependencies": {
          "AutoFixture": "4.17.0",
          "NSubstitute": "[2.0.3, 5.0.0)"
        }
      },
      "AutoMapper": {
        "type": "Transitive",
        "resolved": "11.0.0",
        "contentHash": "+596AnKykYCk9RxXCEF4GYuapSebQtFVvIA1oVG1rrRkCLAC7AkWehJ0brCfYUbdDW3v1H/p0W3hob7JoXGjMw==",
        "dependencies": {
          "Microsoft.CSharp": "4.7.0"
        }
      },
      "AutoMapper.Extensions.Microsoft.DependencyInjection": {
        "type": "Transitive",
        "resolved": "11.0.0",
        "contentHash": "0asw5WxdCFh2OTi9Gv+oKyH9SzxwYQSnO8TV5Dd0GggovILzJW4UimP26JAcxc3yB5NnC5urooZ1BBs8ElpiBw==",
        "dependencies": {
          "AutoMapper": "11.0.0",
          "Microsoft.Extensions.Options": "6.0.0"
        }
      },
      "AWSSDK.Core": {
        "type": "Transitive",
        "resolved": "3.7.10.11",
        "contentHash": "B+M7ggPC0FogATRPQxDXL0eTusCQtXulW4zCuX39yiHV8+u9MEXRytcAw0ZA3zFBYYx6ovl9lklho6OQo1DRRQ=="
      },
      "AWSSDK.SimpleEmail": {
        "type": "Transitive",
        "resolved": "3.7.0.150",
        "contentHash": "rc/4ZnISfbgTfqz5/BWqMHBAzk4R09qfe1xkdJf2jXo44Zn2X72W8IiLLweBtmNhL7d8Tcf6UCtOHYkFwxHvug==",
        "dependencies": {
          "AWSSDK.Core": "[3.7.10.11, 4.0.0)"
        }
      },
      "AWSSDK.SQS": {
        "type": "Transitive",
        "resolved": "3.7.2.47",
        "contentHash": "RPTVBsY333n+aIEqw148Envx9OQkE1/jhjlioNXDP6BrA3fAPN9A+2HoA02c0KSp/sazXYWg8w/kDL8FchH8Dw==",
        "dependencies": {
          "AWSSDK.Core": "[3.7.10.11, 4.0.0)"
        }
      },
      "Azure.Core": {
        "type": "Transitive",
        "resolved": "1.22.0",
        "contentHash": "ze/xRCHSSDe5TIk5vBDbVrauW1EN7UIbnBvIBfMH8KSt/I9+/7yPAjTBDgNBk0IwG6WBV+BBHp4IUtS/PGAQwQ==",
        "dependencies": {
          "Microsoft.Bcl.AsyncInterfaces": "1.1.1",
          "System.Diagnostics.DiagnosticSource": "4.6.0",
          "System.Memory.Data": "1.0.2",
          "System.Numerics.Vectors": "4.5.0",
          "System.Text.Encodings.Web": "4.7.2",
          "System.Text.Json": "4.7.2",
          "System.Threading.Tasks.Extensions": "4.5.4"
        }
      },
      "Azure.Extensions.AspNetCore.DataProtection.Blobs": {
        "type": "Transitive",
        "resolved": "1.2.1",
        "contentHash": "wxvkC6DeWThBtaPbsWdicp5Ltya4J8JuhxmZJDQkhnXG7oihfu8RqBV6w/X1nMieuIOq1qQaGTvjx7nEHHfxSQ==",
        "dependencies": {
          "Azure.Core": "1.14.0",
          "Azure.Storage.Blobs": "12.8.0",
          "Microsoft.AspNetCore.DataProtection": "2.1.0"
        }
      },
      "Azure.Identity": {
        "type": "Transitive",
        "resolved": "1.3.0",
        "contentHash": "l1SYfZKOFBuUFG7C2SWHmJcrQQaiXgBdVCycx4vcZQkC6efDVt7mzZ5pfJAFEJDBUq7mjRQ0RPq9ZDGdSswqMg==",
        "dependencies": {
          "Azure.Core": "1.6.0",
          "Microsoft.Identity.Client": "4.22.0",
          "Microsoft.Identity.Client.Extensions.Msal": "2.16.5",
          "System.Memory": "4.5.3",
          "System.Security.Cryptography.ProtectedData": "4.5.0",
          "System.Text.Json": "4.6.0",
          "System.Threading.Tasks.Extensions": "4.5.2"
        }
      },
      "Azure.Storage.Blobs": {
        "type": "Transitive",
        "resolved": "12.11.0",
        "contentHash": "50eRjIhY7Q1JN7kT2MSawDKCcwSb7uRZUkz00P/BLjSg47gm2hxUYsnJPyvzCHntYMbOWzrvaVQTwYwXabaR5Q==",
        "dependencies": {
          "Azure.Storage.Common": "12.10.0",
          "System.Text.Json": "4.7.2"
        }
      },
      "Azure.Storage.Common": {
        "type": "Transitive",
        "resolved": "12.10.0",
        "contentHash": "vYkHGzUkdZTace/cDPZLG+Mh/EoPqQuGxDIBOau9D+XWoDPmuUFGk325aXplkFE4JFGpSwoytNYzk/qBCaiHqg==",
        "dependencies": {
          "Azure.Core": "1.22.0",
          "System.IO.Hashing": "6.0.0"
        }
      },
      "Azure.Storage.Queues": {
        "type": "Transitive",
        "resolved": "12.9.0",
        "contentHash": "jDiyHtsCUCrWNvZW7SjJnJb46UhpdgQrWCbL8aWpapDHlq9LvbvxYpfLh4dfKAz09QiTznLMIU3i+md9+7GzqQ==",
        "dependencies": {
          "Azure.Storage.Common": "12.10.0",
          "System.Memory.Data": "1.0.2",
          "System.Text.Json": "4.7.2"
        }
      },
      "BitPay.Light": {
        "type": "Transitive",
        "resolved": "1.0.1907",
        "contentHash": "QTTIgXakHrRNQPxNyH7bZ7frm0bI8N6gRDtiqVyKG/QYQ+KfjN70xt0zQ0kO0zf8UBaKuwcV5B7vvpXtzR9ijg==",
        "dependencies": {
          "Newtonsoft.Json": "12.0.2"
        }
      },
      "Braintree": {
        "type": "Transitive",
        "resolved": "5.12.0",
        "contentHash": "bV2tsVIvBQeKwULT4qPZUWhxSr8mFwyAAcvLDvDpCU0cMYPHzGSahha+ghUdgGMb317BqL34/Od59n2s3MkhOQ==",
        "dependencies": {
          "Newtonsoft.Json": "9.0.1",
          "System.Xml.XPath.XmlDocument": "4.3.0"
        }
      },
      "Castle.Core": {
        "type": "Transitive",
        "resolved": "4.4.1",
        "contentHash": "zanbjWC0Y05gbx4eGXkzVycOQqVOFVeCjVsDSyuao9P4mtN1w3WxxTo193NGC7j3o2u3AJRswaoC6hEbnGACnQ==",
        "dependencies": {
          "NETStandard.Library": "1.6.1",
          "System.Collections.Specialized": "4.3.0",
          "System.ComponentModel": "4.3.0",
          "System.ComponentModel.TypeConverter": "4.3.0",
          "System.Diagnostics.TraceSource": "4.3.0",
          "System.Dynamic.Runtime": "4.3.0",
          "System.Reflection": "4.3.0",
          "System.Reflection.Emit": "4.3.0",
          "System.Reflection.TypeExtensions": "4.3.0",
          "System.Xml.XmlDocument": "4.3.0"
        }
      },
      "Dapper": {
        "type": "Transitive",
        "resolved": "2.0.123",
        "contentHash": "RDFF4rBLLmbpi6pwkY7q/M6UXHRJEOerplDGE5jwEkP/JGJnBauAClYavNKJPW1yOTWRPIyfj4is3EaJxQXILQ=="
      },
      "Fare": {
        "type": "Transitive",
        "resolved": "2.1.1",
        "contentHash": "HaI8puqA66YU7/9cK4Sgbs1taUTP1Ssa4QT2PIzqJ7GvAbN1QgkjbRsjH+FSbMh1MJdvS0CIwQNLtFT+KF6KpA==",
        "dependencies": {
          "NETStandard.Library": "1.6.1"
        }
      },
      "Fido2": {
        "type": "Transitive",
        "resolved": "3.0.0-beta2",
        "contentHash": "FnNMbK88dyPp0Ww/iMim5g89rSPdqkjQiDiTJJtvxDcEk8JK/eBdTzAl4myNaKS9e8PKrxxddOTrnNja3PHGtQ==",
        "dependencies": {
          "Fido2.Models": "3.0.0-beta2",
          "NSec.Cryptography": "20.2.0",
          "System.Formats.Cbor": "5.0.0",
          "System.IdentityModel.Tokens.Jwt": "6.6.0"
        }
      },
      "Fido2.AspNet": {
        "type": "Transitive",
        "resolved": "3.0.0-beta2",
        "contentHash": "qkowZS0WPS26gDG97rwjZObOa/xtFVjSpvWHl3OwWRQ9ZU5xNePXKk2XJWmO2MCQc40idxyEOfA34MMexCHc3w==",
        "dependencies": {
          "Fido2": "3.0.0-beta2",
          "Fido2.Models": "3.0.0-beta2"
        }
      },
      "Fido2.Models": {
        "type": "Transitive",
        "resolved": "3.0.0-beta2",
        "contentHash": "6ePSMUtqz6lAfDUjDvOONMLugcKiAyz8hzoLSAISk3iDIjBMLMPlZSV3TVZqiY+5SAzC8x61OHNoCODqorucNw=="
      },
      "Handlebars.Net": {
        "type": "Transitive",
        "resolved": "2.1.2",
        "contentHash": "p60QyeBYpZmcZdIXRMqs9XySIBaxJ0lj3+QD0EJVr4ybTigOTCumXMMin5dPwjo9At1UwkDZ3gGwa1lmGjG6DA==",
        "dependencies": {
          "Microsoft.CSharp": "4.7.0"
        }
      },
      "Humanizer.Core": {
        "type": "Transitive",
        "resolved": "2.2.0",
        "contentHash": "rsYXB7+iUPP8AHgQ8JP2UZI2xK2KhjcdGr9E6zX3CsZaTLCaw8M35vaAJRo1rfxeaZEVMuXeaquLVCkZ7JcZ5Q==",
        "dependencies": {
          "NETStandard.Library": "1.6.1"
        }
      },
      "IdentityModel": {
        "type": "Transitive",
        "resolved": "4.4.0",
        "contentHash": "b18wrIx5wnZlMxAX7oVsE+nDtAJ4hajYlH0xPlaRvo4r/fz08K6pPeZvbiqS9nfNbzfIgLFmNX+FL9qR9ZR5PA==",
        "dependencies": {
          "Newtonsoft.Json": "11.0.2",
          "System.Text.Encodings.Web": "4.7.0"
        }
      },
      "IdentityModel.AspNetCore.OAuth2Introspection": {
        "type": "Transitive",
        "resolved": "4.0.1",
        "contentHash": "ZNdMZMaj9fqR3j50vYsu+1U3QGd6n8+fqwf+a8mCTcmXGor+HgFDfdq0mM34bsmD6uEgAQup7sv2ZW5kR36dbA==",
        "dependencies": {
          "IdentityModel": "4.0.0"
        }
      },
      "IdentityServer4": {
        "type": "Transitive",
        "resolved": "4.1.2",
        "contentHash": "blaxxGuOA7v/w1q+fxn97wZ+x2ecG1ZD4mc/N/ZOXMNeFZZhqv+4LF26Gecyik3nWrJPmbMEtQbLmRsKG8k61w==",
        "dependencies": {
          "IdentityModel": "4.4.0",
          "IdentityServer4.Storage": "4.1.2",
          "Microsoft.AspNetCore.Authentication.OpenIdConnect": "3.1.0",
          "Microsoft.IdentityModel.Protocols.OpenIdConnect": "5.6.0",
          "Newtonsoft.Json": "12.0.2"
        }
      },
      "IdentityServer4.AccessTokenValidation": {
        "type": "Transitive",
        "resolved": "3.0.1",
        "contentHash": "qu/M6UyN4o9NVep7q545Ms7hYAnsQqSdLbN1Fjjrn4m35lyBfeQPSSNzDryAKHbodyWOQfHaOqKEyMEJQ5Rpgw==",
        "dependencies": {
          "IdentityModel.AspNetCore.OAuth2Introspection": "4.0.1",
          "Microsoft.AspNetCore.Authentication.JwtBearer": "3.0.0"
        }
      },
      "IdentityServer4.Storage": {
        "type": "Transitive",
        "resolved": "4.1.2",
        "contentHash": "KoSffyZyyeCNTIyJiZnCuPakJ1QbCHlpty6gbWUj/7yl+w0PXIchgmmJnJSvddzBb8iZ2xew/vGlxWUIP17P2g==",
        "dependencies": {
          "IdentityModel": "4.4.0"
        }
      },
      "Kralizek.AutoFixture.Extensions.MockHttp": {
        "type": "Transitive",
        "resolved": "1.2.0",
        "contentHash": "6zmks7/5mVczazv910N7V2EdiU6B+rY61lwdgVO0o2iZuTI6KI3T+Hgkrjv0eGOKYucq2OMC+gnAc5Ej2ajoTQ==",
        "dependencies": {
          "AutoFixture": "4.11.0",
          "RichardSzalay.MockHttp": "6.0.0"
        }
      },
      "libsodium": {
        "type": "Transitive",
        "resolved": "1.0.18",
        "contentHash": "Ajv3AR9Qg/C4SQcE2ONx/UieeKnn5lSvVNc6egC3p6NP6qjZzWJ+Xg2vJURNYjkpHui/KctBwQjMPqpZK8/CHA==",
        "dependencies": {
          "Microsoft.NETCore.Platforms": "1.0.1"
        }
      },
      "linq2db": {
        "type": "Transitive",
        "resolved": "4.4.0",
        "contentHash": "6/u1EzQlV25bhN0Ej/I5dLV5Hgxun+ww/TX2VnMBnSVytED2VzQGeFIO/14I624GkfPOtB79x1ooL3F18dAbdw=="
      },
      "linq2db.EntityFrameworkCore": {
        "type": "Transitive",
        "resolved": "6.11.0",
        "contentHash": "mS+L6HyVHP3oJaTuFVZswNmPpTfYleGjDTo2IWBJmYXZpSQ5EPw1DpHzmyLAiQd+93ofy0Ala+9HWzv6/k73ZQ==",
        "dependencies": {
          "Microsoft.EntityFrameworkCore.Relational": "6.0.5",
          "linq2db": "4.4.0"
        }
      },
      "MailKit": {
        "type": "Transitive",
        "resolved": "3.2.0",
        "contentHash": "5MTpTqmjqT7HPvYbP3HozRZMth5vSaT0ReN0iM3rAM4CgLI/R1qqtLDDNWGnFFIlcNzeJkZQRJJMkv8cgzWBbA==",
        "dependencies": {
          "MimeKit": "3.2.0"
        }
      },
      "Microsoft.AspNetCore.Authentication.JwtBearer": {
        "type": "Transitive",
        "resolved": "6.0.4",
        "contentHash": "joDS3+lD1i9qcdFLWP4D316t3bHpezmTNOzbMIf9ZcRPX4QTuiUutZcQn/kZplf3BiLHqwUChZXxPjCAMKaKAQ==",
        "dependencies": {
          "Microsoft.IdentityModel.Protocols.OpenIdConnect": "6.10.0"
        }
      },
      "Microsoft.AspNetCore.Authentication.OpenIdConnect": {
        "type": "Transitive",
        "resolved": "3.1.0",
        "contentHash": "O1cAQYUTU8EfRqwc5/rfTns4E4hKlFlg59fuKRrST+PzsxI6H07KqRN/JjdYhAuVYxF8jPnIGbj+zuc5paOWUw==",
        "dependencies": {
          "Microsoft.IdentityModel.Protocols.OpenIdConnect": "5.5.0"
        }
      },
      "Microsoft.AspNetCore.Cryptography.Internal": {
        "type": "Transitive",
        "resolved": "6.0.4",
        "contentHash": "/0FX1OqckMmXAAlsHgBFNymTZuq4nuAOMhiwm6e8CEMi2aOjnMYwiMc7mtvpGTAO0O4C0zwx+iaChxDgvqit2A=="
      },
      "Microsoft.AspNetCore.Cryptography.KeyDerivation": {
        "type": "Transitive",
        "resolved": "6.0.4",
        "contentHash": "1Lbwrxg/HRY/nbrkcrB3EUXUYQN8Tkw7Ktgb6/2on2P7ybT5aM59H05gk+OBC8ZTBxwdle9e1tyT3wxEYKw5xw==",
        "dependencies": {
          "Microsoft.AspNetCore.Cryptography.Internal": "6.0.4"
        }
      },
      "Microsoft.AspNetCore.DataProtection": {
        "type": "Transitive",
        "resolved": "2.1.0",
        "contentHash": "G+UoMHL0xiyFh30wkL7Bv/XL6eugTAKYhLPS53k1/Me1bYRwOOw+8VL/q0ppq3/yMzpHX+MkExaCTDlYl48FgA==",
        "dependencies": {
          "Microsoft.AspNetCore.Cryptography.Internal": "2.1.0",
          "Microsoft.AspNetCore.DataProtection.Abstractions": "2.1.0",
          "Microsoft.AspNetCore.Hosting.Abstractions": "2.1.0",
          "Microsoft.Extensions.DependencyInjection.Abstractions": "2.1.0",
          "Microsoft.Extensions.Logging.Abstractions": "2.1.0",
          "Microsoft.Extensions.Options": "2.1.0",
          "Microsoft.Win32.Registry": "4.5.0",
          "System.Security.Cryptography.Xml": "4.5.0",
          "System.Security.Principal.Windows": "4.5.0"
        }
      },
      "Microsoft.AspNetCore.DataProtection.Abstractions": {
        "type": "Transitive",
        "resolved": "2.1.0",
        "contentHash": "2+HVDhUqrnV9+EJNEewSy+Gk4hOVPzLPMpFDZI7kuH7NWxtbNkI6A6gT5lO2/kEPMyM8/iLWtohbOwjpC9rHVw=="
      },
      "Microsoft.AspNetCore.Hosting.Abstractions": {
        "type": "Transitive",
        "resolved": "2.1.0",
        "contentHash": "1TQgBfd/NPZLR2o/h6l5Cml2ZCF5hsyV4h9WEwWwAIavrbdTnaNozGGcTOd4AOgQvogMM9UM1ajflm9Cwd0jLQ==",
        "dependencies": {
          "Microsoft.AspNetCore.Hosting.Server.Abstractions": "2.1.0",
          "Microsoft.AspNetCore.Http.Abstractions": "2.1.0",
          "Microsoft.Extensions.Hosting.Abstractions": "2.1.0"
        }
      },
      "Microsoft.AspNetCore.Hosting.Server.Abstractions": {
        "type": "Transitive",
        "resolved": "2.1.0",
        "contentHash": "YTKMi2vHX6P+WHEVpW/DS+eFHnwivCSMklkyamcK1ETtc/4j8H3VR0kgW8XIBqukNxhD8k5wYt22P7PhrWSXjQ==",
        "dependencies": {
          "Microsoft.AspNetCore.Http.Features": "2.1.0",
          "Microsoft.Extensions.Configuration.Abstractions": "2.1.0"
        }
      },
      "Microsoft.AspNetCore.Html.Abstractions": {
        "type": "Transitive",
        "resolved": "2.2.0",
        "contentHash": "Y4rs5aMEXY8G7wJo5S3EEt6ltqyOTr/qOeZzfn+hw/fuQj5GppGckMY5psGLETo1U9hcT5MmAhaT5xtusM1b5g==",
        "dependencies": {
          "System.Text.Encodings.Web": "4.5.0"
        }
      },
      "Microsoft.AspNetCore.Http.Abstractions": {
        "type": "Transitive",
        "resolved": "2.1.0",
        "contentHash": "vbFDyKsSYBnxl3+RABtN79b0vsTcG66fDY8vD6Nqvu9uLtSej70Q5NcbGlnN6bJpZci5orSdgFTHMhBywivDPg==",
        "dependencies": {
          "Microsoft.AspNetCore.Http.Features": "2.1.0",
          "System.Text.Encodings.Web": "4.5.0"
        }
      },
      "Microsoft.AspNetCore.Http.Features": {
        "type": "Transitive",
        "resolved": "2.1.0",
        "contentHash": "UmkUePxRjsQW0j5euFFscBwjvTu25b8+qIK/2fI3GvcqQ+mkwgbWNAT8b/Gkoei1m2bTWC07lSdutuRDPPLcJA==",
        "dependencies": {
          "Microsoft.Extensions.Primitives": "2.1.0"
        }
      },
      "Microsoft.AspNetCore.Razor": {
        "type": "Transitive",
        "resolved": "2.2.0",
        "contentHash": "V54PIyDCFl8COnTp9gezNHpUNHk7F9UnerGeZy3UfbnwYvfzbo+ipqQmSgeoESH8e0JvKhRTyQyZquW2EPtCmg==",
        "dependencies": {
          "Microsoft.AspNetCore.Html.Abstractions": "2.2.0"
        }
      },
      "Microsoft.AspNetCore.Razor.Language": {
        "type": "Transitive",
        "resolved": "5.0.0",
        "contentHash": "6yOBBASGfXMx1fY6hyjvG+oM3eR8vovIehDdEZW7jAV4gKlY4xuAvTm7Iw1fEq7KPunh2VrJwo7oRK1XxUn1OQ=="
      },
      "Microsoft.AspNetCore.Razor.Runtime": {
        "type": "Transitive",
        "resolved": "2.2.0",
        "contentHash": "7YqK+H61lN6yj9RiQUko7oaOhKtRR9Q/kBcoWNRemhJdTIWOh1OmdvJKzZrMWOlff3BAjejkPQm+0V0qXk+B1w==",
        "dependencies": {
          "Microsoft.AspNetCore.Html.Abstractions": "2.2.0",
          "Microsoft.AspNetCore.Razor": "2.2.0"
        }
      },
      "Microsoft.AspNetCore.TestHost": {
        "type": "Transitive",
        "resolved": "6.0.5",
        "contentHash": "Q8LYosH/nGhIPIRFD60sxOfreUu7xOtKSuxoLN8+vTv6IGrE5Vf7+SRMumgWOCl3ZiZXJDmkjtmevurS1D1QBA==",
        "dependencies": {
          "System.IO.Pipelines": "6.0.3"
        }
      },
      "Microsoft.Azure.Amqp": {
        "type": "Transitive",
        "resolved": "2.4.11",
        "contentHash": "7x5fu2f6TLQDDJS0sY5qW8/daFwJaY9O75YvU8RcUfRzbug+9YGjXUBxoRrprgyi0jxdBAMQL05p1s783SOSFQ==",
        "dependencies": {
          "System.Net.WebSockets.Client": "4.0.2",
          "System.Runtime.Serialization.Primitives": "4.1.1"
        }
      },
      "Microsoft.Azure.Cosmos": {
        "type": "Transitive",
        "resolved": "3.24.0",
        "contentHash": "QpUe5ho6OzlXwgcJVgAmOR7t3XLC9RI4t8T96RZY61pSOIllPOJdp30L0LwA16tKcqi5r2KayEgWO/MS9fh/6A==",
        "dependencies": {
          "Azure.Core": "1.3.0",
          "Microsoft.Bcl.AsyncInterfaces": "1.0.0",
          "Microsoft.Bcl.HashCode": "1.1.0",
          "Newtonsoft.Json": "10.0.2",
          "System.Buffers": "4.5.1",
          "System.Collections.Immutable": "1.7.0",
          "System.Configuration.ConfigurationManager": "4.7.0",
          "System.Memory": "4.5.4",
          "System.Numerics.Vectors": "4.5.0",
          "System.Runtime.CompilerServices.Unsafe": "4.5.3",
          "System.Threading.Tasks.Extensions": "4.5.4",
          "System.ValueTuple": "4.5.0"
        }
      },
      "Microsoft.Azure.Cosmos.Table": {
        "type": "Transitive",
        "resolved": "1.0.8",
        "contentHash": "ToeEd1yijM7nQfLYvdFLG//RjKPmfqm45eOm86UAKrxtyGI/CXqP8iL74mzBp6mZ9A/K/ZYA2fVdpH0xHR5Keg==",
        "dependencies": {
          "Microsoft.Azure.DocumentDB.Core": "2.11.2",
          "Microsoft.OData.Core": "7.6.4",
          "Newtonsoft.Json": "10.0.2"
        }
      },
      "Microsoft.Azure.DocumentDB.Core": {
        "type": "Transitive",
        "resolved": "2.11.2",
        "contentHash": "cA8eWrTFbYrkHrz095x4CUGb7wqQgA1slzFZCYexhNwz6Zcn3v+S1yvWMGwGRmRjT0MKU9tYdFWgLfT0OjSycw==",
        "dependencies": {
          "NETStandard.Library": "1.6.0",
          "Newtonsoft.Json": "9.0.1",
          "System.Collections.Immutable": "1.3.0",
          "System.Collections.NonGeneric": "4.0.1",
          "System.Collections.Specialized": "4.0.1",
          "System.Diagnostics.TraceSource": "4.0.0",
          "System.Dynamic.Runtime": "4.0.11",
          "System.Linq.Queryable": "4.0.1",
          "System.Net.Http": "4.3.4",
          "System.Net.NameResolution": "4.0.0",
          "System.Net.NetworkInformation": "4.1.0",
          "System.Net.Requests": "4.0.11",
          "System.Net.Security": "4.3.2",
          "System.Net.WebHeaderCollection": "4.0.1",
          "System.Runtime.Serialization.Primitives": "4.1.1",
          "System.Security.SecureString": "4.0.0"
        }
      },
      "Microsoft.Azure.NotificationHubs": {
        "type": "Transitive",
        "resolved": "4.1.0",
        "contentHash": "C2SssjX3e6/HIo1OCImQDDVOn64d1+gkgEmgxJryzkwixyivJHWH2YIgxZs33pyzVQcZWx5PR2tqLkQ7riSq8Q==",
        "dependencies": {
          "Microsoft.Extensions.Caching.Memory": "3.1.8",
          "Newtonsoft.Json": "12.0.3"
        }
      },
      "Microsoft.Azure.ServiceBus": {
        "type": "Transitive",
        "resolved": "5.2.0",
        "contentHash": "wyZNJggyFNtKxd+HgvcTiuRYuTjDGi+pgE4RcBvFbfvNiarKr5AOlE4Ne7on1eUJZuMuEa19wN5dj694HlP60A==",
        "dependencies": {
          "Microsoft.Azure.Amqp": "2.4.11",
          "Microsoft.Azure.Services.AppAuthentication": "[1.0.3, 2.0.0)",
          "Newtonsoft.Json": "10.0.3",
          "System.Diagnostics.DiagnosticSource": "4.5.1",
          "System.IdentityModel.Tokens.Jwt": "5.4.0"
        }
      },
      "Microsoft.Azure.Services.AppAuthentication": {
        "type": "Transitive",
        "resolved": "1.0.3",
        "contentHash": "ywpQaK1klu1IoX4VUf+TBmU4kR71aWNI6O5rEIJU8z28L2xhJhnIm7k2Nf1Zu/PygeuOtt5g0QPCk5+lLltbeQ==",
        "dependencies": {
          "Microsoft.IdentityModel.Clients.ActiveDirectory": "3.14.2",
          "NETStandard.Library": "1.6.1",
          "System.Diagnostics.Process": "4.3.0"
        }
      },
      "Microsoft.Bcl.AsyncInterfaces": {
        "type": "Transitive",
        "resolved": "1.1.1",
        "contentHash": "yuvf07qFWFqtK3P/MRkEKLhn5r2UbSpVueRziSqj0yJQIKFwG1pq9mOayK3zE5qZCTs0CbrwL9M6R8VwqyGy2w=="
      },
      "Microsoft.Bcl.HashCode": {
        "type": "Transitive",
        "resolved": "1.1.0",
        "contentHash": "J2G1k+u5unBV+aYcwxo94ip16Rkp65pgWFb0R6zwJipzWNMgvqlWeuI7/+R+e8bob66LnSG+llLJ+z8wI94cHg=="
      },
      "Microsoft.CodeAnalysis.Analyzers": {
        "type": "Transitive",
        "resolved": "3.0.0",
        "contentHash": "ojG5pGAhTPmjxRGTNvuszO3H8XPZqksDwr9xLd4Ae/JBjZZdl6GuoLk7uLMf+o7yl5wO0TAqoWcEKkEWqrZE5g=="
      },
      "Microsoft.CodeAnalysis.Common": {
        "type": "Transitive",
        "resolved": "3.8.0",
        "contentHash": "8YTZ7GpsbTdC08DITx7/kwV0k4SC6cbBAFqc13cOm5vKJZcEIAh51tNSyGSkWisMgYCr96B2wb5Zri1bsla3+g==",
        "dependencies": {
          "Microsoft.CodeAnalysis.Analyzers": "3.0.0",
          "System.Collections.Immutable": "5.0.0",
          "System.Memory": "4.5.4",
          "System.Reflection.Metadata": "5.0.0",
          "System.Runtime.CompilerServices.Unsafe": "4.7.1",
          "System.Text.Encoding.CodePages": "4.5.1",
          "System.Threading.Tasks.Extensions": "4.5.4"
        }
      },
      "Microsoft.CodeAnalysis.CSharp": {
        "type": "Transitive",
        "resolved": "3.8.0",
        "contentHash": "hKqFCUSk9TIMBDjiYMF8/ZfK9p9mzpU+slM73CaCHu4ctfkoqJGHLQhyT8wvrYsIg+ufrUWBF8hcJYmyr5rc5Q==",
        "dependencies": {
          "Microsoft.CodeAnalysis.Common": "[3.8.0]"
        }
      },
      "Microsoft.CodeAnalysis.CSharp.Workspaces": {
        "type": "Transitive",
        "resolved": "3.8.0",
        "contentHash": "rdEBvPWqe/IIscsnp7OkZ4tQin8khxBcSLyV9tU+sHdw9uW9U0GKL+Dv2rD4voC1bZBaO18Hp+m4Vkyfmaz0OA==",
        "dependencies": {
          "Humanizer.Core": "2.2.0",
          "Microsoft.CodeAnalysis.CSharp": "[3.8.0]",
          "Microsoft.CodeAnalysis.Common": "[3.8.0]",
          "Microsoft.CodeAnalysis.Workspaces.Common": "[3.8.0]"
        }
      },
      "Microsoft.CodeAnalysis.Razor": {
        "type": "Transitive",
        "resolved": "5.0.0",
        "contentHash": "s4u/6z/MQ35y/egrXf4WgJlUZf5GGvuba9mZ700dH4XxLBrA9Fw9kFZ8uymoATry7hwz5owvFhBVo+2VnoiGRg==",
        "dependencies": {
          "Microsoft.AspNetCore.Razor.Language": "5.0.0",
          "Microsoft.CodeAnalysis.CSharp": "3.7.0",
          "Microsoft.CodeAnalysis.Common": "3.7.0"
        }
      },
      "Microsoft.CodeAnalysis.Workspaces.Common": {
        "type": "Transitive",
        "resolved": "3.8.0",
        "contentHash": "GPYVydsmOmScOWDJA1LFky7/MkoXpx1JI3lZJShxC+bvVUvL9zVKE8WDZMLsYJ5MAbry2xkZftdfeMpZ+kvLDQ==",
        "dependencies": {
          "Microsoft.Bcl.AsyncInterfaces": "1.1.1",
          "Microsoft.CodeAnalysis.Common": "[3.8.0]",
          "System.Composition": "1.0.31"
        }
      },
      "Microsoft.CodeCoverage": {
        "type": "Transitive",
        "resolved": "17.1.0",
        "contentHash": "0N/ZJ71ncCxQWhgtkEYKOgu2oMHa8h1tsOUbhmIKXF8UwtSUCe4vHAsJ3DVcNWRwNfQzSTy263ZE+QF6MdIhhQ=="
      },
      "Microsoft.CSharp": {
        "type": "Transitive",
        "resolved": "4.7.0",
        "contentHash": "pTj+D3uJWyN3My70i2Hqo+OXixq3Os2D1nJ2x92FFo6sk8fYS1m1WLNTs0Dc1uPaViH0YvEEwvzddQ7y4rhXmA=="
      },
      "Microsoft.Data.SqlClient": {
        "type": "Transitive",
        "resolved": "4.1.0",
        "contentHash": "o/sIRlcKEcI9vg5z9USqJ/VCxtUUBYEOXYr4TrkMNu+gGBh0KfUi06Jqpe+xZgeoxcqYruV9dLOn046uFA4vHQ==",
        "dependencies": {
          "Azure.Identity": "1.3.0",
          "Microsoft.Data.SqlClient.SNI.runtime": "4.0.0",
          "Microsoft.Identity.Client": "4.22.0",
          "Microsoft.IdentityModel.JsonWebTokens": "6.8.0",
          "Microsoft.IdentityModel.Protocols.OpenIdConnect": "6.8.0",
          "Microsoft.Win32.Registry": "5.0.0",
          "System.Buffers": "4.5.1",
          "System.Configuration.ConfigurationManager": "5.0.0",
          "System.Diagnostics.DiagnosticSource": "5.0.0",
          "System.IO": "4.3.0",
          "System.Resources.ResourceManager": "4.3.0",
          "System.Runtime.Caching": "5.0.0",
          "System.Security.Cryptography.Cng": "5.0.0",
          "System.Security.Principal.Windows": "5.0.0",
          "System.Text.Encoding.CodePages": "5.0.0",
          "System.Text.Encodings.Web": "4.7.2"
        }
      },
      "Microsoft.Data.SqlClient.SNI.runtime": {
        "type": "Transitive",
        "resolved": "4.0.0",
        "contentHash": "wtLlRwQX7YoBUYm25xBjJ3UsuLgycme1xXqDn8t3S5kPCWiZrx8uOkyZHLKzH4kkCiQ9m2/J5JeCKNRbZNn3Qg=="
      },
      "Microsoft.Data.Sqlite.Core": {
        "type": "Transitive",
        "resolved": "6.0.12",
        "contentHash": "bui5wPPqq9OwTL5A+YJPcVStTPrOFcLwg/kAVWyqdjrTief4kTK/3bNv0MqUDVNgAUG8pcFbtdc674CIh1F3gw==",
        "dependencies": {
          "SQLitePCLRaw.core": "2.1.2"
        }
      },
      "Microsoft.EntityFrameworkCore": {
        "type": "Transitive",
        "resolved": "6.0.12",
        "contentHash": "xb10XFoPf/gWu8ik5v7xnVyUY7W21LBOLtT7PidzwYVdnE3aKuQ/bIZLcQuY7rdDNT89/wse2q5FRjm207cIMQ==",
        "dependencies": {
          "Microsoft.EntityFrameworkCore.Abstractions": "6.0.12",
          "Microsoft.EntityFrameworkCore.Analyzers": "6.0.12",
          "Microsoft.Extensions.Caching.Memory": "6.0.1",
          "Microsoft.Extensions.DependencyInjection": "6.0.1",
          "Microsoft.Extensions.Logging": "6.0.0",
          "System.Collections.Immutable": "6.0.0",
          "System.Diagnostics.DiagnosticSource": "6.0.0"
        }
      },
      "Microsoft.EntityFrameworkCore.Abstractions": {
        "type": "Transitive",
        "resolved": "6.0.12",
        "contentHash": "hvRytAcLhrb35HmtMjYWsNZZLt39ryuN7j04lDchRa9VToreyqgo5gMniTdQ6MfCflxtGnDes65V/Y2pjbEyWg=="
      },
      "Microsoft.EntityFrameworkCore.Analyzers": {
        "type": "Transitive",
        "resolved": "6.0.12",
        "contentHash": "ZDUY+KlsIyKdfvIJeNdqRiPExFQ5GRZVdx/Cp52vhpCJRImYv34O0Xfmw2eiLu4qe1jmM2pTzAAFKELaKwtj/w=="
      },
      "Microsoft.EntityFrameworkCore.InMemory": {
        "type": "Transitive",
        "resolved": "6.0.5",
        "contentHash": "EkN5W28f18acApSn7uxglOXI6h98s7ahlh0T4+0TJ+dahO1dqhO1VwNXcjkfwxq1Oz1FZdR9HD0fAWTQjWU1Kw==",
        "dependencies": {
          "Microsoft.EntityFrameworkCore": "6.0.5"
        }
      },
      "Microsoft.EntityFrameworkCore.Relational": {
        "type": "Transitive",
        "resolved": "6.0.12",
        "contentHash": "HBtRGHtF0Vf+BIQTkRGiopmE5rLYhj59xPpd17S1tLgYpiHDVbepCuHwh5H63fzjO99Z4tW5wmmEGF7KnD91WQ==",
        "dependencies": {
          "Microsoft.EntityFrameworkCore": "6.0.12",
          "Microsoft.Extensions.Configuration.Abstractions": "6.0.0"
        }
      },
<<<<<<< HEAD
      "Microsoft.EntityFrameworkCore.SqlServer": {
        "type": "Transitive",
        "resolved": "6.0.4",
        "contentHash": "rMJcVbMxrXmufywA1wYUMqLuxS7PvoPVxR8juUGwJcBdQ31rKyDBxII3i5B2JrgSgWXGiy8V7n9acxKRTX03fw==",
        "dependencies": {
          "Microsoft.Data.SqlClient": "2.1.4",
          "Microsoft.EntityFrameworkCore.Relational": "6.0.4"
=======
      "Microsoft.EntityFrameworkCore.Sqlite": {
        "type": "Transitive",
        "resolved": "6.0.12",
        "contentHash": "2Hutlqt07bnWZFtYqT1lj0otX8ygMyBikysGnfQNF2TK3i5GqSTeJ8tqNi/URiI9II7Cyl15A0rflXmFoySuIw==",
        "dependencies": {
          "Microsoft.EntityFrameworkCore.Sqlite.Core": "6.0.12",
          "SQLitePCLRaw.bundle_e_sqlite3": "2.1.2"
        }
      },
      "Microsoft.EntityFrameworkCore.Sqlite.Core": {
        "type": "Transitive",
        "resolved": "6.0.12",
        "contentHash": "07vKE7+t9Z2BfGmHuJwNZNv8m1GWt7ZpYYHFh1tQg1oC6FJ78bSaFzLawsf2NK6CLhbB8DBsjE0rRhxMJ4rXsA==",
        "dependencies": {
          "Microsoft.Data.Sqlite.Core": "6.0.12",
          "Microsoft.EntityFrameworkCore.Relational": "6.0.12",
          "Microsoft.Extensions.DependencyModel": "6.0.0"
>>>>>>> e800219d
        }
      },
      "Microsoft.Extensions.Caching.Abstractions": {
        "type": "Transitive",
        "resolved": "6.0.0",
        "contentHash": "bcz5sSFJbganH0+YrfvIjJDIcKNW7TL07C4d1eTmXy/wOt52iz4LVogJb6pazs7W0+74j0YpXFErvp++Aq5Bsw==",
        "dependencies": {
          "Microsoft.Extensions.Primitives": "6.0.0"
        }
      },
      "Microsoft.Extensions.Caching.Memory": {
        "type": "Transitive",
        "resolved": "6.0.1",
        "contentHash": "B4y+Cev05eMcjf1na0v9gza6GUtahXbtY1JCypIgx3B4Ea/KAgsWyXEmW4q6zMbmTMtKzmPVk09rvFJirvMwTg==",
        "dependencies": {
          "Microsoft.Extensions.Caching.Abstractions": "6.0.0",
          "Microsoft.Extensions.DependencyInjection.Abstractions": "6.0.0",
          "Microsoft.Extensions.Logging.Abstractions": "6.0.0",
          "Microsoft.Extensions.Options": "6.0.0",
          "Microsoft.Extensions.Primitives": "6.0.0"
        }
      },
      "Microsoft.Extensions.Caching.StackExchangeRedis": {
        "type": "Transitive",
        "resolved": "6.0.6",
        "contentHash": "bdVQpYm1hcHf0pyAypMjtDw3HjWQJ89UzloyyF1OBs56QlgA1naM498tP2Vjlho5vVRALMGPYzdRKCen8koubw==",
        "dependencies": {
          "Microsoft.Extensions.Caching.Abstractions": "6.0.0",
          "Microsoft.Extensions.Options": "6.0.0",
          "StackExchange.Redis": "2.2.4"
        }
      },
      "Microsoft.Extensions.Configuration": {
        "type": "Transitive",
        "resolved": "6.0.1",
        "contentHash": "BUyFU9t+HzlSE7ri4B+AQN2BgTgHv/uM82s5ZkgU1BApyzWzIl48nDsG5wR1t0pniNuuyTBzG3qCW8152/NtSw==",
        "dependencies": {
          "Microsoft.Extensions.Configuration.Abstractions": "6.0.0",
          "Microsoft.Extensions.Primitives": "6.0.0"
        }
      },
      "Microsoft.Extensions.Configuration.Abstractions": {
        "type": "Transitive",
        "resolved": "6.0.0",
        "contentHash": "qWzV9o+ZRWq+pGm+1dF+R7qTgTYoXvbyowRoBxQJGfqTpqDun2eteerjRQhq5PQ/14S+lqto3Ft4gYaRyl4rdQ==",
        "dependencies": {
          "Microsoft.Extensions.Primitives": "6.0.0"
        }
      },
      "Microsoft.Extensions.Configuration.Binder": {
        "type": "Transitive",
        "resolved": "6.0.0",
        "contentHash": "b3ErKzND8LIC7o08QAVlKfaEIYEvLJbtmVbFZVBRXeu9YkKfSSzLZfR1SUfQPBIy9mKLhEtJgGYImkcMNaKE0A==",
        "dependencies": {
          "Microsoft.Extensions.Configuration.Abstractions": "6.0.0"
        }
      },
      "Microsoft.Extensions.Configuration.CommandLine": {
        "type": "Transitive",
        "resolved": "6.0.0",
        "contentHash": "3nL1qCkZ1Oxx14ZTzgo4MmlO7tso7F+TtMZAY2jUAtTLyAcDp+EDjk3RqafoKiNaePyPvvlleEcBxh3b2Hzl1g==",
        "dependencies": {
          "Microsoft.Extensions.Configuration": "6.0.0",
          "Microsoft.Extensions.Configuration.Abstractions": "6.0.0"
        }
      },
      "Microsoft.Extensions.Configuration.EnvironmentVariables": {
        "type": "Transitive",
        "resolved": "6.0.1",
        "contentHash": "pnyXV1LFOsYjGveuC07xp0YHIyGq7jRq5Ncb5zrrIieMLWVwgMyYxcOH0jTnBedDT4Gh1QinSqsjqzcieHk1og==",
        "dependencies": {
          "Microsoft.Extensions.Configuration": "6.0.0",
          "Microsoft.Extensions.Configuration.Abstractions": "6.0.0"
        }
      },
      "Microsoft.Extensions.Configuration.FileExtensions": {
        "type": "Transitive",
        "resolved": "6.0.0",
        "contentHash": "V4Dth2cYMZpw3HhGw9XUDIijpI6gN+22LDt0AhufIgOppCUfpWX4483OmN+dFXRJkJLc8Tv0Q8QK+1ingT2+KQ==",
        "dependencies": {
          "Microsoft.Extensions.Configuration": "6.0.0",
          "Microsoft.Extensions.Configuration.Abstractions": "6.0.0",
          "Microsoft.Extensions.FileProviders.Abstractions": "6.0.0",
          "Microsoft.Extensions.FileProviders.Physical": "6.0.0",
          "Microsoft.Extensions.Primitives": "6.0.0"
        }
      },
      "Microsoft.Extensions.Configuration.Json": {
        "type": "Transitive",
        "resolved": "6.0.0",
        "contentHash": "GJGery6QytCzS/BxJ96klgG9in3uH26KcUBbiVG/coNDXCRq6LGVVlUT4vXq34KPuM+R2av+LeYdX9h4IZOCUg==",
        "dependencies": {
          "Microsoft.Extensions.Configuration": "6.0.0",
          "Microsoft.Extensions.Configuration.Abstractions": "6.0.0",
          "Microsoft.Extensions.Configuration.FileExtensions": "6.0.0",
          "Microsoft.Extensions.FileProviders.Abstractions": "6.0.0",
          "System.Text.Json": "6.0.0"
        }
      },
      "Microsoft.Extensions.Configuration.UserSecrets": {
        "type": "Transitive",
        "resolved": "6.0.1",
        "contentHash": "Fy8yr4V6obi7ZxvKYI1i85jqtwMq8tqyxQVZpRSkgeA8enqy/KvBIMdcuNdznlxQMZa72mvbHqb7vbg4Pyx95w==",
        "dependencies": {
          "Microsoft.Extensions.Configuration.Abstractions": "6.0.0",
          "Microsoft.Extensions.Configuration.Json": "6.0.0",
          "Microsoft.Extensions.FileProviders.Abstractions": "6.0.0",
          "Microsoft.Extensions.FileProviders.Physical": "6.0.0"
        }
      },
      "Microsoft.Extensions.DependencyInjection": {
        "type": "Transitive",
        "resolved": "6.0.1",
        "contentHash": "vWXPg3HJQIpZkENn1KWq8SfbqVujVD7S7vIAyFXXqK5xkf1Vho+vG0bLBCHxU36lD1cLLtmGpfYf0B3MYFi9tQ==",
        "dependencies": {
          "Microsoft.Extensions.DependencyInjection.Abstractions": "6.0.0",
          "System.Runtime.CompilerServices.Unsafe": "6.0.0"
        }
      },
      "Microsoft.Extensions.DependencyInjection.Abstractions": {
        "type": "Transitive",
        "resolved": "6.0.0",
        "contentHash": "xlzi2IYREJH3/m6+lUrQlujzX8wDitm4QGnUu6kUXTQAWPuZY8i+ticFJbzfqaetLA6KR/rO6Ew/HuYD+bxifg=="
      },
      "Microsoft.Extensions.DependencyModel": {
        "type": "Transitive",
        "resolved": "6.0.0",
        "contentHash": "TD5QHg98m3+QhgEV1YVoNMl5KtBw/4rjfxLHO0e/YV9bPUBDKntApP4xdrVtGgCeQZHVfC2EXIGsdpRNrr87Pg==",
        "dependencies": {
          "System.Buffers": "4.5.1",
          "System.Memory": "4.5.4",
          "System.Runtime.CompilerServices.Unsafe": "6.0.0",
          "System.Text.Encodings.Web": "6.0.0",
          "System.Text.Json": "6.0.0"
        }
      },
      "Microsoft.Extensions.FileProviders.Abstractions": {
        "type": "Transitive",
        "resolved": "6.0.0",
        "contentHash": "0pd4/fho0gC12rQswaGQxbU34jOS1TPS8lZPpkFCH68ppQjHNHYle9iRuHeev1LhrJ94YPvzcRd8UmIuFk23Qw==",
        "dependencies": {
          "Microsoft.Extensions.Primitives": "6.0.0"
        }
      },
      "Microsoft.Extensions.FileProviders.Physical": {
        "type": "Transitive",
        "resolved": "6.0.0",
        "contentHash": "QvkL7l0nM8udt3gfyu0Vw8bbCXblxaKOl7c2oBfgGy4LCURRaL9XWZX1FWJrQc43oMokVneVxH38iz+bY1sbhg==",
        "dependencies": {
          "Microsoft.Extensions.FileProviders.Abstractions": "6.0.0",
          "Microsoft.Extensions.FileSystemGlobbing": "6.0.0",
          "Microsoft.Extensions.Primitives": "6.0.0"
        }
      },
      "Microsoft.Extensions.FileSystemGlobbing": {
        "type": "Transitive",
        "resolved": "6.0.0",
        "contentHash": "ip8jnL1aPiaPeKINCqaTEbvBFDmVx9dXQEBZ2HOBRXPD1eabGNqP/bKlsIcp7U2lGxiXd5xIhoFcmY8nM4Hdiw=="
      },
      "Microsoft.Extensions.Hosting": {
        "type": "Transitive",
        "resolved": "6.0.1",
        "contentHash": "hbmizc9KPWOacLU8Z8YMaBG6KWdZFppczYV/KwnPGU/8xebWxQxdDeJmLOgg968prb7g2oQgnp6JVLX6lgby8g==",
        "dependencies": {
          "Microsoft.Extensions.Configuration": "6.0.0",
          "Microsoft.Extensions.Configuration.Abstractions": "6.0.0",
          "Microsoft.Extensions.Configuration.Binder": "6.0.0",
          "Microsoft.Extensions.Configuration.CommandLine": "6.0.0",
          "Microsoft.Extensions.Configuration.EnvironmentVariables": "6.0.1",
          "Microsoft.Extensions.Configuration.FileExtensions": "6.0.0",
          "Microsoft.Extensions.Configuration.Json": "6.0.0",
          "Microsoft.Extensions.Configuration.UserSecrets": "6.0.1",
          "Microsoft.Extensions.DependencyInjection": "6.0.0",
          "Microsoft.Extensions.DependencyInjection.Abstractions": "6.0.0",
          "Microsoft.Extensions.FileProviders.Abstractions": "6.0.0",
          "Microsoft.Extensions.FileProviders.Physical": "6.0.0",
          "Microsoft.Extensions.Hosting.Abstractions": "6.0.0",
          "Microsoft.Extensions.Logging": "6.0.0",
          "Microsoft.Extensions.Logging.Abstractions": "6.0.0",
          "Microsoft.Extensions.Logging.Configuration": "6.0.0",
          "Microsoft.Extensions.Logging.Console": "6.0.0",
          "Microsoft.Extensions.Logging.Debug": "6.0.0",
          "Microsoft.Extensions.Logging.EventLog": "6.0.0",
          "Microsoft.Extensions.Logging.EventSource": "6.0.0",
          "Microsoft.Extensions.Options": "6.0.0"
        }
      },
      "Microsoft.Extensions.Hosting.Abstractions": {
        "type": "Transitive",
        "resolved": "6.0.0",
        "contentHash": "GcT5l2CYXL6Sa27KCSh0TixsRfADUgth+ojQSD5EkzisZxmGFh7CwzkcYuGwvmXLjr27uWRNrJ2vuuEjMhU05Q==",
        "dependencies": {
          "Microsoft.Extensions.Configuration.Abstractions": "6.0.0",
          "Microsoft.Extensions.DependencyInjection.Abstractions": "6.0.0",
          "Microsoft.Extensions.FileProviders.Abstractions": "6.0.0"
        }
      },
      "Microsoft.Extensions.Identity.Core": {
        "type": "Transitive",
        "resolved": "6.0.4",
        "contentHash": "8vBsyGkA8ZI3lZvm1nf+9ynRC/TzPD+UtbdgTlKk+cz+AW5I41LrK8f/adGej5uXgprOA2DMjZw33vZG6vyXxA==",
        "dependencies": {
          "Microsoft.AspNetCore.Cryptography.KeyDerivation": "6.0.4",
          "Microsoft.Extensions.Logging": "6.0.0",
          "Microsoft.Extensions.Options": "6.0.0"
        }
      },
      "Microsoft.Extensions.Identity.Stores": {
        "type": "Transitive",
        "resolved": "6.0.4",
        "contentHash": "linRCnWBfnqg8qjrd9u/KMISy8O4a6X/GRhpHXU0ar654YQw9LJ/Ht+psx8QLqSX5EsCBbBCZzuamatH2FWIyQ==",
        "dependencies": {
          "Microsoft.Extensions.Caching.Abstractions": "6.0.0",
          "Microsoft.Extensions.Identity.Core": "6.0.4",
          "Microsoft.Extensions.Logging": "6.0.0"
        }
      },
      "Microsoft.Extensions.Logging": {
        "type": "Transitive",
        "resolved": "6.0.0",
        "contentHash": "eIbyj40QDg1NDz0HBW0S5f3wrLVnKWnDJ/JtZ+yJDFnDj90VoPuoPmFkeaXrtu+0cKm5GRAwoDf+dBWXK0TUdg==",
        "dependencies": {
          "Microsoft.Extensions.DependencyInjection": "6.0.0",
          "Microsoft.Extensions.DependencyInjection.Abstractions": "6.0.0",
          "Microsoft.Extensions.Logging.Abstractions": "6.0.0",
          "Microsoft.Extensions.Options": "6.0.0",
          "System.Diagnostics.DiagnosticSource": "6.0.0"
        }
      },
      "Microsoft.Extensions.Logging.Abstractions": {
        "type": "Transitive",
        "resolved": "6.0.1",
        "contentHash": "dzB2Cgg+JmrouhjkcQGzSFjjvpwlq353i8oBQO2GWNjCXSzhbtBRUf28HSauWe7eib3wYOdb3tItdjRwAdwCSg=="
      },
      "Microsoft.Extensions.Logging.Configuration": {
        "type": "Transitive",
        "resolved": "6.0.0",
        "contentHash": "ZDskjagmBAbv+K8rYW9VhjPplhbOE63xUD0DiuydZJwt15dRyoqicYklLd86zzeintUc7AptDkHn+YhhYkYo8A==",
        "dependencies": {
          "Microsoft.Extensions.Configuration": "6.0.0",
          "Microsoft.Extensions.Configuration.Abstractions": "6.0.0",
          "Microsoft.Extensions.Configuration.Binder": "6.0.0",
          "Microsoft.Extensions.DependencyInjection.Abstractions": "6.0.0",
          "Microsoft.Extensions.Logging": "6.0.0",
          "Microsoft.Extensions.Logging.Abstractions": "6.0.0",
          "Microsoft.Extensions.Options": "6.0.0",
          "Microsoft.Extensions.Options.ConfigurationExtensions": "6.0.0"
        }
      },
      "Microsoft.Extensions.Logging.Console": {
        "type": "Transitive",
        "resolved": "6.0.0",
        "contentHash": "gsqKzOEdsvq28QiXFxagmn1oRB9GeI5GgYCkoybZtQA0IUb7QPwf1WmN3AwJeNIsadTvIFQCiVK0OVIgKfOBGg==",
        "dependencies": {
          "Microsoft.Extensions.DependencyInjection.Abstractions": "6.0.0",
          "Microsoft.Extensions.Logging": "6.0.0",
          "Microsoft.Extensions.Logging.Abstractions": "6.0.0",
          "Microsoft.Extensions.Logging.Configuration": "6.0.0",
          "Microsoft.Extensions.Options": "6.0.0",
          "System.Text.Json": "6.0.0"
        }
      },
      "Microsoft.Extensions.Logging.Debug": {
        "type": "Transitive",
        "resolved": "6.0.0",
        "contentHash": "M9g/JixseSZATJE9tcMn9uzoD4+DbSglivFqVx8YkRJ7VVPmnvCEbOZ0AAaxsL1EKyI4cz07DXOOJExxNsUOHw==",
        "dependencies": {
          "Microsoft.Extensions.DependencyInjection.Abstractions": "6.0.0",
          "Microsoft.Extensions.Logging": "6.0.0",
          "Microsoft.Extensions.Logging.Abstractions": "6.0.0"
        }
      },
      "Microsoft.Extensions.Logging.EventLog": {
        "type": "Transitive",
        "resolved": "6.0.0",
        "contentHash": "rlo0RxlMd0WtLG3CHI0qOTp6fFn7MvQjlrCjucA31RqmiMFCZkF8CHNbe8O7tbBIyyoLGWB1he9CbaA5iyHthg==",
        "dependencies": {
          "Microsoft.Extensions.DependencyInjection.Abstractions": "6.0.0",
          "Microsoft.Extensions.Logging": "6.0.0",
          "Microsoft.Extensions.Logging.Abstractions": "6.0.0",
          "Microsoft.Extensions.Options": "6.0.0",
          "System.Diagnostics.EventLog": "6.0.0"
        }
      },
      "Microsoft.Extensions.Logging.EventSource": {
        "type": "Transitive",
        "resolved": "6.0.0",
        "contentHash": "BeDyyqt7nkm/nr+Gdk+L8n1tUT/u33VkbXAOesgYSNsxDM9hJ1NOBGoZfj9rCbeD2+9myElI6JOVVFmnzgeWQA==",
        "dependencies": {
          "Microsoft.Extensions.DependencyInjection.Abstractions": "6.0.0",
          "Microsoft.Extensions.Logging": "6.0.0",
          "Microsoft.Extensions.Logging.Abstractions": "6.0.0",
          "Microsoft.Extensions.Options": "6.0.0",
          "Microsoft.Extensions.Primitives": "6.0.0",
          "System.Runtime.CompilerServices.Unsafe": "6.0.0",
          "System.Text.Json": "6.0.0"
        }
      },
      "Microsoft.Extensions.Options": {
        "type": "Transitive",
        "resolved": "6.0.0",
        "contentHash": "dzXN0+V1AyjOe2xcJ86Qbo233KHuLEY0njf/P2Kw8SfJU+d45HNS2ctJdnEnrWbM9Ye2eFgaC5Mj9otRMU6IsQ==",
        "dependencies": {
          "Microsoft.Extensions.DependencyInjection.Abstractions": "6.0.0",
          "Microsoft.Extensions.Primitives": "6.0.0"
        }
      },
      "Microsoft.Extensions.Options.ConfigurationExtensions": {
        "type": "Transitive",
        "resolved": "6.0.0",
        "contentHash": "bXWINbTn0vC0FYc9GaQTISbxhQLAMrvtbuvD9N6JelEaIS/Pr62wUCinrq5bf1WRBGczt1v4wDhxFtVFNcMdUQ==",
        "dependencies": {
          "Microsoft.Extensions.Configuration.Abstractions": "6.0.0",
          "Microsoft.Extensions.Configuration.Binder": "6.0.0",
          "Microsoft.Extensions.DependencyInjection.Abstractions": "6.0.0",
          "Microsoft.Extensions.Options": "6.0.0",
          "Microsoft.Extensions.Primitives": "6.0.0"
        }
      },
      "Microsoft.Extensions.Primitives": {
        "type": "Transitive",
        "resolved": "6.0.0",
        "contentHash": "9+PnzmQFfEFNR9J2aDTfJGGupShHjOuGw4VUv+JB044biSHrnmCIMD+mJHmb2H7YryrfBEXDurxQ47gJZdCKNQ==",
        "dependencies": {
          "System.Runtime.CompilerServices.Unsafe": "6.0.0"
        }
      },
      "Microsoft.Identity.Client": {
        "type": "Transitive",
        "resolved": "4.22.0",
        "contentHash": "GlamU9rs8cSVIx9WSGv5QKpt66KkE+ImxNa/wNZZUJ3knt3PM98T9sOY8B7NcEfhw7NoxU2/0TSOcmnRSJQgqw=="
      },
      "Microsoft.Identity.Client.Extensions.Msal": {
        "type": "Transitive",
        "resolved": "2.16.5",
        "contentHash": "VlGUZEpF8KP/GCfFI59sdE0WA0o9quqwM1YQY0dSp6jpGy5EOBkureaybLfpwCuYUUjQbLkN2p7neUIcQCfbzA==",
        "dependencies": {
          "Microsoft.Identity.Client": "4.22.0",
          "System.Security.Cryptography.ProtectedData": "4.5.0"
        }
      },
      "Microsoft.IdentityModel.Clients.ActiveDirectory": {
        "type": "Transitive",
        "resolved": "3.14.2",
        "contentHash": "TNsJJMiRnkeby1ovThVoV9yFsPWjAdluwOA+Nf0LtSsBVVrKQv8Qp4kYOgyNwMVj+pDwbhXISySk+4HyHVWNZQ==",
        "dependencies": {
          "NETStandard.Library": "1.6.0",
          "System.Runtime.Serialization.Json": "4.0.2",
          "System.Runtime.Serialization.Primitives": "4.1.1"
        }
      },
      "Microsoft.IdentityModel.JsonWebTokens": {
        "type": "Transitive",
        "resolved": "6.10.0",
        "contentHash": "0qjS31rN1MQTc46tAYbzmMTSRfdV5ndZxSjYxIGqKSidd4wpNJfNII/pdhU5Fx8olarQoKL9lqqYw4yNOIwT0Q==",
        "dependencies": {
          "Microsoft.IdentityModel.Tokens": "6.10.0"
        }
      },
      "Microsoft.IdentityModel.Logging": {
        "type": "Transitive",
        "resolved": "6.10.0",
        "contentHash": "zbcwV6esnNzhZZ/VP87dji6VrUBLB5rxnZBkDMqNYpyG+nrBnBsbm4PUYLCBMUflHCM9EMLDG0rLnqqT+l0ldA=="
      },
      "Microsoft.IdentityModel.Protocols": {
        "type": "Transitive",
        "resolved": "6.10.0",
        "contentHash": "DFyXD0xylP+DknCT3hzJ7q/Q5qRNu0hO/gCU90O0ATdR0twZmlcuY9RNYaaDofXKVbzcShYNCFCGle2G/o8mkg==",
        "dependencies": {
          "Microsoft.IdentityModel.Logging": "6.10.0",
          "Microsoft.IdentityModel.Tokens": "6.10.0"
        }
      },
      "Microsoft.IdentityModel.Protocols.OpenIdConnect": {
        "type": "Transitive",
        "resolved": "6.10.0",
        "contentHash": "LVvMXAWPbPeEWTylDrxunlHH2wFyE4Mv0L4gZrJHC4HTESbWHquKZb/y/S8jgiQEDycOP0PDQvbG4RR/tr2TVQ==",
        "dependencies": {
          "Microsoft.IdentityModel.Protocols": "6.10.0",
          "System.IdentityModel.Tokens.Jwt": "6.10.0"
        }
      },
      "Microsoft.IdentityModel.Tokens": {
        "type": "Transitive",
        "resolved": "6.10.0",
        "contentHash": "qbf1NslutDB4oLrriYTJpy7oB1pbh2ej2lEHd2IPDQH9C74ysOdhU5wAC7KoXblldbo7YsNR2QYFOqQM/b0Rsg==",
        "dependencies": {
          "Microsoft.CSharp": "4.5.0",
          "Microsoft.IdentityModel.Logging": "6.10.0",
          "System.Security.Cryptography.Cng": "4.5.0"
        }
      },
      "Microsoft.NETCore.Platforms": {
        "type": "Transitive",
        "resolved": "5.0.0",
        "contentHash": "VyPlqzH2wavqquTcYpkIIAQ6WdenuKoFN0BdYBbCWsclXacSOHNQn66Gt4z5NBqEYW0FAPm5rlvki9ZiCij5xQ=="
      },
      "Microsoft.NETCore.Targets": {
        "type": "Transitive",
        "resolved": "1.1.0",
        "contentHash": "aOZA3BWfz9RXjpzt0sRJJMjAscAUm3Hoa4UWAfceV9UTYxgwZ1lZt5nO2myFf+/jetYQo4uTP7zS8sJY67BBxg=="
      },
      "Microsoft.OData.Core": {
        "type": "Transitive",
        "resolved": "7.6.4",
        "contentHash": "/EjnJezMBjXf8OjcShhGzPY7pOO0CopgoZGhS6xsP3t2uhC+O72IBHgtQ7F3v1rRXWVtJwLGhzE1GfJUlx3c4Q==",
        "dependencies": {
          "Microsoft.OData.Edm": "[7.6.4]",
          "Microsoft.Spatial": "[7.6.4]"
        }
      },
      "Microsoft.OData.Edm": {
        "type": "Transitive",
        "resolved": "7.6.4",
        "contentHash": "MSSmA6kIfpgFTtNpOnnayoSj/6KSzHC1U9KOjF7cTA1PG4tZ7rIMi1pvjFc8CmYEvP4cxGl/+vrCn+HpK26HTQ=="
      },
      "Microsoft.OpenApi": {
        "type": "Transitive",
        "resolved": "1.2.3",
        "contentHash": "Nug3rO+7Kl5/SBAadzSMAVgqDlfGjJZ0GenQrLywJ84XGKO0uRqkunz5Wyl0SDwcR71bAATXvSdbdzPrYRYKGw=="
      },
      "Microsoft.Spatial": {
        "type": "Transitive",
        "resolved": "7.6.4",
        "contentHash": "3mB+Frn4LU4yb5ie9R752QiRn0Hvp9PITkSRofV/Lzm9EyLM87Fy9ziqgz75O/c712dh6GxuypMSBUGmNFwMeA=="
      },
      "Microsoft.TestPlatform.ObjectModel": {
        "type": "Transitive",
        "resolved": "17.1.0",
        "contentHash": "OMo/FYnKGy3lZEK0gfitskRM3ga/YBt6MyCyFPq0xNLeybGOQ6HnYNAAvzyePo5WPuMiw3LX+HiuRWNjnas1fA==",
        "dependencies": {
          "NuGet.Frameworks": "5.11.0",
          "System.Reflection.Metadata": "1.6.0"
        }
      },
      "Microsoft.TestPlatform.TestHost": {
        "type": "Transitive",
        "resolved": "17.1.0",
        "contentHash": "JS0JDLniDhIzkSPLHz7N/x1CG8ywJOtwInFDYA3KQvbz+ojGoT5MT2YDVReL1b86zmNRV8339vsTSm/zh0RcMg==",
        "dependencies": {
          "Microsoft.TestPlatform.ObjectModel": "17.1.0",
          "Newtonsoft.Json": "9.0.1"
        }
      },
      "Microsoft.VisualStudio.Web.CodeGeneration": {
        "type": "Transitive",
        "resolved": "5.0.2",
        "contentHash": "YUah81QG5q/ViVbr1BZcTbDLNJ5/k84fr+xx3/IoDVJR8KEUm89HmPAGM+FMMyWOjit+CIVpyOq7yEmRBBWXxQ==",
        "dependencies": {
          "Microsoft.Extensions.DependencyInjection": "5.0.0",
          "Microsoft.VisualStudio.Web.CodeGeneration.EntityFrameworkCore": "5.0.2"
        }
      },
      "Microsoft.VisualStudio.Web.CodeGeneration.Contracts": {
        "type": "Transitive",
        "resolved": "5.0.2",
        "contentHash": "34v6AkkRJykgFq7rHwNbzXBsLFquevLuegM9XDQl2j+wyOfj+ql1++jUR1WdZoPkv04WoM09mD47S3lMzJmHrQ==",
        "dependencies": {
          "Newtonsoft.Json": "11.0.2",
          "System.Collections.Immutable": "1.7.0"
        }
      },
      "Microsoft.VisualStudio.Web.CodeGeneration.Core": {
        "type": "Transitive",
        "resolved": "5.0.2",
        "contentHash": "R7mrxvTtv/MiEH42OtHYi/3L0A/vaAH8mwg+3yAyQtVuy6v9CeeVyL30lfTQ7EYV4ezUmuQKFwfjcU6PP0/KSQ==",
        "dependencies": {
          "Microsoft.Extensions.DependencyInjection": "5.0.0",
          "Microsoft.VisualStudio.Web.CodeGeneration.Templating": "5.0.2",
          "Newtonsoft.Json": "11.0.2"
        }
      },
      "Microsoft.VisualStudio.Web.CodeGeneration.Design": {
        "type": "Transitive",
        "resolved": "5.0.2",
        "contentHash": "9eTZV7W+S2iO2AJD03xXyXJZ+Nf71Y25gMXhqyXb8bB63jPfn+VQhV8I1lb6J+NR3jW98m5EB9QBftBSrjgiYQ==",
        "dependencies": {
          "Microsoft.VisualStudio.Web.CodeGenerators.Mvc": "5.0.2"
        }
      },
      "Microsoft.VisualStudio.Web.CodeGeneration.EntityFrameworkCore": {
        "type": "Transitive",
        "resolved": "5.0.2",
        "contentHash": "f9XeBRS9ICosrCpbO9jnAVMd/ISLhaZgx388XNBjigiyBJuq577J6tQgQWZA8PQTiPj6MKe9HVIW2GnKXDiUrQ==",
        "dependencies": {
          "Microsoft.VisualStudio.Web.CodeGeneration.Core": "5.0.2"
        }
      },
      "Microsoft.VisualStudio.Web.CodeGeneration.Templating": {
        "type": "Transitive",
        "resolved": "5.0.2",
        "contentHash": "P3z/JZTGP5DhSc8ik4xrimWuCZ2ZaEZ6q7WGgfgmSVibfXxwh2Oo+dtdkiXwq8MNlkrcP0AZAo3+1wowYUzluA==",
        "dependencies": {
          "Microsoft.AspNetCore.Razor.Language": "5.0.0",
          "Microsoft.AspNetCore.Razor.Runtime": "2.2.0",
          "Microsoft.CodeAnalysis.CSharp": "3.8.0",
          "Microsoft.CodeAnalysis.Razor": "5.0.0",
          "Microsoft.VisualStudio.Web.CodeGeneration.Utils": "5.0.2"
        }
      },
      "Microsoft.VisualStudio.Web.CodeGeneration.Utils": {
        "type": "Transitive",
        "resolved": "5.0.2",
        "contentHash": "4zViWGIFeKsGxDmc5xpn2G8kWs2FSHiLOolw85ZPHihDXc2jiFKp7qjA3SRt8U23kR3zeb0vZiFlETxgTHwAUA==",
        "dependencies": {
          "Microsoft.CodeAnalysis.CSharp.Workspaces": "3.8.0",
          "Microsoft.VisualStudio.Web.CodeGeneration.Contracts": "5.0.2",
          "Newtonsoft.Json": "11.0.2"
        }
      },
      "Microsoft.VisualStudio.Web.CodeGenerators.Mvc": {
        "type": "Transitive",
        "resolved": "5.0.2",
        "contentHash": "W4Uk2y0oja+4E+XP5d5OFu+ViTEtlqm3a6nYuuC3tjA+lTK6dLaMf0G6WnO4BO18i0kM0l49XjTwwXd5XpjnAQ==",
        "dependencies": {
          "Microsoft.VisualStudio.Web.CodeGeneration": "5.0.2"
        }
      },
      "Microsoft.Win32.Primitives": {
        "type": "Transitive",
        "resolved": "4.3.0",
        "contentHash": "9ZQKCWxH7Ijp9BfahvL2Zyf1cJIk8XYLF6Yjzr2yi0b2cOut/HQ31qf1ThHAgCc3WiZMdnWcfJCgN82/0UunxA==",
        "dependencies": {
          "Microsoft.NETCore.Platforms": "1.1.0",
          "Microsoft.NETCore.Targets": "1.1.0",
          "System.Runtime": "4.3.0"
        }
      },
      "Microsoft.Win32.Registry": {
        "type": "Transitive",
        "resolved": "5.0.0",
        "contentHash": "dDoKi0PnDz31yAyETfRntsLArTlVAVzUzCIvvEDsDsucrl33Dl8pIJG06ePTJTI3tGpeyHS9Cq7Foc/s4EeKcg==",
        "dependencies": {
          "System.Security.AccessControl": "5.0.0",
          "System.Security.Principal.Windows": "5.0.0"
        }
      },
      "Microsoft.Win32.SystemEvents": {
        "type": "Transitive",
        "resolved": "6.0.0",
        "contentHash": "hqTM5628jSsQiv+HGpiq3WKBl2c8v1KZfby2J6Pr7pEPlK9waPdgEO6b8A/+/xn/yZ9ulv8HuqK71ONy2tg67A=="
      },
      "MimeKit": {
        "type": "Transitive",
        "resolved": "3.2.0",
        "contentHash": "l9YHMBhBUwY7qQHUp8fw0EvjcbmhN4Iggz6MdjqIShBf42+0nJTa5gu0kuupCOPuiARc9ZaS9c9f0gKz4OnxKw==",
        "dependencies": {
          "Portable.BouncyCastle": "1.9.0",
          "System.Security.Cryptography.Pkcs": "6.0.0"
        }
      },
      "MySqlConnector": {
        "type": "Transitive",
        "resolved": "2.1.2",
        "contentHash": "JVokQTUNN3WHAu9Vw8ieeq1dXTFokJiig5P0VJ4f439UxRrsPo6SaVWC8Zdm6mkPeQFhZ0/9afdWa02EY/1j/w=="
      },
      "NETStandard.Library": {
        "type": "Transitive",
        "resolved": "1.6.1",
        "contentHash": "WcSp3+vP+yHNgS8EV5J7pZ9IRpeDuARBPN28by8zqff1wJQXm26PVU8L3/fYLBJVU7BtDyqNVWq2KlCVvSSR4A==",
        "dependencies": {
          "Microsoft.NETCore.Platforms": "1.1.0",
          "Microsoft.Win32.Primitives": "4.3.0",
          "System.AppContext": "4.3.0",
          "System.Collections": "4.3.0",
          "System.Collections.Concurrent": "4.3.0",
          "System.Console": "4.3.0",
          "System.Diagnostics.Debug": "4.3.0",
          "System.Diagnostics.Tools": "4.3.0",
          "System.Diagnostics.Tracing": "4.3.0",
          "System.Globalization": "4.3.0",
          "System.Globalization.Calendars": "4.3.0",
          "System.IO": "4.3.0",
          "System.IO.Compression": "4.3.0",
          "System.IO.Compression.ZipFile": "4.3.0",
          "System.IO.FileSystem": "4.3.0",
          "System.IO.FileSystem.Primitives": "4.3.0",
          "System.Linq": "4.3.0",
          "System.Linq.Expressions": "4.3.0",
          "System.Net.Http": "4.3.0",
          "System.Net.Primitives": "4.3.0",
          "System.Net.Sockets": "4.3.0",
          "System.ObjectModel": "4.3.0",
          "System.Reflection": "4.3.0",
          "System.Reflection.Extensions": "4.3.0",
          "System.Reflection.Primitives": "4.3.0",
          "System.Resources.ResourceManager": "4.3.0",
          "System.Runtime": "4.3.0",
          "System.Runtime.Extensions": "4.3.0",
          "System.Runtime.Handles": "4.3.0",
          "System.Runtime.InteropServices": "4.3.0",
          "System.Runtime.InteropServices.RuntimeInformation": "4.3.0",
          "System.Runtime.Numerics": "4.3.0",
          "System.Security.Cryptography.Algorithms": "4.3.0",
          "System.Security.Cryptography.Encoding": "4.3.0",
          "System.Security.Cryptography.Primitives": "4.3.0",
          "System.Security.Cryptography.X509Certificates": "4.3.0",
          "System.Text.Encoding": "4.3.0",
          "System.Text.Encoding.Extensions": "4.3.0",
          "System.Text.RegularExpressions": "4.3.0",
          "System.Threading": "4.3.0",
          "System.Threading.Tasks": "4.3.0",
          "System.Threading.Timer": "4.3.0",
          "System.Xml.ReaderWriter": "4.3.0",
          "System.Xml.XDocument": "4.3.0"
        }
      },
      "Newtonsoft.Json": {
        "type": "Transitive",
        "resolved": "13.0.1",
        "contentHash": "ppPFpBcvxdsfUonNcvITKqLl3bqxWbDCZIzDWHzjpdAHRFfZe0Dw9HmA0+za13IdyrgJwpkDTDA9fHaxOrt20A=="
      },
      "Npgsql": {
        "type": "Transitive",
        "resolved": "6.0.8",
        "contentHash": "wKa8MJEJaj0xQXUQZGv7q/KfPID23jSSvFFtljMworrv7dNajr0GN8PCU1SpywqHjMWdYEfK29DY1aYbiISbQg==",
        "dependencies": {
          "System.Runtime.CompilerServices.Unsafe": "6.0.0"
        }
      },
      "Npgsql.EntityFrameworkCore.PostgreSQL": {
        "type": "Transitive",
        "resolved": "6.0.8",
        "contentHash": "YJRpO+3wXQyWuwRUCVJj/Rsn46sY0bZ6uCGOEFApiRe0ZYJ6N6TxZUWKbTNJYjesickcLGzynOerpSbDJX1AYg==",
        "dependencies": {
          "Microsoft.EntityFrameworkCore": "6.0.12",
          "Microsoft.EntityFrameworkCore.Abstractions": "6.0.12",
          "Microsoft.EntityFrameworkCore.Relational": "6.0.12",
          "Npgsql": "6.0.8"
        }
      },
      "NSec.Cryptography": {
        "type": "Transitive",
        "resolved": "20.2.0",
        "contentHash": "NxzHaDQm3JfH+9VQdLI1bC4h/ZTKPo5o/4BEscBu4KK0Yv35sB87hSRuzpr09VahxY5ZpJfE2tHyK4u27jfiyQ==",
        "dependencies": {
          "System.Runtime.CompilerServices.Unsafe": "4.7.0",
          "libsodium": "[1.0.18, 1.0.19)"
        }
      },
      "NuGet.Frameworks": {
        "type": "Transitive",
        "resolved": "5.11.0",
        "contentHash": "eaiXkUjC4NPcquGWzAGMXjuxvLwc6XGKMptSyOGQeT0X70BUZObuybJFZLA0OfTdueLd3US23NBPTBb6iF3V1Q=="
      },
      "Otp.NET": {
        "type": "Transitive",
        "resolved": "1.2.2",
        "contentHash": "2hrZfkbzeWJ3tNXXt/1beg4IY+nS4F3gIfh4NVFvW0f6Pj51hGpiJ4prBz7Dmrr4ZYrA96rTERVGieZ4xYm7jA=="
      },
      "Pipelines.Sockets.Unofficial": {
        "type": "Transitive",
        "resolved": "2.2.2",
        "contentHash": "Bhk0FWxH1paI+18zr1g5cTL+ebeuDcBCR+rRFO+fKEhretgjs7MF2Mc1P64FGLecWp4zKCUOPzngBNrqVyY7Zg==",
        "dependencies": {
          "System.IO.Pipelines": "5.0.1"
        }
      },
      "Pomelo.EntityFrameworkCore.MySql": {
        "type": "Transitive",
        "resolved": "6.0.2",
        "contentHash": "KvlZ800CnEuEGnxj5OT1fCKGjQXxW5kpPlCP91JqBYG+2Z3927eqXmlX6LLKUt4swqE8ZsEQ+Zkpab8bqstf4g==",
        "dependencies": {
          "Microsoft.EntityFrameworkCore.Relational": "[6.0.7, 7.0.0)",
          "Microsoft.Extensions.DependencyInjection": "6.0.0",
          "MySqlConnector": "2.1.2"
        }
      },
      "Portable.BouncyCastle": {
        "type": "Transitive",
        "resolved": "1.9.0",
        "contentHash": "eZZBCABzVOek+id9Xy04HhmgykF0wZg9wpByzrWN7q8qEI0Qen9b7tfd7w8VA3dOeesumMG7C5ZPy0jk7PSRHw=="
      },
      "Quartz": {
        "type": "Transitive",
        "resolved": "3.4.0",
        "contentHash": "N8350OAlQhd8zKg0ARFikGjh3bfAW/CF/KVxu2fTIlAALB/oC1eg54n/QAPYR5ryHuYyDr5G8/Qa4k+D/7OFRQ==",
        "dependencies": {
          "Microsoft.Extensions.Logging.Abstractions": "2.1.1",
          "System.Configuration.ConfigurationManager": "4.7.0",
          "System.Diagnostics.DiagnosticSource": "4.7.1"
        }
      },
      "RichardSzalay.MockHttp": {
        "type": "Transitive",
        "resolved": "6.0.0",
        "contentHash": "bStGNqIX/MGYtML7K3EzdsE/k5HGVAcg7XgN23TQXGXqxNC9fvYFR94fA0sGM5hAT36R+BBGet6ZDQxXL/IPxg=="
      },
      "runtime.debian.8-x64.runtime.native.System.Security.Cryptography.OpenSsl": {
        "type": "Transitive",
        "resolved": "4.3.2",
        "contentHash": "7VSGO0URRKoMEAq0Sc9cRz8mb6zbyx/BZDEWhgPdzzpmFhkam3fJ1DAGWFXBI4nGlma+uPKpfuMQP5LXRnOH5g=="
      },
      "runtime.fedora.23-x64.runtime.native.System.Security.Cryptography.OpenSsl": {
        "type": "Transitive",
        "resolved": "4.3.2",
        "contentHash": "0oAaTAm6e2oVH+/Zttt0cuhGaePQYKII1dY8iaqP7CvOpVKgLybKRFvQjXR2LtxXOXTVPNv14j0ot8uV+HrUmw=="
      },
      "runtime.fedora.24-x64.runtime.native.System.Security.Cryptography.OpenSsl": {
        "type": "Transitive",
        "resolved": "4.3.2",
        "contentHash": "G24ibsCNi5Kbz0oXWynBoRgtGvsw5ZSVEWjv13/KiCAM8C6wz9zzcCniMeQFIkJ2tasjo2kXlvlBZhplL51kGg=="
      },
      "runtime.native.System": {
        "type": "Transitive",
        "resolved": "4.3.0",
        "contentHash": "c/qWt2LieNZIj1jGnVNsE2Kl23Ya2aSTBuXMD6V7k9KWr6l16Tqdwq+hJScEpWER9753NWC8h96PaVNY5Ld7Jw==",
        "dependencies": {
          "Microsoft.NETCore.Platforms": "1.1.0",
          "Microsoft.NETCore.Targets": "1.1.0"
        }
      },
      "runtime.native.System.Data.SqlClient.sni": {
        "type": "Transitive",
        "resolved": "4.7.0",
        "contentHash": "9kyFSIdN3T0qjDQ2R0HRXYIhS3l5psBzQi6qqhdLz+SzFyEy4sVxNOke+yyYv8Cu8rPER12c3RDjLT8wF3WBYQ==",
        "dependencies": {
          "runtime.win-arm64.runtime.native.System.Data.SqlClient.sni": "4.4.0",
          "runtime.win-x64.runtime.native.System.Data.SqlClient.sni": "4.4.0",
          "runtime.win-x86.runtime.native.System.Data.SqlClient.sni": "4.4.0"
        }
      },
      "runtime.native.System.IO.Compression": {
        "type": "Transitive",
        "resolved": "4.3.0",
        "contentHash": "INBPonS5QPEgn7naufQFXJEp3zX6L4bwHgJ/ZH78aBTpeNfQMtf7C6VrAFhlq2xxWBveIOWyFzQjJ8XzHMhdOQ==",
        "dependencies": {
          "Microsoft.NETCore.Platforms": "1.1.0",
          "Microsoft.NETCore.Targets": "1.1.0"
        }
      },
      "runtime.native.System.Net.Http": {
        "type": "Transitive",
        "resolved": "4.3.0",
        "contentHash": "ZVuZJqnnegJhd2k/PtAbbIcZ3aZeITq3sj06oKfMBSfphW3HDmk/t4ObvbOk/JA/swGR0LNqMksAh/f7gpTROg==",
        "dependencies": {
          "Microsoft.NETCore.Platforms": "1.1.0",
          "Microsoft.NETCore.Targets": "1.1.0"
        }
      },
      "runtime.native.System.Net.Security": {
        "type": "Transitive",
        "resolved": "4.3.0",
        "contentHash": "M2nN92ePS8BgQ2oi6Jj3PlTUzadYSIWLdZrHY1n1ZcW9o4wAQQ6W+aQ2lfq1ysZQfVCgDwY58alUdowrzezztg==",
        "dependencies": {
          "Microsoft.NETCore.Platforms": "1.1.0",
          "Microsoft.NETCore.Targets": "1.1.0"
        }
      },
      "runtime.native.System.Security.Cryptography.Apple": {
        "type": "Transitive",
        "resolved": "4.3.0",
        "contentHash": "DloMk88juo0OuOWr56QG7MNchmafTLYWvABy36izkrLI5VledI0rq28KGs1i9wbpeT9NPQrx/wTf8U2vazqQ3Q==",
        "dependencies": {
          "runtime.osx.10.10-x64.runtime.native.System.Security.Cryptography.Apple": "4.3.0"
        }
      },
      "runtime.native.System.Security.Cryptography.OpenSsl": {
        "type": "Transitive",
        "resolved": "4.3.2",
        "contentHash": "QR1OwtwehHxSeQvZKXe+iSd+d3XZNkEcuWMFYa2i0aG1l+lR739HPicKMlTbJst3spmeekDVBUS7SeS26s4U/g==",
        "dependencies": {
          "runtime.debian.8-x64.runtime.native.System.Security.Cryptography.OpenSsl": "4.3.2",
          "runtime.fedora.23-x64.runtime.native.System.Security.Cryptography.OpenSsl": "4.3.2",
          "runtime.fedora.24-x64.runtime.native.System.Security.Cryptography.OpenSsl": "4.3.2",
          "runtime.opensuse.13.2-x64.runtime.native.System.Security.Cryptography.OpenSsl": "4.3.2",
          "runtime.opensuse.42.1-x64.runtime.native.System.Security.Cryptography.OpenSsl": "4.3.2",
          "runtime.osx.10.10-x64.runtime.native.System.Security.Cryptography.OpenSsl": "4.3.2",
          "runtime.rhel.7-x64.runtime.native.System.Security.Cryptography.OpenSsl": "4.3.2",
          "runtime.ubuntu.14.04-x64.runtime.native.System.Security.Cryptography.OpenSsl": "4.3.2",
          "runtime.ubuntu.16.04-x64.runtime.native.System.Security.Cryptography.OpenSsl": "4.3.2",
          "runtime.ubuntu.16.10-x64.runtime.native.System.Security.Cryptography.OpenSsl": "4.3.2"
        }
      },
      "runtime.opensuse.13.2-x64.runtime.native.System.Security.Cryptography.OpenSsl": {
        "type": "Transitive",
        "resolved": "4.3.2",
        "contentHash": "I+GNKGg2xCHueRd1m9PzeEW7WLbNNLznmTuEi8/vZX71HudUbx1UTwlGkiwMri7JLl8hGaIAWnA/GONhu+LOyQ=="
      },
      "runtime.opensuse.42.1-x64.runtime.native.System.Security.Cryptography.OpenSsl": {
        "type": "Transitive",
        "resolved": "4.3.2",
        "contentHash": "1Z3TAq1ytS1IBRtPXJvEUZdVsfWfeNEhBkbiOCGEl9wwAfsjP2lz3ZFDx5tq8p60/EqbS0HItG5piHuB71RjoA=="
      },
      "runtime.osx.10.10-x64.runtime.native.System.Security.Cryptography.Apple": {
        "type": "Transitive",
        "resolved": "4.3.0",
        "contentHash": "kVXCuMTrTlxq4XOOMAysuNwsXWpYeboGddNGpIgNSZmv1b6r/s/DPk0fYMB7Q5Qo4bY68o48jt4T4y5BVecbCQ=="
      },
      "runtime.osx.10.10-x64.runtime.native.System.Security.Cryptography.OpenSsl": {
        "type": "Transitive",
        "resolved": "4.3.2",
        "contentHash": "6mU/cVmmHtQiDXhnzUImxIcDL48GbTk+TsptXyJA+MIOG9LRjPoAQC/qBFB7X+UNyK86bmvGwC8t+M66wsYC8w=="
      },
      "runtime.rhel.7-x64.runtime.native.System.Security.Cryptography.OpenSsl": {
        "type": "Transitive",
        "resolved": "4.3.2",
        "contentHash": "vjwG0GGcTW/PPg6KVud8F9GLWYuAV1rrw1BKAqY0oh4jcUqg15oYF1+qkGR2x2ZHM4DQnWKQ7cJgYbfncz/lYg=="
      },
      "runtime.ubuntu.14.04-x64.runtime.native.System.Security.Cryptography.OpenSsl": {
        "type": "Transitive",
        "resolved": "4.3.2",
        "contentHash": "7KMFpTkHC/zoExs+PwP8jDCWcrK9H6L7soowT80CUx3e+nxP/AFnq0AQAW5W76z2WYbLAYCRyPfwYFG6zkvQRw=="
      },
      "runtime.ubuntu.16.04-x64.runtime.native.System.Security.Cryptography.OpenSsl": {
        "type": "Transitive",
        "resolved": "4.3.2",
        "contentHash": "xrlmRCnKZJLHxyyLIqkZjNXqgxnKdZxfItrPkjI+6pkRo5lHX8YvSZlWrSI5AVwLMi4HbNWP7064hcAWeZKp5w=="
      },
      "runtime.ubuntu.16.10-x64.runtime.native.System.Security.Cryptography.OpenSsl": {
        "type": "Transitive",
        "resolved": "4.3.2",
        "contentHash": "leXiwfiIkW7Gmn7cgnNcdtNAU70SjmKW3jxGj1iKHOvdn0zRWsgv/l2OJUO5zdGdiv2VRFnAsxxhDgMzofPdWg=="
      },
      "runtime.win-arm64.runtime.native.System.Data.SqlClient.sni": {
        "type": "Transitive",
        "resolved": "4.4.0",
        "contentHash": "LbrynESTp3bm5O/+jGL8v0Qg5SJlTV08lpIpFesXjF6uGNMWqFnUQbYBJwZTeua6E/Y7FIM1C54Ey1btLWupdg=="
      },
      "runtime.win-x64.runtime.native.System.Data.SqlClient.sni": {
        "type": "Transitive",
        "resolved": "4.4.0",
        "contentHash": "38ugOfkYJqJoX9g6EYRlZB5U2ZJH51UP8ptxZgdpS07FgOEToV+lS11ouNK2PM12Pr6X/PpT5jK82G3DwH/SxQ=="
      },
      "runtime.win-x86.runtime.native.System.Data.SqlClient.sni": {
        "type": "Transitive",
        "resolved": "4.4.0",
        "contentHash": "YhEdSQUsTx+C8m8Bw7ar5/VesXvCFMItyZF7G1AUY+OM0VPZUOeAVpJ4Wl6fydBGUYZxojTDR3I6Bj/+BPkJNA=="
      },
      "SendGrid": {
        "type": "Transitive",
        "resolved": "9.27.0",
        "contentHash": "kMyXRQ8hmN2bG3tYZ7T31Ufl1kXkpuP5+WBh1BJ32WY31DTnBTCVGURoIqfbTo/tRuQfAYLxra6C8cQGN6kk+A==",
        "dependencies": {
          "Newtonsoft.Json": "9.0.1",
          "starkbank-ecdsa": "[1.3.3, 2.0.0)"
        }
      },
      "Sentry": {
        "type": "Transitive",
        "resolved": "3.16.0",
        "contentHash": "Pkw4+51EDUQ0X02jdCZIpaM2Q4UO06VKGDE+dYYNxgvOirRXGKTKxRk4NPKJTLSTNl+2JyT9HoE7C6BTlYhLOw=="
      },
      "Sentry.Serilog": {
        "type": "Transitive",
        "resolved": "3.16.0",
        "contentHash": "GFTVfQdOFqZ9Vmo8EEZTx1EQMDRJjka/4v2CwxnAUh+sqHDICga4eOm4AyGzDBbE4s9iAHMgMUCceIqo+7z84w==",
        "dependencies": {
          "Sentry": "3.16.0",
          "Serilog": "2.10.0"
        }
      },
      "Serilog": {
        "type": "Transitive",
        "resolved": "2.10.0",
        "contentHash": "+QX0hmf37a0/OZLxM3wL7V6/ADvC1XihXN4Kq/p6d8lCPfgkRdiuhbWlMaFjR9Av0dy5F0+MBeDmDdRZN/YwQA=="
      },
      "Serilog.AspNetCore": {
        "type": "Transitive",
        "resolved": "5.0.0",
        "contentHash": "/JO/txIxRR61x1UXQAgUzG2Sx05o1QHCkokVBWrKzmAoDu+p5EtCAj7L/TVVg7Ezhh3GPiZ0JI9OJCmRO9tSRw==",
        "dependencies": {
          "Microsoft.Extensions.DependencyInjection": "5.0.0",
          "Microsoft.Extensions.Logging": "5.0.0",
          "Serilog": "2.10.0",
          "Serilog.Extensions.Hosting": "4.2.0",
          "Serilog.Formatting.Compact": "1.1.0",
          "Serilog.Settings.Configuration": "3.3.0",
          "Serilog.Sinks.Console": "4.0.1",
          "Serilog.Sinks.Debug": "2.0.0",
          "Serilog.Sinks.File": "5.0.0"
        }
      },
      "Serilog.Extensions.Hosting": {
        "type": "Transitive",
        "resolved": "4.2.0",
        "contentHash": "gT2keceCmPQR9EX0VpXQZvUgELdfE7yqJ7MOxBhm3WLCblcvRgswEOOTgok/DHObbM15A3V/DtF3VdVDQPIZzQ==",
        "dependencies": {
          "Microsoft.Extensions.DependencyInjection.Abstractions": "3.1.8",
          "Microsoft.Extensions.Hosting.Abstractions": "3.1.8",
          "Microsoft.Extensions.Logging.Abstractions": "3.1.8",
          "Serilog": "2.10.0",
          "Serilog.Extensions.Logging": "3.1.0"
        }
      },
      "Serilog.Extensions.Logging": {
        "type": "Transitive",
        "resolved": "3.1.0",
        "contentHash": "IWfem7wfrFbB3iw1OikqPFNPEzfayvDuN4WP7Ue1AVFskalMByeWk3QbtUXQR34SBkv1EbZ3AySHda/ErDgpcg==",
        "dependencies": {
          "Microsoft.Extensions.Logging": "2.0.0",
          "Serilog": "2.9.0"
        }
      },
      "Serilog.Extensions.Logging.File": {
        "type": "Transitive",
        "resolved": "2.0.0",
        "contentHash": "usO0qr4v9VCMBWiTJ1nQmAbPNCt40FrkDol6CpfCXbsxGZS/hH+YCueF7vvPQ32ATI0GWcMWiKRdjXEE7/HxTQ==",
        "dependencies": {
          "Microsoft.Extensions.Configuration.Abstractions": "2.0.0",
          "Microsoft.Extensions.Configuration.Binder": "2.0.0",
          "Serilog": "2.5.0",
          "Serilog.Extensions.Logging": "2.0.2",
          "Serilog.Formatting.Compact": "1.0.0",
          "Serilog.Sinks.Async": "1.1.0",
          "Serilog.Sinks.RollingFile": "3.3.0"
        }
      },
      "Serilog.Formatting.Compact": {
        "type": "Transitive",
        "resolved": "1.1.0",
        "contentHash": "pNroKVjo+rDqlxNG5PXkRLpfSCuDOBY0ri6jp9PLe505ljqwhwZz8ospy2vWhQlFu5GkIesh3FcDs4n7sWZODA==",
        "dependencies": {
          "Serilog": "2.8.0"
        }
      },
      "Serilog.Settings.Configuration": {
        "type": "Transitive",
        "resolved": "3.3.0",
        "contentHash": "7GNudISZwqaT902hqEL2OFGTZeUFWfnrNLupJkOqeF41AR3GjcxX+Hwb30xb8gG2/CDXsCMVfF8o0+8KY0fJNg==",
        "dependencies": {
          "Microsoft.Extensions.DependencyModel": "3.0.0",
          "Microsoft.Extensions.Options.ConfigurationExtensions": "2.0.0",
          "Serilog": "2.10.0"
        }
      },
      "Serilog.Sinks.Async": {
        "type": "Transitive",
        "resolved": "1.1.0",
        "contentHash": "xll0Kanz2BkCxuv+F3p1WXr47jdsVM0GU1n1LZvK+18QiRZ/WGFNxSNw9EMKFV5ED5gr7MUpAe6PCMNL1HGUMA==",
        "dependencies": {
          "Serilog": "2.1.0",
          "System.Collections.Concurrent": "4.0.12"
        }
      },
      "Serilog.Sinks.AzureCosmosDB": {
        "type": "Transitive",
        "resolved": "2.0.0",
        "contentHash": "Im2/ZqjXQIpsd727qEo5Pq+br0MiNVuTvI40Yk7736tgjCpEx+omPHv4+c4fEAxnOP2kL9Ge6UoDFoDw3cjF2A==",
        "dependencies": {
          "Microsoft.Azure.Cosmos": "3.24.0",
          "Microsoft.CSharp": "4.7.0",
          "Newtonsoft.Json": "13.0.1",
          "Serilog": "2.10.0",
          "Serilog.Sinks.PeriodicBatching": "2.3.1"
        }
      },
      "Serilog.Sinks.Console": {
        "type": "Transitive",
        "resolved": "4.0.1",
        "contentHash": "apLOvSJQLlIbKlbx+Y2UDHSP05kJsV7mou+fvJoRGs/iR+jC22r8cuFVMjjfVxz/AD4B2UCltFhE1naRLXwKNw==",
        "dependencies": {
          "Serilog": "2.10.0"
        }
      },
      "Serilog.Sinks.Debug": {
        "type": "Transitive",
        "resolved": "2.0.0",
        "contentHash": "Y6g3OBJ4JzTyyw16fDqtFcQ41qQAydnEvEqmXjhwhgjsnG/FaJ8GUqF5ldsC/bVkK8KYmqrPhDO+tm4dF6xx4A==",
        "dependencies": {
          "Serilog": "2.10.0"
        }
      },
      "Serilog.Sinks.File": {
        "type": "Transitive",
        "resolved": "5.0.0",
        "contentHash": "uwV5hdhWPwUH1szhO8PJpFiahqXmzPzJT/sOijH/kFgUx+cyoDTMM8MHD0adw9+Iem6itoibbUXHYslzXsLEAg==",
        "dependencies": {
          "Serilog": "2.10.0"
        }
      },
      "Serilog.Sinks.PeriodicBatching": {
        "type": "Transitive",
        "resolved": "2.3.1",
        "contentHash": "LVYvqpqjSTD8dhfxRnzpxTs8/ys3V2q01MvaY3r0eKsDgpKK1U1y/5N6gFHgiesbxG0V+O5IWdz4+c1DzoNyOQ==",
        "dependencies": {
          "Serilog": "2.0.0"
        }
      },
      "Serilog.Sinks.RollingFile": {
        "type": "Transitive",
        "resolved": "3.3.0",
        "contentHash": "2lT5X1r3GH4P0bRWJfhA7etGl8Q2Ipw9AACvtAHWRUSpYZ42NGVyHoVs2ALBZ/cAkkS+tA4jl80Zie144eLQPg==",
        "dependencies": {
          "Serilog.Sinks.File": "3.2.0",
          "System.IO": "4.1.0",
          "System.IO.FileSystem.Primitives": "4.0.1",
          "System.Runtime.InteropServices": "4.1.0",
          "System.Text.Encoding.Extensions": "4.0.11"
        }
      },
      "Serilog.Sinks.SyslogMessages": {
        "type": "Transitive",
        "resolved": "2.0.6",
        "contentHash": "V2Yq2GEbk7taEPbpBLFzLXhrHrUzKf4sQu/zLrANU8XIoUn/Mr08M2E8PrcrWVXCj0R4xLMWYe0Z1sxOrMF3IA==",
        "dependencies": {
          "Serilog": "2.5.0",
          "Serilog.Sinks.PeriodicBatching": "2.3.0"
        }
      },
      "SQLitePCLRaw.bundle_e_sqlite3": {
        "type": "Transitive",
        "resolved": "2.1.2",
        "contentHash": "ilkvNhrTersLmIVAcDwwPqfhUFCg19Z1GVMvCSi3xk6Akq94f4qadLORQCq/T8+9JgMiPs+F/NECw5uauviaNw==",
        "dependencies": {
          "SQLitePCLRaw.lib.e_sqlite3": "2.1.2",
          "SQLitePCLRaw.provider.e_sqlite3": "2.1.2"
        }
      },
      "SQLitePCLRaw.core": {
        "type": "Transitive",
        "resolved": "2.1.2",
        "contentHash": "A8EBepVqY2lnAp3a8jnhbgzF2tlj2S3HcJQGANTYg/TbYbKa8Z5cM1h74An/vy0svhfzT7tVY0sFmUglLgv+2g==",
        "dependencies": {
          "System.Memory": "4.5.3"
        }
      },
      "SQLitePCLRaw.lib.e_sqlite3": {
        "type": "Transitive",
        "resolved": "2.1.2",
        "contentHash": "zibGtku8M4Eea1R3ZCAxc86QbNvyEN17mAcQkvWKBuHvRpMiK2g5anG4R5Be7cWKSd1i6baYz8y4dMMAKcXKPg=="
      },
      "SQLitePCLRaw.provider.e_sqlite3": {
        "type": "Transitive",
        "resolved": "2.1.2",
        "contentHash": "lxCZarZdvAsMl2zw9bXHrXK6RxVhB4b23iTFhCOdHFhxfbsxLxWf+ocvswJwR/9Wh/E//ddMi+wJGqUKV7VwoA==",
        "dependencies": {
          "SQLitePCLRaw.core": "2.1.2"
        }
      },
      "StackExchange.Redis": {
        "type": "Transitive",
        "resolved": "2.5.43",
        "contentHash": "YQ38jVbX1b5mBi6lizESou+NpV6QZpeo6ofRR6qeuqJ8ePOmhcwhje3nDTNIGEkfPSK0sLuF6pR5rtFyq2F46g==",
        "dependencies": {
          "Pipelines.Sockets.Unofficial": "2.2.2",
          "System.Diagnostics.PerformanceCounter": "5.0.0"
        }
      },
      "starkbank-ecdsa": {
        "type": "Transitive",
        "resolved": "1.3.3",
        "contentHash": "OblOaKb1enXn+dSp7tsx9yjwV+/BEKM9jFhshIkZTwCk7LuTFTp+wSon6rFzuPiIiTGtvVWQNUw2slHjGktJog=="
      },
      "Stripe.net": {
        "type": "Transitive",
        "resolved": "40.0.0",
        "contentHash": "SD1bGiF+sVQG3p2LXNTZ5rEG2aCnXIHokcxYS9yyW3dR01J0ryf+iNFOwid148yePZ0gCBcRxj3wiW1mTmP7UQ==",
        "dependencies": {
          "Newtonsoft.Json": "12.0.3",
          "System.Configuration.ConfigurationManager": "6.0.0"
        }
      },
      "Swashbuckle.AspNetCore.Swagger": {
        "type": "Transitive",
        "resolved": "6.3.1",
        "contentHash": "idAFh4xhyJHYHfdLVOOn+BmscBul1OQbWsnL6YPJE8tO/0y6S79hDCvs6OY5VI093/9+1pYY3j31Zet9yaDZjA==",
        "dependencies": {
          "Microsoft.OpenApi": "1.2.3"
        }
      },
      "Swashbuckle.AspNetCore.SwaggerGen": {
        "type": "Transitive",
        "resolved": "6.3.1",
        "contentHash": "+uoBV4h/6NhCPLoTofSmuOnZ+usu4PW1jP6l4OHwPyu2frbYXGNpJsHs5uUXXn929OiVQkT8wo3Lj/o+P99Ejg==",
        "dependencies": {
          "Swashbuckle.AspNetCore.Swagger": "6.3.1"
        }
      },
      "System.AppContext": {
        "type": "Transitive",
        "resolved": "4.3.0",
        "contentHash": "fKC+rmaLfeIzUhagxY17Q9siv/sPrjjKcfNg1Ic8IlQkZLipo8ljcaZQu4VtI4Jqbzjc2VTjzGLF6WmsRXAEgA==",
        "dependencies": {
          "System.Runtime": "4.3.0"
        }
      },
      "System.Buffers": {
        "type": "Transitive",
        "resolved": "4.5.1",
        "contentHash": "Rw7ijyl1qqRS0YQD/WycNst8hUUMgrMH4FCn1nNm27M4VxchZ1js3fVjQaANHO5f3sN4isvP4a+Met9Y4YomAg=="
      },
      "System.Collections": {
        "type": "Transitive",
        "resolved": "4.3.0",
        "contentHash": "3Dcj85/TBdVpL5Zr+gEEBUuFe2icOnLalmEh9hfck1PTYbbyWuZgh4fmm2ysCLTrqLQw6t3TgTyJ+VLp+Qb+Lw==",
        "dependencies": {
          "Microsoft.NETCore.Platforms": "1.1.0",
          "Microsoft.NETCore.Targets": "1.1.0",
          "System.Runtime": "4.3.0"
        }
      },
      "System.Collections.Concurrent": {
        "type": "Transitive",
        "resolved": "4.3.0",
        "contentHash": "ztl69Xp0Y/UXCL+3v3tEU+lIy+bvjKNUmopn1wep/a291pVPK7dxBd6T7WnlQqRog+d1a/hSsgRsmFnIBKTPLQ==",
        "dependencies": {
          "System.Collections": "4.3.0",
          "System.Diagnostics.Debug": "4.3.0",
          "System.Diagnostics.Tracing": "4.3.0",
          "System.Globalization": "4.3.0",
          "System.Reflection": "4.3.0",
          "System.Resources.ResourceManager": "4.3.0",
          "System.Runtime": "4.3.0",
          "System.Runtime.Extensions": "4.3.0",
          "System.Threading": "4.3.0",
          "System.Threading.Tasks": "4.3.0"
        }
      },
      "System.Collections.Immutable": {
        "type": "Transitive",
        "resolved": "6.0.0",
        "contentHash": "l4zZJ1WU2hqpQQHXz1rvC3etVZN+2DLmQMO79FhOTZHMn8tDRr+WU287sbomD0BETlmKDn0ygUgVy9k5xkkJdA==",
        "dependencies": {
          "System.Runtime.CompilerServices.Unsafe": "6.0.0"
        }
      },
      "System.Collections.NonGeneric": {
        "type": "Transitive",
        "resolved": "4.3.0",
        "contentHash": "prtjIEMhGUnQq6RnPEYLpFt8AtLbp9yq2zxOSrY7KJJZrw25Fi97IzBqY7iqssbM61Ek5b8f3MG/sG1N2sN5KA==",
        "dependencies": {
          "System.Diagnostics.Debug": "4.3.0",
          "System.Globalization": "4.3.0",
          "System.Resources.ResourceManager": "4.3.0",
          "System.Runtime": "4.3.0",
          "System.Runtime.Extensions": "4.3.0",
          "System.Threading": "4.3.0"
        }
      },
      "System.Collections.Specialized": {
        "type": "Transitive",
        "resolved": "4.3.0",
        "contentHash": "Epx8PoVZR0iuOnJJDzp7pWvdfMMOAvpUo95pC4ScH2mJuXkKA2Y4aR3cG9qt2klHgSons1WFh4kcGW7cSXvrxg==",
        "dependencies": {
          "System.Collections.NonGeneric": "4.3.0",
          "System.Globalization": "4.3.0",
          "System.Globalization.Extensions": "4.3.0",
          "System.Resources.ResourceManager": "4.3.0",
          "System.Runtime": "4.3.0",
          "System.Runtime.Extensions": "4.3.0",
          "System.Threading": "4.3.0"
        }
      },
      "System.ComponentModel": {
        "type": "Transitive",
        "resolved": "4.3.0",
        "contentHash": "VyGn1jGRZVfxnh8EdvDCi71v3bMXrsu8aYJOwoV7SNDLVhiEqwP86pPMyRGsDsxhXAm2b3o9OIqeETfN5qfezw==",
        "dependencies": {
          "System.Runtime": "4.3.0"
        }
      },
      "System.ComponentModel.Annotations": {
        "type": "Transitive",
        "resolved": "4.3.0",
        "contentHash": "SY2RLItHt43rd8J9D8M8e8NM4m+9WLN2uUd9G0n1I4hj/7w+v3pzK6ZBjexlG1/2xvLKQsqir3UGVSyBTXMLWA==",
        "dependencies": {
          "System.Collections": "4.3.0",
          "System.ComponentModel": "4.3.0",
          "System.Globalization": "4.3.0",
          "System.Linq": "4.3.0",
          "System.Reflection": "4.3.0",
          "System.Reflection.Extensions": "4.3.0",
          "System.Resources.ResourceManager": "4.3.0",
          "System.Runtime": "4.3.0",
          "System.Runtime.Extensions": "4.3.0",
          "System.Text.RegularExpressions": "4.3.0",
          "System.Threading": "4.3.0"
        }
      },
      "System.ComponentModel.Primitives": {
        "type": "Transitive",
        "resolved": "4.3.0",
        "contentHash": "j8GUkCpM8V4d4vhLIIoBLGey2Z5bCkMVNjEZseyAlm4n5arcsJOeI3zkUP+zvZgzsbLTYh4lYeP/ZD/gdIAPrw==",
        "dependencies": {
          "System.ComponentModel": "4.3.0",
          "System.Resources.ResourceManager": "4.3.0",
          "System.Runtime": "4.3.0"
        }
      },
      "System.ComponentModel.TypeConverter": {
        "type": "Transitive",
        "resolved": "4.3.0",
        "contentHash": "16pQ6P+EdhcXzPiEK4kbA953Fu0MNG2ovxTZU81/qsCd1zPRsKc3uif5NgvllCY598k6bI0KUyKW8fanlfaDQg==",
        "dependencies": {
          "System.Collections": "4.3.0",
          "System.Collections.NonGeneric": "4.3.0",
          "System.Collections.Specialized": "4.3.0",
          "System.ComponentModel": "4.3.0",
          "System.ComponentModel.Primitives": "4.3.0",
          "System.Globalization": "4.3.0",
          "System.Linq": "4.3.0",
          "System.Reflection": "4.3.0",
          "System.Reflection.Extensions": "4.3.0",
          "System.Reflection.Primitives": "4.3.0",
          "System.Reflection.TypeExtensions": "4.3.0",
          "System.Resources.ResourceManager": "4.3.0",
          "System.Runtime": "4.3.0",
          "System.Runtime.Extensions": "4.3.0",
          "System.Threading": "4.3.0"
        }
      },
      "System.Composition": {
        "type": "Transitive",
        "resolved": "1.0.31",
        "contentHash": "I+D26qpYdoklyAVUdqwUBrEIckMNjAYnuPJy/h9dsQItpQwVREkDFs4b4tkBza0kT2Yk48Lcfsv2QQ9hWsh9Iw==",
        "dependencies": {
          "System.Composition.AttributedModel": "1.0.31",
          "System.Composition.Convention": "1.0.31",
          "System.Composition.Hosting": "1.0.31",
          "System.Composition.Runtime": "1.0.31",
          "System.Composition.TypedParts": "1.0.31"
        }
      },
      "System.Composition.AttributedModel": {
        "type": "Transitive",
        "resolved": "1.0.31",
        "contentHash": "NHWhkM3ZkspmA0XJEsKdtTt1ViDYuojgSND3yHhTzwxepiwqZf+BCWuvCbjUt4fe0NxxQhUDGJ5km6sLjo9qnQ==",
        "dependencies": {
          "System.Reflection": "4.3.0",
          "System.Runtime": "4.3.0"
        }
      },
      "System.Composition.Convention": {
        "type": "Transitive",
        "resolved": "1.0.31",
        "contentHash": "GLjh2Ju71k6C0qxMMtl4efHa68NmWeIUYh4fkUI8xbjQrEBvFmRwMDFcylT8/PR9SQbeeL48IkFxU/+gd0nYEQ==",
        "dependencies": {
          "System.Collections": "4.3.0",
          "System.Composition.AttributedModel": "1.0.31",
          "System.Diagnostics.Debug": "4.3.0",
          "System.Diagnostics.Tools": "4.3.0",
          "System.Globalization": "4.3.0",
          "System.Linq": "4.3.0",
          "System.Linq.Expressions": "4.3.0",
          "System.Reflection": "4.3.0",
          "System.Reflection.Extensions": "4.3.0",
          "System.Resources.ResourceManager": "4.3.0",
          "System.Runtime": "4.3.0",
          "System.Threading": "4.3.0"
        }
      },
      "System.Composition.Hosting": {
        "type": "Transitive",
        "resolved": "1.0.31",
        "contentHash": "fN1bT4RX4vUqjbgoyuJFVUizAl2mYF5VAb+bVIxIYZSSc0BdnX+yGAxcavxJuDDCQ1K+/mdpgyEFc8e9ikjvrg==",
        "dependencies": {
          "System.Collections": "4.3.0",
          "System.Composition.Runtime": "1.0.31",
          "System.Diagnostics.Debug": "4.3.0",
          "System.Diagnostics.Tools": "4.3.0",
          "System.Globalization": "4.3.0",
          "System.Linq": "4.3.0",
          "System.Linq.Expressions": "4.3.0",
          "System.ObjectModel": "4.3.0",
          "System.Reflection": "4.3.0",
          "System.Reflection.Extensions": "4.3.0",
          "System.Resources.ResourceManager": "4.3.0",
          "System.Runtime": "4.3.0",
          "System.Threading": "4.3.0"
        }
      },
      "System.Composition.Runtime": {
        "type": "Transitive",
        "resolved": "1.0.31",
        "contentHash": "0LEJN+2NVM89CE4SekDrrk5tHV5LeATltkp+9WNYrR+Huiyt0vaCqHbbHtVAjPyeLWIc8dOz/3kthRBj32wGQg==",
        "dependencies": {
          "System.Collections": "4.3.0",
          "System.Diagnostics.Debug": "4.3.0",
          "System.Diagnostics.Tools": "4.3.0",
          "System.Globalization": "4.3.0",
          "System.Linq": "4.3.0",
          "System.Reflection": "4.3.0",
          "System.Resources.ResourceManager": "4.3.0",
          "System.Runtime": "4.3.0"
        }
      },
      "System.Composition.TypedParts": {
        "type": "Transitive",
        "resolved": "1.0.31",
        "contentHash": "0Zae/FtzeFgDBBuILeIbC/T9HMYbW4olAmi8XqqAGosSOWvXfiQLfARZEhiGd0LVXaYgXr0NhxiU1LldRP1fpQ==",
        "dependencies": {
          "System.Collections": "4.3.0",
          "System.Composition.AttributedModel": "1.0.31",
          "System.Composition.Hosting": "1.0.31",
          "System.Composition.Runtime": "1.0.31",
          "System.Diagnostics.Debug": "4.3.0",
          "System.Diagnostics.Tools": "4.3.0",
          "System.Globalization": "4.3.0",
          "System.Linq": "4.3.0",
          "System.Linq.Expressions": "4.3.0",
          "System.Reflection": "4.3.0",
          "System.Reflection.Extensions": "4.3.0",
          "System.Resources.ResourceManager": "4.3.0",
          "System.Runtime": "4.3.0",
          "System.Runtime.Extensions": "4.3.0"
        }
      },
      "System.Configuration.ConfigurationManager": {
        "type": "Transitive",
        "resolved": "6.0.0",
        "contentHash": "7T+m0kDSlIPTHIkPMIu6m6tV6qsMqJpvQWW2jIc2qi7sn40qxFo0q+7mEQAhMPXZHMKnWrnv47ntGlM/ejvw3g==",
        "dependencies": {
          "System.Security.Cryptography.ProtectedData": "6.0.0",
          "System.Security.Permissions": "6.0.0"
        }
      },
      "System.Console": {
        "type": "Transitive",
        "resolved": "4.3.0",
        "contentHash": "DHDrIxiqk1h03m6khKWV2X8p/uvN79rgSqpilL6uzpmSfxfU5ng8VcPtW4qsDsQDHiTv6IPV9TmD5M/vElPNLg==",
        "dependencies": {
          "Microsoft.NETCore.Platforms": "1.1.0",
          "Microsoft.NETCore.Targets": "1.1.0",
          "System.IO": "4.3.0",
          "System.Runtime": "4.3.0",
          "System.Text.Encoding": "4.3.0"
        }
      },
      "System.Data.SqlClient": {
        "type": "Transitive",
        "resolved": "4.8.3",
        "contentHash": "yERfVLXAY0QbylAgaGLByYN0hFxX28aeEQ0hUgJO+Ntn1AfmWl5HHUoYJA0Yl9HhIUUJHVaS/Sw/RLZr5aaC+A==",
        "dependencies": {
          "Microsoft.Win32.Registry": "4.7.0",
          "System.Security.Principal.Windows": "4.7.0",
          "runtime.native.System.Data.SqlClient.sni": "4.7.0"
        }
      },
      "System.Diagnostics.Debug": {
        "type": "Transitive",
        "resolved": "4.3.0",
        "contentHash": "ZUhUOdqmaG5Jk3Xdb8xi5kIyQYAA4PnTNlHx1mu9ZY3qv4ELIdKbnL/akbGaKi2RnNUWaZsAs31rvzFdewTj2g==",
        "dependencies": {
          "Microsoft.NETCore.Platforms": "1.1.0",
          "Microsoft.NETCore.Targets": "1.1.0",
          "System.Runtime": "4.3.0"
        }
      },
      "System.Diagnostics.DiagnosticSource": {
        "type": "Transitive",
        "resolved": "6.0.0",
        "contentHash": "frQDfv0rl209cKm1lnwTgFPzNigy2EKk1BS3uAvHvlBVKe5cymGyHO+Sj+NLv5VF/AhHsqPIUUwya5oV4CHMUw==",
        "dependencies": {
          "System.Runtime.CompilerServices.Unsafe": "6.0.0"
        }
      },
      "System.Diagnostics.EventLog": {
        "type": "Transitive",
        "resolved": "6.0.0",
        "contentHash": "lcyUiXTsETK2ALsZrX+nWuHSIQeazhqPphLfaRxzdGaG93+0kELqpgEHtwWOlQe7+jSFnKwaCAgL4kjeZCQJnw=="
      },
      "System.Diagnostics.PerformanceCounter": {
        "type": "Transitive",
        "resolved": "5.0.0",
        "contentHash": "kcQWWtGVC3MWMNXdMDWfrmIlFZZ2OdoeT6pSNVRtk9+Sa7jwdPiMlNwb0ZQcS7NRlT92pCfmjRtkSWUW3RAKwg==",
        "dependencies": {
          "Microsoft.NETCore.Platforms": "5.0.0",
          "Microsoft.Win32.Registry": "5.0.0",
          "System.Configuration.ConfigurationManager": "5.0.0",
          "System.Security.Principal.Windows": "5.0.0"
        }
      },
      "System.Diagnostics.Process": {
        "type": "Transitive",
        "resolved": "4.3.0",
        "contentHash": "J0wOX07+QASQblsfxmIMFc9Iq7KTXYL3zs2G/Xc704Ylv3NpuVdo6gij6V3PGiptTxqsK0K7CdXenRvKUnkA2g==",
        "dependencies": {
          "Microsoft.NETCore.Platforms": "1.1.0",
          "Microsoft.Win32.Primitives": "4.3.0",
          "Microsoft.Win32.Registry": "4.3.0",
          "System.Collections": "4.3.0",
          "System.Diagnostics.Debug": "4.3.0",
          "System.Globalization": "4.3.0",
          "System.IO": "4.3.0",
          "System.IO.FileSystem": "4.3.0",
          "System.IO.FileSystem.Primitives": "4.3.0",
          "System.Resources.ResourceManager": "4.3.0",
          "System.Runtime": "4.3.0",
          "System.Runtime.Extensions": "4.3.0",
          "System.Runtime.Handles": "4.3.0",
          "System.Runtime.InteropServices": "4.3.0",
          "System.Text.Encoding": "4.3.0",
          "System.Text.Encoding.Extensions": "4.3.0",
          "System.Threading": "4.3.0",
          "System.Threading.Tasks": "4.3.0",
          "System.Threading.Thread": "4.3.0",
          "System.Threading.ThreadPool": "4.3.0",
          "runtime.native.System": "4.3.0"
        }
      },
      "System.Diagnostics.Tools": {
        "type": "Transitive",
        "resolved": "4.3.0",
        "contentHash": "UUvkJfSYJMM6x527dJg2VyWPSRqIVB0Z7dbjHst1zmwTXz5CcXSYJFWRpuigfbO1Lf7yfZiIaEUesfnl/g5EyA==",
        "dependencies": {
          "Microsoft.NETCore.Platforms": "1.1.0",
          "Microsoft.NETCore.Targets": "1.1.0",
          "System.Runtime": "4.3.0"
        }
      },
      "System.Diagnostics.TraceSource": {
        "type": "Transitive",
        "resolved": "4.3.0",
        "contentHash": "VnYp1NxGx8Ww731y2LJ1vpfb/DKVNKEZ8Jsh5SgQTZREL/YpWRArgh9pI8CDLmgHspZmLL697CaLvH85qQpRiw==",
        "dependencies": {
          "Microsoft.NETCore.Platforms": "1.1.0",
          "System.Collections": "4.3.0",
          "System.Diagnostics.Debug": "4.3.0",
          "System.Globalization": "4.3.0",
          "System.Resources.ResourceManager": "4.3.0",
          "System.Runtime": "4.3.0",
          "System.Runtime.Extensions": "4.3.0",
          "System.Threading": "4.3.0",
          "runtime.native.System": "4.3.0"
        }
      },
      "System.Diagnostics.Tracing": {
        "type": "Transitive",
        "resolved": "4.3.0",
        "contentHash": "rswfv0f/Cqkh78rA5S8eN8Neocz234+emGCtTF3lxPY96F+mmmUen6tbn0glN6PMvlKQb9bPAY5e9u7fgPTkKw==",
        "dependencies": {
          "Microsoft.NETCore.Platforms": "1.1.0",
          "Microsoft.NETCore.Targets": "1.1.0",
          "System.Runtime": "4.3.0"
        }
      },
      "System.Drawing.Common": {
        "type": "Transitive",
        "resolved": "6.0.0",
        "contentHash": "NfuoKUiP2nUWwKZN6twGqXioIe1zVD0RIj2t976A+czLHr2nY454RwwXs6JU9Htc6mwqL6Dn/nEL3dpVf2jOhg==",
        "dependencies": {
          "Microsoft.Win32.SystemEvents": "6.0.0"
        }
      },
      "System.Dynamic.Runtime": {
        "type": "Transitive",
        "resolved": "4.3.0",
        "contentHash": "SNVi1E/vfWUAs/WYKhE9+qlS6KqK0YVhnlT0HQtr8pMIA8YX3lwy3uPMownDwdYISBdmAF/2holEIldVp85Wag==",
        "dependencies": {
          "System.Collections": "4.3.0",
          "System.Diagnostics.Debug": "4.3.0",
          "System.Linq": "4.3.0",
          "System.Linq.Expressions": "4.3.0",
          "System.ObjectModel": "4.3.0",
          "System.Reflection": "4.3.0",
          "System.Reflection.Emit": "4.3.0",
          "System.Reflection.Emit.ILGeneration": "4.3.0",
          "System.Reflection.Primitives": "4.3.0",
          "System.Reflection.TypeExtensions": "4.3.0",
          "System.Resources.ResourceManager": "4.3.0",
          "System.Runtime": "4.3.0",
          "System.Runtime.Extensions": "4.3.0",
          "System.Threading": "4.3.0"
        }
      },
      "System.Formats.Asn1": {
        "type": "Transitive",
        "resolved": "6.0.0",
        "contentHash": "T6fD00dQ3NTbPDy31m4eQUwKW84s03z0N2C8HpOklyeaDgaJPa/TexP4/SkORMSOwc7WhKifnA6Ya33AkzmafA=="
      },
      "System.Formats.Cbor": {
        "type": "Transitive",
        "resolved": "5.0.0",
        "contentHash": "OJ8UXNyYIvu22ZrMHDBcnBvs3l6w2wEWUSwgPf2gimUrdoKJC4pcg963kiYAA9kvs8HYLQKQ+2Arr7pm19aZ4A=="
      },
      "System.Globalization": {
        "type": "Transitive",
        "resolved": "4.3.0",
        "contentHash": "kYdVd2f2PAdFGblzFswE4hkNANJBKRmsfa2X5LG2AcWE1c7/4t0pYae1L8vfZ5xvE2nK/R9JprtToA61OSHWIg==",
        "dependencies": {
          "Microsoft.NETCore.Platforms": "1.1.0",
          "Microsoft.NETCore.Targets": "1.1.0",
          "System.Runtime": "4.3.0"
        }
      },
      "System.Globalization.Calendars": {
        "type": "Transitive",
        "resolved": "4.3.0",
        "contentHash": "GUlBtdOWT4LTV3I+9/PJW+56AnnChTaOqqTLFtdmype/L500M2LIyXgmtd9X2P2VOkmJd5c67H5SaC2QcL1bFA==",
        "dependencies": {
          "Microsoft.NETCore.Platforms": "1.1.0",
          "Microsoft.NETCore.Targets": "1.1.0",
          "System.Globalization": "4.3.0",
          "System.Runtime": "4.3.0"
        }
      },
      "System.Globalization.Extensions": {
        "type": "Transitive",
        "resolved": "4.3.0",
        "contentHash": "FhKmdR6MPG+pxow6wGtNAWdZh7noIOpdD5TwQ3CprzgIE1bBBoim0vbR1+AWsWjQmU7zXHgQo4TWSP6lCeiWcQ==",
        "dependencies": {
          "Microsoft.NETCore.Platforms": "1.1.0",
          "System.Globalization": "4.3.0",
          "System.Resources.ResourceManager": "4.3.0",
          "System.Runtime": "4.3.0",
          "System.Runtime.Extensions": "4.3.0",
          "System.Runtime.InteropServices": "4.3.0"
        }
      },
      "System.IdentityModel.Tokens.Jwt": {
        "type": "Transitive",
        "resolved": "6.10.0",
        "contentHash": "C+Q5ORsFycRkRuvy/Xd0Pv5xVpmWSAvQYZAGs7VQogmkqlLhvfZXTgBIlHqC3cxkstSoLJAYx6xZB7foQ2y5eg==",
        "dependencies": {
          "Microsoft.IdentityModel.JsonWebTokens": "6.10.0",
          "Microsoft.IdentityModel.Tokens": "6.10.0"
        }
      },
      "System.IO": {
        "type": "Transitive",
        "resolved": "4.3.0",
        "contentHash": "3qjaHvxQPDpSOYICjUoTsmoq5u6QJAFRUITgeT/4gqkF1bajbSmb1kwSxEA8AHlofqgcKJcM8udgieRNhaJ5Cg==",
        "dependencies": {
          "Microsoft.NETCore.Platforms": "1.1.0",
          "Microsoft.NETCore.Targets": "1.1.0",
          "System.Runtime": "4.3.0",
          "System.Text.Encoding": "4.3.0",
          "System.Threading.Tasks": "4.3.0"
        }
      },
      "System.IO.Compression": {
        "type": "Transitive",
        "resolved": "4.3.0",
        "contentHash": "YHndyoiV90iu4iKG115ibkhrG+S3jBm8Ap9OwoUAzO5oPDAWcr0SFwQFm0HjM8WkEZWo0zvLTyLmbvTkW1bXgg==",
        "dependencies": {
          "Microsoft.NETCore.Platforms": "1.1.0",
          "System.Buffers": "4.3.0",
          "System.Collections": "4.3.0",
          "System.Diagnostics.Debug": "4.3.0",
          "System.IO": "4.3.0",
          "System.Resources.ResourceManager": "4.3.0",
          "System.Runtime": "4.3.0",
          "System.Runtime.Extensions": "4.3.0",
          "System.Runtime.Handles": "4.3.0",
          "System.Runtime.InteropServices": "4.3.0",
          "System.Text.Encoding": "4.3.0",
          "System.Threading": "4.3.0",
          "System.Threading.Tasks": "4.3.0",
          "runtime.native.System": "4.3.0",
          "runtime.native.System.IO.Compression": "4.3.0"
        }
      },
      "System.IO.Compression.ZipFile": {
        "type": "Transitive",
        "resolved": "4.3.0",
        "contentHash": "G4HwjEsgIwy3JFBduZ9quBkAu+eUwjIdJleuNSgmUojbH6O3mlvEIme+GHx/cLlTAPcrnnL7GqvB9pTlWRfhOg==",
        "dependencies": {
          "System.Buffers": "4.3.0",
          "System.IO": "4.3.0",
          "System.IO.Compression": "4.3.0",
          "System.IO.FileSystem": "4.3.0",
          "System.IO.FileSystem.Primitives": "4.3.0",
          "System.Resources.ResourceManager": "4.3.0",
          "System.Runtime": "4.3.0",
          "System.Runtime.Extensions": "4.3.0",
          "System.Text.Encoding": "4.3.0"
        }
      },
      "System.IO.FileSystem": {
        "type": "Transitive",
        "resolved": "4.3.0",
        "contentHash": "3wEMARTnuio+ulnvi+hkRNROYwa1kylvYahhcLk4HSoVdl+xxTFVeVlYOfLwrDPImGls0mDqbMhrza8qnWPTdA==",
        "dependencies": {
          "Microsoft.NETCore.Platforms": "1.1.0",
          "Microsoft.NETCore.Targets": "1.1.0",
          "System.IO": "4.3.0",
          "System.IO.FileSystem.Primitives": "4.3.0",
          "System.Runtime": "4.3.0",
          "System.Runtime.Handles": "4.3.0",
          "System.Text.Encoding": "4.3.0",
          "System.Threading.Tasks": "4.3.0"
        }
      },
      "System.IO.FileSystem.Primitives": {
        "type": "Transitive",
        "resolved": "4.3.0",
        "contentHash": "6QOb2XFLch7bEc4lIcJH49nJN2HV+OC3fHDgsLVsBVBk3Y4hFAnOBGzJ2lUu7CyDDFo9IBWkSsnbkT6IBwwiMw==",
        "dependencies": {
          "System.Runtime": "4.3.0"
        }
      },
      "System.IO.Hashing": {
        "type": "Transitive",
        "resolved": "6.0.0",
        "contentHash": "Rfm2jYCaUeGysFEZjDe7j1R4x6Z6BzumS/vUT5a1AA/AWJuGX71PoGB0RmpyX3VmrGqVnAwtfMn39OHR8Y/5+g=="
      },
      "System.IO.Pipelines": {
        "type": "Transitive",
        "resolved": "6.0.3",
        "contentHash": "ryTgF+iFkpGZY1vRQhfCzX0xTdlV3pyaTTqRu2ETbEv+HlV7O6y7hyQURnghNIXvctl5DuZ//Dpks6HdL/Txgw=="
      },
      "System.Linq": {
        "type": "Transitive",
        "resolved": "4.3.0",
        "contentHash": "5DbqIUpsDp0dFftytzuMmc0oeMdQwjcP/EWxsksIz/w1TcFRkZ3yKKz0PqiYFMmEwPSWw+qNVqD7PJ889JzHbw==",
        "dependencies": {
          "System.Collections": "4.3.0",
          "System.Diagnostics.Debug": "4.3.0",
          "System.Resources.ResourceManager": "4.3.0",
          "System.Runtime": "4.3.0",
          "System.Runtime.Extensions": "4.3.0"
        }
      },
      "System.Linq.Expressions": {
        "type": "Transitive",
        "resolved": "4.3.0",
        "contentHash": "PGKkrd2khG4CnlyJwxwwaWWiSiWFNBGlgXvJpeO0xCXrZ89ODrQ6tjEWS/kOqZ8GwEOUATtKtzp1eRgmYNfclg==",
        "dependencies": {
          "System.Collections": "4.3.0",
          "System.Diagnostics.Debug": "4.3.0",
          "System.Globalization": "4.3.0",
          "System.IO": "4.3.0",
          "System.Linq": "4.3.0",
          "System.ObjectModel": "4.3.0",
          "System.Reflection": "4.3.0",
          "System.Reflection.Emit": "4.3.0",
          "System.Reflection.Emit.ILGeneration": "4.3.0",
          "System.Reflection.Emit.Lightweight": "4.3.0",
          "System.Reflection.Extensions": "4.3.0",
          "System.Reflection.Primitives": "4.3.0",
          "System.Reflection.TypeExtensions": "4.3.0",
          "System.Resources.ResourceManager": "4.3.0",
          "System.Runtime": "4.3.0",
          "System.Runtime.Extensions": "4.3.0",
          "System.Threading": "4.3.0"
        }
      },
      "System.Linq.Queryable": {
        "type": "Transitive",
        "resolved": "4.0.1",
        "contentHash": "Yn/WfYe9RoRfmSLvUt2JerP0BTGGykCZkQPgojaxgzF2N0oPo+/AhB8TXOpdCcNlrG3VRtsamtK2uzsp3cqRVw==",
        "dependencies": {
          "System.Collections": "4.0.11",
          "System.Diagnostics.Debug": "4.0.11",
          "System.Linq": "4.1.0",
          "System.Linq.Expressions": "4.1.0",
          "System.Reflection": "4.1.0",
          "System.Reflection.Extensions": "4.0.1",
          "System.Resources.ResourceManager": "4.0.1",
          "System.Runtime": "4.1.0"
        }
      },
      "System.Memory": {
        "type": "Transitive",
        "resolved": "4.5.4",
        "contentHash": "1MbJTHS1lZ4bS4FmsJjnuGJOu88ZzTT2rLvrhW7Ygic+pC0NWA+3hgAen0HRdsocuQXCkUTdFn9yHJJhsijDXw=="
      },
      "System.Memory.Data": {
        "type": "Transitive",
        "resolved": "1.0.2",
        "contentHash": "JGkzeqgBsiZwKJZ1IxPNsDFZDhUvuEdX8L8BDC8N3KOj+6zMcNU28CNN59TpZE/VJYy9cP+5M+sbxtWJx3/xtw==",
        "dependencies": {
          "System.Text.Encodings.Web": "4.7.2",
          "System.Text.Json": "4.6.0"
        }
      },
      "System.Net.Http": {
        "type": "Transitive",
        "resolved": "4.3.4",
        "contentHash": "aOa2d51SEbmM+H+Csw7yJOuNZoHkrP2XnAurye5HWYgGVVU54YZDvsLUYRv6h18X3sPnjNCANmN7ZhIPiqMcjA==",
        "dependencies": {
          "Microsoft.NETCore.Platforms": "1.1.1",
          "System.Collections": "4.3.0",
          "System.Diagnostics.Debug": "4.3.0",
          "System.Diagnostics.DiagnosticSource": "4.3.0",
          "System.Diagnostics.Tracing": "4.3.0",
          "System.Globalization": "4.3.0",
          "System.Globalization.Extensions": "4.3.0",
          "System.IO": "4.3.0",
          "System.IO.FileSystem": "4.3.0",
          "System.Net.Primitives": "4.3.0",
          "System.Resources.ResourceManager": "4.3.0",
          "System.Runtime": "4.3.0",
          "System.Runtime.Extensions": "4.3.0",
          "System.Runtime.Handles": "4.3.0",
          "System.Runtime.InteropServices": "4.3.0",
          "System.Security.Cryptography.Algorithms": "4.3.0",
          "System.Security.Cryptography.Encoding": "4.3.0",
          "System.Security.Cryptography.OpenSsl": "4.3.0",
          "System.Security.Cryptography.Primitives": "4.3.0",
          "System.Security.Cryptography.X509Certificates": "4.3.0",
          "System.Text.Encoding": "4.3.0",
          "System.Threading": "4.3.0",
          "System.Threading.Tasks": "4.3.0",
          "runtime.native.System": "4.3.0",
          "runtime.native.System.Net.Http": "4.3.0",
          "runtime.native.System.Security.Cryptography.OpenSsl": "4.3.2"
        }
      },
      "System.Net.NameResolution": {
        "type": "Transitive",
        "resolved": "4.0.0",
        "contentHash": "JdqRdM1Qym3YehqdKIi5LHrpypP4JMfxKQSNCJ2z4WawkG0il+N3XfNeJOxll2XrTnG7WgYYPoeiu/KOwg0DQw==",
        "dependencies": {
          "Microsoft.NETCore.Platforms": "1.0.1",
          "System.Collections": "4.0.11",
          "System.Diagnostics.Tracing": "4.1.0",
          "System.Globalization": "4.0.11",
          "System.Net.Primitives": "4.0.11",
          "System.Resources.ResourceManager": "4.0.1",
          "System.Runtime": "4.1.0",
          "System.Runtime.Extensions": "4.1.0",
          "System.Runtime.Handles": "4.0.1",
          "System.Runtime.InteropServices": "4.1.0",
          "System.Security.Principal.Windows": "4.0.0",
          "System.Threading": "4.0.11",
          "System.Threading.Tasks": "4.0.11",
          "runtime.native.System": "4.0.0"
        }
      },
      "System.Net.NetworkInformation": {
        "type": "Transitive",
        "resolved": "4.1.0",
        "contentHash": "Q0rfeiW6QsiZuicGjrFA7cRr2+kXex0JIljTTxzI09GIftB8k+aNL31VsQD1sI2g31cw7UGDTgozA/FgeNSzsQ==",
        "dependencies": {
          "Microsoft.NETCore.Platforms": "1.0.1",
          "Microsoft.Win32.Primitives": "4.0.1",
          "System.Collections": "4.0.11",
          "System.Diagnostics.Tracing": "4.1.0",
          "System.Globalization": "4.0.11",
          "System.IO": "4.1.0",
          "System.IO.FileSystem": "4.0.1",
          "System.IO.FileSystem.Primitives": "4.0.1",
          "System.Linq": "4.1.0",
          "System.Net.Primitives": "4.0.11",
          "System.Net.Sockets": "4.1.0",
          "System.Resources.ResourceManager": "4.0.1",
          "System.Runtime": "4.1.0",
          "System.Runtime.Extensions": "4.1.0",
          "System.Runtime.Handles": "4.0.1",
          "System.Runtime.InteropServices": "4.1.0",
          "System.Security.Principal.Windows": "4.0.0",
          "System.Threading": "4.0.11",
          "System.Threading.Overlapped": "4.0.1",
          "System.Threading.Tasks": "4.0.11",
          "System.Threading.Thread": "4.0.0",
          "System.Threading.ThreadPool": "4.0.10",
          "runtime.native.System": "4.0.0"
        }
      },
      "System.Net.Primitives": {
        "type": "Transitive",
        "resolved": "4.3.0",
        "contentHash": "qOu+hDwFwoZPbzPvwut2qATe3ygjeQBDQj91xlsaqGFQUI5i4ZnZb8yyQuLGpDGivEPIt8EJkd1BVzVoP31FXA==",
        "dependencies": {
          "Microsoft.NETCore.Platforms": "1.1.0",
          "Microsoft.NETCore.Targets": "1.1.0",
          "System.Runtime": "4.3.0",
          "System.Runtime.Handles": "4.3.0"
        }
      },
      "System.Net.Requests": {
        "type": "Transitive",
        "resolved": "4.0.11",
        "contentHash": "vxGt7C0cZixN+VqoSW4Yakc1Y9WknmxauDqzxgpw/FnBdz4kQNN51l4wxdXX5VY1xjqy//+G+4CvJWp1+f+y6Q==",
        "dependencies": {
          "Microsoft.NETCore.Platforms": "1.0.1",
          "System.Collections": "4.0.11",
          "System.Diagnostics.Debug": "4.0.11",
          "System.Diagnostics.Tracing": "4.1.0",
          "System.Globalization": "4.0.11",
          "System.IO": "4.1.0",
          "System.Net.Http": "4.1.0",
          "System.Net.Primitives": "4.0.11",
          "System.Net.WebHeaderCollection": "4.0.1",
          "System.Resources.ResourceManager": "4.0.1",
          "System.Runtime": "4.1.0",
          "System.Threading": "4.0.11",
          "System.Threading.Tasks": "4.0.11"
        }
      },
      "System.Net.Security": {
        "type": "Transitive",
        "resolved": "4.3.2",
        "contentHash": "xT2jbYpbBo3ha87rViHoTA6WdvqOAW37drmqyx/6LD8p7HEPT2qgdxoimRzWtPg8Jh4X5G9BV2seeTv4x6FYlA==",
        "dependencies": {
          "Microsoft.NETCore.Platforms": "1.1.0",
          "Microsoft.Win32.Primitives": "4.3.0",
          "System.Collections": "4.3.0",
          "System.Collections.Concurrent": "4.3.0",
          "System.Diagnostics.Tracing": "4.3.0",
          "System.Globalization": "4.3.0",
          "System.Globalization.Extensions": "4.3.0",
          "System.IO": "4.3.0",
          "System.Net.Primitives": "4.3.0",
          "System.Resources.ResourceManager": "4.3.0",
          "System.Runtime": "4.3.0",
          "System.Runtime.Extensions": "4.3.0",
          "System.Runtime.Handles": "4.3.0",
          "System.Runtime.InteropServices": "4.3.0",
          "System.Security.Claims": "4.3.0",
          "System.Security.Cryptography.Algorithms": "4.3.0",
          "System.Security.Cryptography.Encoding": "4.3.0",
          "System.Security.Cryptography.OpenSsl": "4.3.0",
          "System.Security.Cryptography.Primitives": "4.3.0",
          "System.Security.Cryptography.X509Certificates": "4.3.0",
          "System.Security.Principal": "4.3.0",
          "System.Text.Encoding": "4.3.0",
          "System.Threading": "4.3.0",
          "System.Threading.Tasks": "4.3.0",
          "System.Threading.ThreadPool": "4.3.0",
          "runtime.native.System": "4.3.0",
          "runtime.native.System.Net.Security": "4.3.0",
          "runtime.native.System.Security.Cryptography.OpenSsl": "4.3.2"
        }
      },
      "System.Net.Sockets": {
        "type": "Transitive",
        "resolved": "4.3.0",
        "contentHash": "m6icV6TqQOAdgt5N/9I5KNpjom/5NFtkmGseEH+AK/hny8XrytLH3+b5M8zL/Ycg3fhIocFpUMyl/wpFnVRvdw==",
        "dependencies": {
          "Microsoft.NETCore.Platforms": "1.1.0",
          "Microsoft.NETCore.Targets": "1.1.0",
          "System.IO": "4.3.0",
          "System.Net.Primitives": "4.3.0",
          "System.Runtime": "4.3.0",
          "System.Threading.Tasks": "4.3.0"
        }
      },
      "System.Net.WebHeaderCollection": {
        "type": "Transitive",
        "resolved": "4.0.1",
        "contentHash": "XX2TIAN+wBSAIV51BU2FvvXMdstUa8b0FBSZmDWjZdwUMmggQSifpTOZ5fNH20z9ZCg2fkV1L5SsZnpO2RQDRQ==",
        "dependencies": {
          "System.Collections": "4.0.11",
          "System.Resources.ResourceManager": "4.0.1",
          "System.Runtime": "4.1.0",
          "System.Runtime.Extensions": "4.1.0"
        }
      },
      "System.Net.WebSockets": {
        "type": "Transitive",
        "resolved": "4.0.0",
        "contentHash": "2KJo8hir6Edi9jnMDAMhiJoI691xRBmKcbNpwjrvpIMOCTYOtBpSsSEGBxBDV7PKbasJNaFp1+PZz1D7xS41Hg==",
        "dependencies": {
          "Microsoft.Win32.Primitives": "4.0.1",
          "System.Resources.ResourceManager": "4.0.1",
          "System.Runtime": "4.1.0",
          "System.Threading.Tasks": "4.0.11"
        }
      },
      "System.Net.WebSockets.Client": {
        "type": "Transitive",
        "resolved": "4.0.2",
        "contentHash": "NUCcDroX4lCQXgOrzlwIZ1u9YJ0krfyF0wk0ONnyLUmcQoEiYV2/OfUPRqUwQBbpH1BlGApkLgoQUwMqb5+c1g==",
        "dependencies": {
          "Microsoft.NETCore.Platforms": "1.0.2",
          "Microsoft.Win32.Primitives": "4.0.1",
          "System.Collections": "4.0.11",
          "System.Diagnostics.Debug": "4.0.11",
          "System.Diagnostics.Tracing": "4.1.0",
          "System.Globalization": "4.0.11",
          "System.Net.Primitives": "4.0.11",
          "System.Net.WebHeaderCollection": "4.0.1",
          "System.Net.WebSockets": "4.0.0",
          "System.Resources.ResourceManager": "4.0.1",
          "System.Runtime": "4.1.0",
          "System.Runtime.Extensions": "4.1.0",
          "System.Runtime.Handles": "4.0.1",
          "System.Runtime.InteropServices": "4.1.0",
          "System.Security.Cryptography.X509Certificates": "4.1.0",
          "System.Text.Encoding": "4.0.11",
          "System.Threading": "4.0.11",
          "System.Threading.Tasks": "4.0.11"
        }
      },
      "System.Numerics.Vectors": {
        "type": "Transitive",
        "resolved": "4.5.0",
        "contentHash": "QQTlPTl06J/iiDbJCiepZ4H//BVraReU4O4EoRw1U02H5TLUIT7xn3GnDp9AXPSlJUDyFs4uWjWafNX6WrAojQ=="
      },
      "System.ObjectModel": {
        "type": "Transitive",
        "resolved": "4.3.0",
        "contentHash": "bdX+80eKv9bN6K4N+d77OankKHGn6CH711a6fcOpMQu2Fckp/Ft4L/kW9WznHpyR0NRAvJutzOMHNNlBGvxQzQ==",
        "dependencies": {
          "System.Collections": "4.3.0",
          "System.Diagnostics.Debug": "4.3.0",
          "System.Resources.ResourceManager": "4.3.0",
          "System.Runtime": "4.3.0",
          "System.Threading": "4.3.0"
        }
      },
      "System.Private.DataContractSerialization": {
        "type": "Transitive",
        "resolved": "4.1.1",
        "contentHash": "lcqFBUaCZxPiUkA4dlSOoPZGtZsAuuElH2XHgLwGLxd7ZozWetV5yiz0qGAV2AUYOqw97MtZBjbLMN16Xz4vXA==",
        "dependencies": {
          "System.Collections": "4.0.11",
          "System.Collections.Concurrent": "4.0.12",
          "System.Diagnostics.Debug": "4.0.11",
          "System.Globalization": "4.0.11",
          "System.IO": "4.1.0",
          "System.Linq": "4.1.0",
          "System.Reflection": "4.1.0",
          "System.Reflection.Emit.ILGeneration": "4.0.1",
          "System.Reflection.Emit.Lightweight": "4.0.1",
          "System.Reflection.Extensions": "4.0.1",
          "System.Reflection.Primitives": "4.0.1",
          "System.Reflection.TypeExtensions": "4.1.0",
          "System.Resources.ResourceManager": "4.0.1",
          "System.Runtime": "4.1.0",
          "System.Runtime.Extensions": "4.1.0",
          "System.Runtime.Serialization.Primitives": "4.1.1",
          "System.Text.Encoding": "4.0.11",
          "System.Text.Encoding.Extensions": "4.0.11",
          "System.Text.RegularExpressions": "4.1.0",
          "System.Threading": "4.0.11",
          "System.Threading.Tasks": "4.0.11",
          "System.Xml.ReaderWriter": "4.0.11",
          "System.Xml.XmlDocument": "4.0.1",
          "System.Xml.XmlSerializer": "4.0.11"
        }
      },
      "System.Reflection": {
        "type": "Transitive",
        "resolved": "4.3.0",
        "contentHash": "KMiAFoW7MfJGa9nDFNcfu+FpEdiHpWgTcS2HdMpDvt9saK3y/G4GwprPyzqjFH9NTaGPQeWNHU+iDlDILj96aQ==",
        "dependencies": {
          "Microsoft.NETCore.Platforms": "1.1.0",
          "Microsoft.NETCore.Targets": "1.1.0",
          "System.IO": "4.3.0",
          "System.Reflection.Primitives": "4.3.0",
          "System.Runtime": "4.3.0"
        }
      },
      "System.Reflection.Emit": {
        "type": "Transitive",
        "resolved": "4.3.0",
        "contentHash": "228FG0jLcIwTVJyz8CLFKueVqQK36ANazUManGaJHkO0icjiIypKW7YLWLIWahyIkdh5M7mV2dJepllLyA1SKg==",
        "dependencies": {
          "System.IO": "4.3.0",
          "System.Reflection": "4.3.0",
          "System.Reflection.Emit.ILGeneration": "4.3.0",
          "System.Reflection.Primitives": "4.3.0",
          "System.Runtime": "4.3.0"
        }
      },
      "System.Reflection.Emit.ILGeneration": {
        "type": "Transitive",
        "resolved": "4.3.0",
        "contentHash": "59tBslAk9733NXLrUJrwNZEzbMAcu8k344OYo+wfSVygcgZ9lgBdGIzH/nrg3LYhXceynyvTc8t5/GD4Ri0/ng==",
        "dependencies": {
          "System.Reflection": "4.3.0",
          "System.Reflection.Primitives": "4.3.0",
          "System.Runtime": "4.3.0"
        }
      },
      "System.Reflection.Emit.Lightweight": {
        "type": "Transitive",
        "resolved": "4.3.0",
        "contentHash": "oadVHGSMsTmZsAF864QYN1t1QzZjIcuKU3l2S9cZOwDdDueNTrqq1yRj7koFfIGEnKpt6NjpL3rOzRhs4ryOgA==",
        "dependencies": {
          "System.Reflection": "4.3.0",
          "System.Reflection.Emit.ILGeneration": "4.3.0",
          "System.Reflection.Primitives": "4.3.0",
          "System.Runtime": "4.3.0"
        }
      },
      "System.Reflection.Extensions": {
        "type": "Transitive",
        "resolved": "4.3.0",
        "contentHash": "rJkrJD3kBI5B712aRu4DpSIiHRtr6QlfZSQsb0hYHrDCZORXCFjQfoipo2LaMUHoT9i1B7j7MnfaEKWDFmFQNQ==",
        "dependencies": {
          "Microsoft.NETCore.Platforms": "1.1.0",
          "Microsoft.NETCore.Targets": "1.1.0",
          "System.Reflection": "4.3.0",
          "System.Runtime": "4.3.0"
        }
      },
      "System.Reflection.Metadata": {
        "type": "Transitive",
        "resolved": "5.0.0",
        "contentHash": "5NecZgXktdGg34rh1OenY1rFNDCI8xSjFr+Z4OU4cU06AQHUdRnIIEeWENu3Wl4YowbzkymAIMvi3WyK9U53pQ=="
      },
      "System.Reflection.Primitives": {
        "type": "Transitive",
        "resolved": "4.3.0",
        "contentHash": "5RXItQz5As4xN2/YUDxdpsEkMhvw3e6aNveFXUn4Hl/udNTCNhnKp8lT9fnc3MhvGKh1baak5CovpuQUXHAlIA==",
        "dependencies": {
          "Microsoft.NETCore.Platforms": "1.1.0",
          "Microsoft.NETCore.Targets": "1.1.0",
          "System.Runtime": "4.3.0"
        }
      },
      "System.Reflection.TypeExtensions": {
        "type": "Transitive",
        "resolved": "4.3.0",
        "contentHash": "7u6ulLcZbyxB5Gq0nMkQttcdBTx57ibzw+4IOXEfR+sXYQoHvjW5LTLyNr8O22UIMrqYbchJQJnos4eooYzYJA==",
        "dependencies": {
          "System.Reflection": "4.3.0",
          "System.Runtime": "4.3.0"
        }
      },
      "System.Resources.ResourceManager": {
        "type": "Transitive",
        "resolved": "4.3.0",
        "contentHash": "/zrcPkkWdZmI4F92gL/TPumP98AVDu/Wxr3CSJGQQ+XN6wbRZcyfSKVoPo17ilb3iOr0cCRqJInGwNMolqhS8A==",
        "dependencies": {
          "Microsoft.NETCore.Platforms": "1.1.0",
          "Microsoft.NETCore.Targets": "1.1.0",
          "System.Globalization": "4.3.0",
          "System.Reflection": "4.3.0",
          "System.Runtime": "4.3.0"
        }
      },
      "System.Runtime": {
        "type": "Transitive",
        "resolved": "4.3.0",
        "contentHash": "JufQi0vPQ0xGnAczR13AUFglDyVYt4Kqnz1AZaiKZ5+GICq0/1MH/mO/eAJHt/mHW1zjKBJd7kV26SrxddAhiw==",
        "dependencies": {
          "Microsoft.NETCore.Platforms": "1.1.0",
          "Microsoft.NETCore.Targets": "1.1.0"
        }
      },
      "System.Runtime.Caching": {
        "type": "Transitive",
        "resolved": "5.0.0",
        "contentHash": "30D6MkO8WF9jVGWZIP0hmCN8l9BTY4LCsAzLIe4xFSXzs+AjDotR7DpSmj27pFskDURzUvqYYY0ikModgBTxWw==",
        "dependencies": {
          "System.Configuration.ConfigurationManager": "5.0.0"
        }
      },
      "System.Runtime.CompilerServices.Unsafe": {
        "type": "Transitive",
        "resolved": "6.0.0",
        "contentHash": "/iUeP3tq1S0XdNNoMz5C9twLSrM/TH+qElHkXWaPvuNOt+99G75NrV0OS2EqHx5wMN7popYjpc8oTjC1y16DLg=="
      },
      "System.Runtime.Extensions": {
        "type": "Transitive",
        "resolved": "4.3.0",
        "contentHash": "guW0uK0fn5fcJJ1tJVXYd7/1h5F+pea1r7FLSOz/f8vPEqbR2ZAknuRDvTQ8PzAilDveOxNjSfr0CHfIQfFk8g==",
        "dependencies": {
          "Microsoft.NETCore.Platforms": "1.1.0",
          "Microsoft.NETCore.Targets": "1.1.0",
          "System.Runtime": "4.3.0"
        }
      },
      "System.Runtime.Handles": {
        "type": "Transitive",
        "resolved": "4.3.0",
        "contentHash": "OKiSUN7DmTWeYb3l51A7EYaeNMnvxwE249YtZz7yooT4gOZhmTjIn48KgSsw2k2lYdLgTKNJw/ZIfSElwDRVgg==",
        "dependencies": {
          "Microsoft.NETCore.Platforms": "1.1.0",
          "Microsoft.NETCore.Targets": "1.1.0",
          "System.Runtime": "4.3.0"
        }
      },
      "System.Runtime.InteropServices": {
        "type": "Transitive",
        "resolved": "4.3.0",
        "contentHash": "uv1ynXqiMK8mp1GM3jDqPCFN66eJ5w5XNomaK2XD+TuCroNTLFGeZ+WCmBMcBDyTFKou3P6cR6J/QsaqDp7fGQ==",
        "dependencies": {
          "Microsoft.NETCore.Platforms": "1.1.0",
          "Microsoft.NETCore.Targets": "1.1.0",
          "System.Reflection": "4.3.0",
          "System.Reflection.Primitives": "4.3.0",
          "System.Runtime": "4.3.0",
          "System.Runtime.Handles": "4.3.0"
        }
      },
      "System.Runtime.InteropServices.RuntimeInformation": {
        "type": "Transitive",
        "resolved": "4.3.0",
        "contentHash": "cbz4YJMqRDR7oLeMRbdYv7mYzc++17lNhScCX0goO2XpGWdvAt60CGN+FHdePUEHCe/Jy9jUlvNAiNdM+7jsOw==",
        "dependencies": {
          "System.Reflection": "4.3.0",
          "System.Reflection.Extensions": "4.3.0",
          "System.Resources.ResourceManager": "4.3.0",
          "System.Runtime": "4.3.0",
          "System.Runtime.InteropServices": "4.3.0",
          "System.Threading": "4.3.0",
          "runtime.native.System": "4.3.0"
        }
      },
      "System.Runtime.Numerics": {
        "type": "Transitive",
        "resolved": "4.3.0",
        "contentHash": "yMH+MfdzHjy17l2KESnPiF2dwq7T+xLnSJar7slyimAkUh/gTrS9/UQOtv7xarskJ2/XDSNvfLGOBQPjL7PaHQ==",
        "dependencies": {
          "System.Globalization": "4.3.0",
          "System.Resources.ResourceManager": "4.3.0",
          "System.Runtime": "4.3.0",
          "System.Runtime.Extensions": "4.3.0"
        }
      },
      "System.Runtime.Serialization.Json": {
        "type": "Transitive",
        "resolved": "4.0.2",
        "contentHash": "+7DIJhnKYgCzUgcLbVTtRQb2l1M0FP549XFlFkQM5lmNiUBl44AfNbx4bz61xA8PzLtlYwfmif4JJJW7MPPnjg==",
        "dependencies": {
          "System.IO": "4.1.0",
          "System.Private.DataContractSerialization": "4.1.1",
          "System.Runtime": "4.1.0"
        }
      },
      "System.Runtime.Serialization.Primitives": {
        "type": "Transitive",
        "resolved": "4.1.1",
        "contentHash": "HZ6Du5QrTG8MNJbf4e4qMO3JRAkIboGT5Fk804uZtg3Gq516S7hAqTm2UZKUHa7/6HUGdVy3AqMQKbns06G/cg==",
        "dependencies": {
          "System.Resources.ResourceManager": "4.0.1",
          "System.Runtime": "4.1.0"
        }
      },
      "System.Security.AccessControl": {
        "type": "Transitive",
        "resolved": "6.0.0",
        "contentHash": "AUADIc0LIEQe7MzC+I0cl0rAT8RrTAKFHl53yHjEUzNVIaUlhFY11vc2ebiVJzVBuOzun6F7FBA+8KAbGTTedQ=="
      },
      "System.Security.Claims": {
        "type": "Transitive",
        "resolved": "4.3.0",
        "contentHash": "P/+BR/2lnc4PNDHt/TPBAWHVMLMRHsyYZbU1NphW4HIWzCggz8mJbTQQ3MKljFE7LS3WagmVFuBgoLcFzYXlkA==",
        "dependencies": {
          "System.Collections": "4.3.0",
          "System.Globalization": "4.3.0",
          "System.IO": "4.3.0",
          "System.Resources.ResourceManager": "4.3.0",
          "System.Runtime": "4.3.0",
          "System.Runtime.Extensions": "4.3.0",
          "System.Security.Principal": "4.3.0"
        }
      },
      "System.Security.Cryptography.Algorithms": {
        "type": "Transitive",
        "resolved": "4.3.0",
        "contentHash": "W1kd2Y8mYSCgc3ULTAZ0hOP2dSdG5YauTb1089T0/kRcN2MpSAW1izOFROrJgxSlMn3ArsgHXagigyi+ibhevg==",
        "dependencies": {
          "Microsoft.NETCore.Platforms": "1.1.0",
          "System.Collections": "4.3.0",
          "System.IO": "4.3.0",
          "System.Resources.ResourceManager": "4.3.0",
          "System.Runtime": "4.3.0",
          "System.Runtime.Extensions": "4.3.0",
          "System.Runtime.Handles": "4.3.0",
          "System.Runtime.InteropServices": "4.3.0",
          "System.Runtime.Numerics": "4.3.0",
          "System.Security.Cryptography.Encoding": "4.3.0",
          "System.Security.Cryptography.Primitives": "4.3.0",
          "System.Text.Encoding": "4.3.0",
          "runtime.native.System.Security.Cryptography.Apple": "4.3.0",
          "runtime.native.System.Security.Cryptography.OpenSsl": "4.3.0"
        }
      },
      "System.Security.Cryptography.Cng": {
        "type": "Transitive",
        "resolved": "5.0.0",
        "contentHash": "jIMXsKn94T9JY7PvPq/tMfqa6GAaHpElRDpmG+SuL+D3+sTw2M8VhnibKnN8Tq+4JqbPJ/f+BwtLeDMEnzAvRg==",
        "dependencies": {
          "System.Formats.Asn1": "5.0.0"
        }
      },
      "System.Security.Cryptography.Csp": {
        "type": "Transitive",
        "resolved": "4.3.0",
        "contentHash": "X4s/FCkEUnRGnwR3aSfVIkldBmtURMhmexALNTwpjklzxWU7yjMk7GHLKOZTNkgnWnE0q7+BCf9N2LVRWxewaA==",
        "dependencies": {
          "Microsoft.NETCore.Platforms": "1.1.0",
          "System.IO": "4.3.0",
          "System.Reflection": "4.3.0",
          "System.Resources.ResourceManager": "4.3.0",
          "System.Runtime": "4.3.0",
          "System.Runtime.Extensions": "4.3.0",
          "System.Runtime.Handles": "4.3.0",
          "System.Runtime.InteropServices": "4.3.0",
          "System.Security.Cryptography.Algorithms": "4.3.0",
          "System.Security.Cryptography.Encoding": "4.3.0",
          "System.Security.Cryptography.Primitives": "4.3.0",
          "System.Text.Encoding": "4.3.0",
          "System.Threading": "4.3.0"
        }
      },
      "System.Security.Cryptography.Encoding": {
        "type": "Transitive",
        "resolved": "4.3.0",
        "contentHash": "1DEWjZZly9ae9C79vFwqaO5kaOlI5q+3/55ohmq/7dpDyDfc8lYe7YVxJUZ5MF/NtbkRjwFRo14yM4OEo9EmDw==",
        "dependencies": {
          "Microsoft.NETCore.Platforms": "1.1.0",
          "System.Collections": "4.3.0",
          "System.Collections.Concurrent": "4.3.0",
          "System.Linq": "4.3.0",
          "System.Resources.ResourceManager": "4.3.0",
          "System.Runtime": "4.3.0",
          "System.Runtime.Extensions": "4.3.0",
          "System.Runtime.Handles": "4.3.0",
          "System.Runtime.InteropServices": "4.3.0",
          "System.Security.Cryptography.Primitives": "4.3.0",
          "System.Text.Encoding": "4.3.0",
          "runtime.native.System.Security.Cryptography.OpenSsl": "4.3.0"
        }
      },
      "System.Security.Cryptography.OpenSsl": {
        "type": "Transitive",
        "resolved": "4.3.0",
        "contentHash": "h4CEgOgv5PKVF/HwaHzJRiVboL2THYCou97zpmhjghx5frc7fIvlkY1jL+lnIQyChrJDMNEXS6r7byGif8Cy4w==",
        "dependencies": {
          "System.Collections": "4.3.0",
          "System.IO": "4.3.0",
          "System.Resources.ResourceManager": "4.3.0",
          "System.Runtime": "4.3.0",
          "System.Runtime.Extensions": "4.3.0",
          "System.Runtime.Handles": "4.3.0",
          "System.Runtime.InteropServices": "4.3.0",
          "System.Runtime.Numerics": "4.3.0",
          "System.Security.Cryptography.Algorithms": "4.3.0",
          "System.Security.Cryptography.Encoding": "4.3.0",
          "System.Security.Cryptography.Primitives": "4.3.0",
          "System.Text.Encoding": "4.3.0",
          "runtime.native.System.Security.Cryptography.OpenSsl": "4.3.0"
        }
      },
      "System.Security.Cryptography.Pkcs": {
        "type": "Transitive",
        "resolved": "6.0.0",
        "contentHash": "elM3x+xSRhzQysiqo85SbidJJ2YbZlnvmh+53TuSZHsD7dNuuEWser+9EFtY+rYupBwkq2avc6ZCO3/6qACgmg==",
        "dependencies": {
          "System.Formats.Asn1": "6.0.0"
        }
      },
      "System.Security.Cryptography.Primitives": {
        "type": "Transitive",
        "resolved": "4.3.0",
        "contentHash": "7bDIyVFNL/xKeFHjhobUAQqSpJq9YTOpbEs6mR233Et01STBMXNAc/V+BM6dwYGc95gVh/Zf+iVXWzj3mE8DWg==",
        "dependencies": {
          "System.Diagnostics.Debug": "4.3.0",
          "System.Globalization": "4.3.0",
          "System.IO": "4.3.0",
          "System.Resources.ResourceManager": "4.3.0",
          "System.Runtime": "4.3.0",
          "System.Threading": "4.3.0",
          "System.Threading.Tasks": "4.3.0"
        }
      },
      "System.Security.Cryptography.ProtectedData": {
        "type": "Transitive",
        "resolved": "6.0.0",
        "contentHash": "rp1gMNEZpvx9vP0JW0oHLxlf8oSiQgtno77Y4PLUBjSiDYoD77Y8uXHr1Ea5XG4/pIKhqAdxZ8v8OTUtqo9PeQ=="
      },
      "System.Security.Cryptography.X509Certificates": {
        "type": "Transitive",
        "resolved": "4.3.0",
        "contentHash": "t2Tmu6Y2NtJ2um0RtcuhP7ZdNNxXEgUm2JeoA/0NvlMjAhKCnM1NX07TDl3244mVp3QU6LPEhT3HTtH1uF7IYw==",
        "dependencies": {
          "Microsoft.NETCore.Platforms": "1.1.0",
          "System.Collections": "4.3.0",
          "System.Diagnostics.Debug": "4.3.0",
          "System.Globalization": "4.3.0",
          "System.Globalization.Calendars": "4.3.0",
          "System.IO": "4.3.0",
          "System.IO.FileSystem": "4.3.0",
          "System.IO.FileSystem.Primitives": "4.3.0",
          "System.Resources.ResourceManager": "4.3.0",
          "System.Runtime": "4.3.0",
          "System.Runtime.Extensions": "4.3.0",
          "System.Runtime.Handles": "4.3.0",
          "System.Runtime.InteropServices": "4.3.0",
          "System.Runtime.Numerics": "4.3.0",
          "System.Security.Cryptography.Algorithms": "4.3.0",
          "System.Security.Cryptography.Cng": "4.3.0",
          "System.Security.Cryptography.Csp": "4.3.0",
          "System.Security.Cryptography.Encoding": "4.3.0",
          "System.Security.Cryptography.OpenSsl": "4.3.0",
          "System.Security.Cryptography.Primitives": "4.3.0",
          "System.Text.Encoding": "4.3.0",
          "System.Threading": "4.3.0",
          "runtime.native.System": "4.3.0",
          "runtime.native.System.Net.Http": "4.3.0",
          "runtime.native.System.Security.Cryptography.OpenSsl": "4.3.0"
        }
      },
      "System.Security.Cryptography.Xml": {
        "type": "Transitive",
        "resolved": "4.5.0",
        "contentHash": "i2Jn6rGXR63J0zIklImGRkDIJL4b1NfPSEbIVHBlqoIb12lfXIigCbDRpDmIEzwSo/v1U5y/rYJdzZYSyCWxvg==",
        "dependencies": {
          "System.Security.Cryptography.Pkcs": "4.5.0",
          "System.Security.Permissions": "4.5.0"
        }
      },
      "System.Security.Permissions": {
        "type": "Transitive",
        "resolved": "6.0.0",
        "contentHash": "T/uuc7AklkDoxmcJ7LGkyX1CcSviZuLCa4jg3PekfJ7SU0niF0IVTXwUiNVP9DSpzou2PpxJ+eNY2IfDM90ZCg==",
        "dependencies": {
          "System.Security.AccessControl": "6.0.0",
          "System.Windows.Extensions": "6.0.0"
        }
      },
      "System.Security.Principal": {
        "type": "Transitive",
        "resolved": "4.3.0",
        "contentHash": "I1tkfQlAoMM2URscUtpcRo/hX0jinXx6a/KUtEQoz3owaYwl3qwsO8cbzYVVnjxrzxjHo3nJC+62uolgeGIS9A==",
        "dependencies": {
          "System.Runtime": "4.3.0"
        }
      },
      "System.Security.Principal.Windows": {
        "type": "Transitive",
        "resolved": "5.0.0",
        "contentHash": "t0MGLukB5WAVU9bO3MGzvlGnyJPgUlcwerXn1kzBRjwLKixT96XV0Uza41W49gVd8zEMFu9vQEFlv0IOrytICA=="
      },
      "System.Security.SecureString": {
        "type": "Transitive",
        "resolved": "4.0.0",
        "contentHash": "sqzq9GD6/b0yqPuMpgIKBuoLf4VKAj8oAfh4kXSzPaN6eoKY3hRi9C5L27uip25qlU+BGPfb0xh2Rmbwc4jFVA==",
        "dependencies": {
          "Microsoft.NETCore.Platforms": "1.0.1",
          "System.Resources.ResourceManager": "4.0.1",
          "System.Runtime": "4.1.0",
          "System.Runtime.Handles": "4.0.1",
          "System.Runtime.InteropServices": "4.1.0",
          "System.Security.Cryptography.Primitives": "4.0.0",
          "System.Text.Encoding": "4.0.11",
          "System.Threading": "4.0.11"
        }
      },
      "System.Text.Encoding": {
        "type": "Transitive",
        "resolved": "4.3.0",
        "contentHash": "BiIg+KWaSDOITze6jGQynxg64naAPtqGHBwDrLaCtixsa5bKiR8dpPOHA7ge3C0JJQizJE+sfkz1wV+BAKAYZw==",
        "dependencies": {
          "Microsoft.NETCore.Platforms": "1.1.0",
          "Microsoft.NETCore.Targets": "1.1.0",
          "System.Runtime": "4.3.0"
        }
      },
      "System.Text.Encoding.CodePages": {
        "type": "Transitive",
        "resolved": "5.0.0",
        "contentHash": "NyscU59xX6Uo91qvhOs2Ccho3AR2TnZPomo1Z0K6YpyztBPM/A5VbkzOO19sy3A3i1TtEnTxA7bCe3Us+r5MWg==",
        "dependencies": {
          "Microsoft.NETCore.Platforms": "5.0.0"
        }
      },
      "System.Text.Encoding.Extensions": {
        "type": "Transitive",
        "resolved": "4.3.0",
        "contentHash": "YVMK0Bt/A43RmwizJoZ22ei2nmrhobgeiYwFzC4YAN+nue8RF6djXDMog0UCn+brerQoYVyaS+ghy9P/MUVcmw==",
        "dependencies": {
          "Microsoft.NETCore.Platforms": "1.1.0",
          "Microsoft.NETCore.Targets": "1.1.0",
          "System.Runtime": "4.3.0",
          "System.Text.Encoding": "4.3.0"
        }
      },
      "System.Text.Encodings.Web": {
        "type": "Transitive",
        "resolved": "6.0.0",
        "contentHash": "Vg8eB5Tawm1IFqj4TVK1czJX89rhFxJo9ELqc/Eiq0eXy13RK00eubyU6TJE6y+GQXjyV5gSfiewDUZjQgSE0w==",
        "dependencies": {
          "System.Runtime.CompilerServices.Unsafe": "6.0.0"
        }
      },
      "System.Text.Json": {
        "type": "Transitive",
        "resolved": "6.0.0",
        "contentHash": "zaJsHfESQvJ11vbXnNlkrR46IaMULk/gHxYsJphzSF+07kTjPHv+Oc14w6QEOfo3Q4hqLJgStUaYB9DBl0TmWg==",
        "dependencies": {
          "System.Runtime.CompilerServices.Unsafe": "6.0.0",
          "System.Text.Encodings.Web": "6.0.0"
        }
      },
      "System.Text.RegularExpressions": {
        "type": "Transitive",
        "resolved": "4.3.0",
        "contentHash": "RpT2DA+L660cBt1FssIE9CAGpLFdFPuheB7pLpKpn6ZXNby7jDERe8Ua/Ne2xGiwLVG2JOqziiaVCGDon5sKFA==",
        "dependencies": {
          "System.Runtime": "4.3.0"
        }
      },
      "System.Threading": {
        "type": "Transitive",
        "resolved": "4.3.0",
        "contentHash": "VkUS0kOBcUf3Wwm0TSbrevDDZ6BlM+b/HRiapRFWjM5O0NS0LviG0glKmFK+hhPDd1XFeSdU1GmlLhb2CoVpIw==",
        "dependencies": {
          "System.Runtime": "4.3.0",
          "System.Threading.Tasks": "4.3.0"
        }
      },
      "System.Threading.Overlapped": {
        "type": "Transitive",
        "resolved": "4.0.1",
        "contentHash": "f7aLuLkBoCQM2kng7zqLFBXz9Gk48gDK8lk1ih9rH/1arJJzZK9gJwNvPDhL6Ps/l6rwOr8jw+4FCHL0KKWiEg==",
        "dependencies": {
          "Microsoft.NETCore.Platforms": "1.0.1",
          "System.Resources.ResourceManager": "4.0.1",
          "System.Runtime": "4.1.0",
          "System.Runtime.Handles": "4.0.1"
        }
      },
      "System.Threading.Tasks": {
        "type": "Transitive",
        "resolved": "4.3.0",
        "contentHash": "LbSxKEdOUhVe8BezB/9uOGGppt+nZf6e1VFyw6v3DN6lqitm0OSn2uXMOdtP0M3W4iMcqcivm2J6UgqiwwnXiA==",
        "dependencies": {
          "Microsoft.NETCore.Platforms": "1.1.0",
          "Microsoft.NETCore.Targets": "1.1.0",
          "System.Runtime": "4.3.0"
        }
      },
      "System.Threading.Tasks.Extensions": {
        "type": "Transitive",
        "resolved": "4.5.4",
        "contentHash": "zteT+G8xuGu6mS+mzDzYXbzS7rd3K6Fjb9RiZlYlJPam2/hU7JCBZBVEcywNuR+oZ1ncTvc/cq0faRr3P01OVg=="
      },
      "System.Threading.Thread": {
        "type": "Transitive",
        "resolved": "4.3.0",
        "contentHash": "OHmbT+Zz065NKII/ZHcH9XO1dEuLGI1L2k7uYss+9C1jLxTC9kTZZuzUOyXHayRk+dft9CiDf3I/QZ0t8JKyBQ==",
        "dependencies": {
          "System.Runtime": "4.3.0"
        }
      },
      "System.Threading.ThreadPool": {
        "type": "Transitive",
        "resolved": "4.3.0",
        "contentHash": "k/+g4b7vjdd4aix83sTgC9VG6oXYKAktSfNIJUNGxPEj7ryEOfzHHhfnmsZvjxawwcD9HyWXKCXmPjX8U4zeSw==",
        "dependencies": {
          "System.Runtime": "4.3.0",
          "System.Runtime.Handles": "4.3.0"
        }
      },
      "System.Threading.Timer": {
        "type": "Transitive",
        "resolved": "4.3.0",
        "contentHash": "Z6YfyYTCg7lOZjJzBjONJTFKGN9/NIYKSxhU5GRd+DTwHSZyvWp1xuI5aR+dLg+ayyC5Xv57KiY4oJ0tMO89fQ==",
        "dependencies": {
          "Microsoft.NETCore.Platforms": "1.1.0",
          "Microsoft.NETCore.Targets": "1.1.0",
          "System.Runtime": "4.3.0"
        }
      },
      "System.ValueTuple": {
        "type": "Transitive",
        "resolved": "4.5.0",
        "contentHash": "okurQJO6NRE/apDIP23ajJ0hpiNmJ+f0BwOlB/cSqTLQlw5upkf+5+96+iG2Jw40G1fCVCyPz/FhIABUjMR+RQ=="
      },
      "System.Windows.Extensions": {
        "type": "Transitive",
        "resolved": "6.0.0",
        "contentHash": "IXoJOXIqc39AIe+CIR7koBtRGMiCt/LPM3lI+PELtDIy9XdyeSrwXFdWV9dzJ2Awl0paLWUaknLxFQ5HpHZUog==",
        "dependencies": {
          "System.Drawing.Common": "6.0.0"
        }
      },
      "System.Xml.ReaderWriter": {
        "type": "Transitive",
        "resolved": "4.3.0",
        "contentHash": "GrprA+Z0RUXaR4N7/eW71j1rgMnEnEVlgii49GZyAjTH7uliMnrOU3HNFBr6fEDBCJCIdlVNq9hHbaDR621XBA==",
        "dependencies": {
          "System.Collections": "4.3.0",
          "System.Diagnostics.Debug": "4.3.0",
          "System.Globalization": "4.3.0",
          "System.IO": "4.3.0",
          "System.IO.FileSystem": "4.3.0",
          "System.IO.FileSystem.Primitives": "4.3.0",
          "System.Resources.ResourceManager": "4.3.0",
          "System.Runtime": "4.3.0",
          "System.Runtime.Extensions": "4.3.0",
          "System.Runtime.InteropServices": "4.3.0",
          "System.Text.Encoding": "4.3.0",
          "System.Text.Encoding.Extensions": "4.3.0",
          "System.Text.RegularExpressions": "4.3.0",
          "System.Threading.Tasks": "4.3.0",
          "System.Threading.Tasks.Extensions": "4.3.0"
        }
      },
      "System.Xml.XDocument": {
        "type": "Transitive",
        "resolved": "4.3.0",
        "contentHash": "5zJ0XDxAIg8iy+t4aMnQAu0MqVbqyvfoUVl1yDV61xdo3Vth45oA2FoY4pPkxYAH5f8ixpmTqXeEIya95x0aCQ==",
        "dependencies": {
          "System.Collections": "4.3.0",
          "System.Diagnostics.Debug": "4.3.0",
          "System.Diagnostics.Tools": "4.3.0",
          "System.Globalization": "4.3.0",
          "System.IO": "4.3.0",
          "System.Reflection": "4.3.0",
          "System.Resources.ResourceManager": "4.3.0",
          "System.Runtime": "4.3.0",
          "System.Runtime.Extensions": "4.3.0",
          "System.Text.Encoding": "4.3.0",
          "System.Threading": "4.3.0",
          "System.Xml.ReaderWriter": "4.3.0"
        }
      },
      "System.Xml.XmlDocument": {
        "type": "Transitive",
        "resolved": "4.3.0",
        "contentHash": "lJ8AxvkX7GQxpC6GFCeBj8ThYVyQczx2+f/cWHJU8tjS7YfI6Cv6bon70jVEgs2CiFbmmM8b9j1oZVx0dSI2Ww==",
        "dependencies": {
          "System.Collections": "4.3.0",
          "System.Diagnostics.Debug": "4.3.0",
          "System.Globalization": "4.3.0",
          "System.IO": "4.3.0",
          "System.Resources.ResourceManager": "4.3.0",
          "System.Runtime": "4.3.0",
          "System.Runtime.Extensions": "4.3.0",
          "System.Text.Encoding": "4.3.0",
          "System.Threading": "4.3.0",
          "System.Xml.ReaderWriter": "4.3.0"
        }
      },
      "System.Xml.XmlSerializer": {
        "type": "Transitive",
        "resolved": "4.0.11",
        "contentHash": "FrazwwqfIXTfq23mfv4zH+BjqkSFNaNFBtjzu3I9NRmG8EELYyrv/fJnttCIwRMFRR/YKXF1hmsMmMEnl55HGw==",
        "dependencies": {
          "System.Collections": "4.0.11",
          "System.Globalization": "4.0.11",
          "System.IO": "4.1.0",
          "System.Linq": "4.1.0",
          "System.Reflection": "4.1.0",
          "System.Reflection.Emit": "4.0.1",
          "System.Reflection.Emit.ILGeneration": "4.0.1",
          "System.Reflection.Extensions": "4.0.1",
          "System.Reflection.Primitives": "4.0.1",
          "System.Reflection.TypeExtensions": "4.1.0",
          "System.Resources.ResourceManager": "4.0.1",
          "System.Runtime": "4.1.0",
          "System.Runtime.Extensions": "4.1.0",
          "System.Text.RegularExpressions": "4.1.0",
          "System.Threading": "4.0.11",
          "System.Xml.ReaderWriter": "4.0.11",
          "System.Xml.XmlDocument": "4.0.1"
        }
      },
      "System.Xml.XPath": {
        "type": "Transitive",
        "resolved": "4.3.0",
        "contentHash": "v1JQ5SETnQusqmS3RwStF7vwQ3L02imIzl++sewmt23VGygix04pEH+FCj1yWb+z4GDzKiljr1W7Wfvrx0YwgA==",
        "dependencies": {
          "System.Collections": "4.3.0",
          "System.Diagnostics.Debug": "4.3.0",
          "System.Globalization": "4.3.0",
          "System.IO": "4.3.0",
          "System.Resources.ResourceManager": "4.3.0",
          "System.Runtime": "4.3.0",
          "System.Runtime.Extensions": "4.3.0",
          "System.Threading": "4.3.0",
          "System.Xml.ReaderWriter": "4.3.0"
        }
      },
      "System.Xml.XPath.XmlDocument": {
        "type": "Transitive",
        "resolved": "4.3.0",
        "contentHash": "A/uxsWi/Ifzkmd4ArTLISMbfFs6XpRPsXZonrIqyTY70xi8t+mDtvSM5Os0RqyRDobjMBwIDHDL4NOIbkDwf7A==",
        "dependencies": {
          "System.Collections": "4.3.0",
          "System.Globalization": "4.3.0",
          "System.IO": "4.3.0",
          "System.Resources.ResourceManager": "4.3.0",
          "System.Runtime": "4.3.0",
          "System.Runtime.Extensions": "4.3.0",
          "System.Threading": "4.3.0",
          "System.Xml.ReaderWriter": "4.3.0",
          "System.Xml.XPath": "4.3.0",
          "System.Xml.XmlDocument": "4.3.0"
        }
      },
      "xunit.abstractions": {
        "type": "Transitive",
        "resolved": "2.0.3",
        "contentHash": "pot1I4YOxlWjIb5jmwvvQNbTrZ3lJQ+jUGkGjWE3hEFM0l5gOnBWS+H3qsex68s5cO52g+44vpGzhAt+42vwKg=="
      },
      "xunit.analyzers": {
        "type": "Transitive",
        "resolved": "0.10.0",
        "contentHash": "4/IDFCJfIeg6bix9apmUtIMwvOsiwqdEexeO/R2D4GReIGPLIRODTpId/l4LRSrAJk9lEO3Zx1H0Zx6uohJDNg=="
      },
      "xunit.assert": {
        "type": "Transitive",
        "resolved": "2.4.1",
        "contentHash": "O/Oe0BS5RmSsM+LQOb041TzuPo5MdH2Rov+qXGS37X+KFG1Hxz7kopYklM5+1Y+tRGeXrOx5+Xne1RuqLFQoyQ==",
        "dependencies": {
          "NETStandard.Library": "1.6.1"
        }
      },
      "xunit.core": {
        "type": "Transitive",
        "resolved": "2.4.1",
        "contentHash": "Zsj5OMU6JasNGERXZy8s72+pcheG6Q15atS5XpZXqAtULuyQiQ6XNnUsp1gyfC6WgqScqMvySiEHmHcOG6Eg0Q==",
        "dependencies": {
          "xunit.extensibility.core": "[2.4.1]",
          "xunit.extensibility.execution": "[2.4.1]"
        }
      },
      "xunit.extensibility.core": {
        "type": "Transitive",
        "resolved": "2.4.1",
        "contentHash": "yKZKm/8QNZnBnGZFD9SewkllHBiK0DThybQD/G4PiAmQjKtEZyHi6ET70QPU9KtSMJGRYS6Syk7EyR2EVDU4Kg==",
        "dependencies": {
          "NETStandard.Library": "1.6.1",
          "xunit.abstractions": "2.0.3"
        }
      },
      "xunit.extensibility.execution": {
        "type": "Transitive",
        "resolved": "2.4.1",
        "contentHash": "7e/1jqBpcb7frLkB6XDrHCGXAbKN4Rtdb88epYxCSRQuZDRW8UtTfdTEVpdTl8s4T56e07hOBVd4G0OdCxIY2A==",
        "dependencies": {
          "NETStandard.Library": "1.6.1",
          "xunit.extensibility.core": "[2.4.1]"
        }
      },
      "YubicoDotNetClient": {
        "type": "Transitive",
        "resolved": "1.2.0",
        "contentHash": "uP5F3Ko1gqZi3lwS2R/jAAwhBxXs/6PKDpS6FdQjsBA5qmF0hQmbtfxM6QHTXOMoWbUtfetG7+LtgmG8T5zDIg==",
        "dependencies": {
          "NETStandard.Library": "1.6.1"
        }
      },
      "common": {
        "type": "Project",
        "dependencies": {
<<<<<<< HEAD
          "AutoFixture.AutoNSubstitute": "4.17.0",
          "AutoFixture.Xunit2": "4.17.0",
          "Core": "2022.9.4",
          "Kralizek.AutoFixture.Extensions.MockHttp": "1.2.0",
          "Microsoft.NET.Test.Sdk": "17.1.0",
          "NSubstitute": "4.3.0",
          "xunit": "2.4.1"
=======
          "AutoFixture.AutoNSubstitute": "[4.17.0, )",
          "AutoFixture.Xunit2": "[4.17.0, )",
          "Core": "[2022.12.0, )",
          "Kralizek.AutoFixture.Extensions.MockHttp": "[1.2.0, )",
          "Microsoft.NET.Test.Sdk": "[17.1.0, )",
          "NSubstitute": "[4.3.0, )",
          "xunit": "[2.4.1, )"
>>>>>>> e800219d
        }
      },
      "core": {
        "type": "Project",
        "dependencies": {
          "AWSSDK.SQS": "3.7.2.47",
          "AWSSDK.SimpleEmail": "3.7.0.150",
          "AspNetCoreRateLimit": "4.0.2",
          "AspNetCoreRateLimit.Redis": "1.0.1",
          "Azure.Extensions.AspNetCore.DataProtection.Blobs": "1.2.1",
          "Azure.Storage.Blobs": "12.11.0",
          "Azure.Storage.Queues": "12.9.0",
          "BitPay.Light": "1.0.1907",
          "Braintree": "5.12.0",
          "Fido2.AspNet": "3.0.0-beta2",
          "Handlebars.Net": "2.1.2",
          "IdentityServer4": "4.1.2",
          "IdentityServer4.AccessTokenValidation": "3.0.1",
          "MailKit": "3.2.0",
          "Microsoft.AspNetCore.Authentication.JwtBearer": "6.0.4",
          "Microsoft.Azure.Cosmos.Table": "1.0.8",
          "Microsoft.Azure.NotificationHubs": "4.1.0",
          "Microsoft.Azure.ServiceBus": "5.2.0",
          "Microsoft.Data.SqlClient": "4.1.0",
          "Microsoft.Extensions.Caching.StackExchangeRedis": "6.0.6",
          "Microsoft.Extensions.Configuration.EnvironmentVariables": "6.0.1",
          "Microsoft.Extensions.Configuration.UserSecrets": "6.0.1",
          "Microsoft.Extensions.Identity.Stores": "6.0.4",
          "Newtonsoft.Json": "13.0.1",
          "Otp.NET": "1.2.2",
          "Quartz": "3.4.0",
          "SendGrid": "9.27.0",
          "Sentry.Serilog": "3.16.0",
          "Serilog.AspNetCore": "5.0.0",
          "Serilog.Extensions.Logging": "3.1.0",
          "Serilog.Extensions.Logging.File": "2.0.0",
          "Serilog.Sinks.AzureCosmosDB": "2.0.0",
          "Serilog.Sinks.SyslogMessages": "2.0.6",
          "Stripe.net": "40.0.0",
          "YubicoDotNetClient": "1.2.0"
        }
      },
      "identity": {
        "type": "Project",
        "dependencies": {
<<<<<<< HEAD
          "Core": "2022.9.4",
          "SharedWeb": "2022.9.4",
          "Swashbuckle.AspNetCore.SwaggerGen": "6.3.1"
=======
          "Core": "[2022.12.0, )",
          "SharedWeb": "[2022.12.0, )",
          "Swashbuckle.AspNetCore.SwaggerGen": "[6.3.1, )"
>>>>>>> e800219d
        }
      },
      "infrastructure.dapper": {
        "type": "Project",
        "dependencies": {
<<<<<<< HEAD
          "Core": "2022.9.4",
          "Dapper": "2.0.123",
          "System.Data.SqlClient": "4.8.3"
=======
          "Core": "[2022.12.0, )",
          "Dapper": "[2.0.123, )",
          "System.Data.SqlClient": "[4.8.3, )"
>>>>>>> e800219d
        }
      },
      "infrastructure.entityframework": {
        "type": "Project",
        "dependencies": {
<<<<<<< HEAD
          "AutoMapper.Extensions.Microsoft.DependencyInjection": "11.0.0",
          "Core": "2022.9.4",
          "Microsoft.EntityFrameworkCore.Relational": "6.0.4",
          "Microsoft.EntityFrameworkCore.SqlServer": "6.0.4",
          "Npgsql.EntityFrameworkCore.PostgreSQL": "6.0.4",
          "Pomelo.EntityFrameworkCore.MySql": "6.0.1",
          "linq2db.EntityFrameworkCore": "6.7.1"
=======
          "AutoMapper.Extensions.Microsoft.DependencyInjection": "[11.0.0, )",
          "Core": "[2022.12.0, )",
          "Microsoft.EntityFrameworkCore.Relational": "[6.0.12, )",
          "Microsoft.EntityFrameworkCore.Sqlite": "[6.0.12, )",
          "Npgsql.EntityFrameworkCore.PostgreSQL": "[6.0.8, )",
          "Pomelo.EntityFrameworkCore.MySql": "[6.0.2, )",
          "linq2db.EntityFrameworkCore": "[6.11.0, )"
>>>>>>> e800219d
        }
      },
      "integrationtestcommon": {
        "type": "Project",
        "dependencies": {
<<<<<<< HEAD
          "Common": "2022.9.4",
          "Identity": "2022.9.4",
          "Microsoft.AspNetCore.Mvc.Testing": "6.0.5",
          "Microsoft.EntityFrameworkCore.InMemory": "6.0.5",
          "Microsoft.Extensions.Configuration": "6.0.1"
=======
          "Common": "[2022.12.0, )",
          "Identity": "[2022.12.0, )",
          "Microsoft.AspNetCore.Mvc.Testing": "[6.0.5, )",
          "Microsoft.EntityFrameworkCore.InMemory": "[6.0.5, )",
          "Microsoft.Extensions.Configuration": "[6.0.1, )"
>>>>>>> e800219d
        }
      },
      "scim": {
        "type": "Project",
        "dependencies": {
<<<<<<< HEAD
          "Core": "2022.9.4",
          "Microsoft.VisualStudio.Web.CodeGeneration.Design": "5.0.2",
          "SharedWeb": "2022.9.4"
=======
          "Core": "[2022.12.0, )",
          "Microsoft.VisualStudio.Web.CodeGeneration.Design": "[5.0.2, )",
          "SharedWeb": "[2022.12.0, )"
>>>>>>> e800219d
        }
      },
      "sharedweb": {
        "type": "Project",
        "dependencies": {
<<<<<<< HEAD
          "Core": "2022.9.4",
          "Infrastructure.Dapper": "2022.9.4",
          "Infrastructure.EntityFramework": "2022.9.4"
=======
          "Core": "[2022.12.0, )",
          "Infrastructure.Dapper": "[2022.12.0, )",
          "Infrastructure.EntityFramework": "[2022.12.0, )"
>>>>>>> e800219d
        }
      }
    }
  }
}<|MERGE_RESOLUTION|>--- conflicted
+++ resolved
@@ -751,15 +751,6 @@
           "Microsoft.Extensions.Configuration.Abstractions": "6.0.0"
         }
       },
-<<<<<<< HEAD
-      "Microsoft.EntityFrameworkCore.SqlServer": {
-        "type": "Transitive",
-        "resolved": "6.0.4",
-        "contentHash": "rMJcVbMxrXmufywA1wYUMqLuxS7PvoPVxR8juUGwJcBdQ31rKyDBxII3i5B2JrgSgWXGiy8V7n9acxKRTX03fw==",
-        "dependencies": {
-          "Microsoft.Data.SqlClient": "2.1.4",
-          "Microsoft.EntityFrameworkCore.Relational": "6.0.4"
-=======
       "Microsoft.EntityFrameworkCore.Sqlite": {
         "type": "Transitive",
         "resolved": "6.0.12",
@@ -777,7 +768,15 @@
           "Microsoft.Data.Sqlite.Core": "6.0.12",
           "Microsoft.EntityFrameworkCore.Relational": "6.0.12",
           "Microsoft.Extensions.DependencyModel": "6.0.0"
->>>>>>> e800219d
+        }
+      },
+      "Microsoft.EntityFrameworkCore.SqlServer": {
+        "type": "Transitive",
+        "resolved": "6.0.4",
+        "contentHash": "rMJcVbMxrXmufywA1wYUMqLuxS7PvoPVxR8juUGwJcBdQ31rKyDBxII3i5B2JrgSgWXGiy8V7n9acxKRTX03fw==",
+        "dependencies": {
+          "Microsoft.Data.SqlClient": "2.1.4",
+          "Microsoft.EntityFrameworkCore.Relational": "6.0.4"
         }
       },
       "Microsoft.Extensions.Caching.Abstractions": {
@@ -3396,15 +3395,6 @@
       "common": {
         "type": "Project",
         "dependencies": {
-<<<<<<< HEAD
-          "AutoFixture.AutoNSubstitute": "4.17.0",
-          "AutoFixture.Xunit2": "4.17.0",
-          "Core": "2022.9.4",
-          "Kralizek.AutoFixture.Extensions.MockHttp": "1.2.0",
-          "Microsoft.NET.Test.Sdk": "17.1.0",
-          "NSubstitute": "4.3.0",
-          "xunit": "2.4.1"
-=======
           "AutoFixture.AutoNSubstitute": "[4.17.0, )",
           "AutoFixture.Xunit2": "[4.17.0, )",
           "Core": "[2022.12.0, )",
@@ -3412,143 +3402,101 @@
           "Microsoft.NET.Test.Sdk": "[17.1.0, )",
           "NSubstitute": "[4.3.0, )",
           "xunit": "[2.4.1, )"
->>>>>>> e800219d
         }
       },
       "core": {
         "type": "Project",
         "dependencies": {
-          "AWSSDK.SQS": "3.7.2.47",
-          "AWSSDK.SimpleEmail": "3.7.0.150",
-          "AspNetCoreRateLimit": "4.0.2",
-          "AspNetCoreRateLimit.Redis": "1.0.1",
-          "Azure.Extensions.AspNetCore.DataProtection.Blobs": "1.2.1",
-          "Azure.Storage.Blobs": "12.11.0",
-          "Azure.Storage.Queues": "12.9.0",
-          "BitPay.Light": "1.0.1907",
-          "Braintree": "5.12.0",
-          "Fido2.AspNet": "3.0.0-beta2",
-          "Handlebars.Net": "2.1.2",
-          "IdentityServer4": "4.1.2",
-          "IdentityServer4.AccessTokenValidation": "3.0.1",
-          "MailKit": "3.2.0",
-          "Microsoft.AspNetCore.Authentication.JwtBearer": "6.0.4",
-          "Microsoft.Azure.Cosmos.Table": "1.0.8",
-          "Microsoft.Azure.NotificationHubs": "4.1.0",
-          "Microsoft.Azure.ServiceBus": "5.2.0",
-          "Microsoft.Data.SqlClient": "4.1.0",
-          "Microsoft.Extensions.Caching.StackExchangeRedis": "6.0.6",
-          "Microsoft.Extensions.Configuration.EnvironmentVariables": "6.0.1",
-          "Microsoft.Extensions.Configuration.UserSecrets": "6.0.1",
-          "Microsoft.Extensions.Identity.Stores": "6.0.4",
-          "Newtonsoft.Json": "13.0.1",
-          "Otp.NET": "1.2.2",
-          "Quartz": "3.4.0",
-          "SendGrid": "9.27.0",
-          "Sentry.Serilog": "3.16.0",
-          "Serilog.AspNetCore": "5.0.0",
-          "Serilog.Extensions.Logging": "3.1.0",
-          "Serilog.Extensions.Logging.File": "2.0.0",
-          "Serilog.Sinks.AzureCosmosDB": "2.0.0",
-          "Serilog.Sinks.SyslogMessages": "2.0.6",
-          "Stripe.net": "40.0.0",
-          "YubicoDotNetClient": "1.2.0"
+          "AWSSDK.SQS": "[3.7.2.47, )",
+          "AWSSDK.SimpleEmail": "[3.7.0.150, )",
+          "AspNetCoreRateLimit": "[4.0.2, )",
+          "AspNetCoreRateLimit.Redis": "[1.0.1, )",
+          "Azure.Extensions.AspNetCore.DataProtection.Blobs": "[1.2.1, )",
+          "Azure.Storage.Blobs": "[12.11.0, )",
+          "Azure.Storage.Queues": "[12.9.0, )",
+          "BitPay.Light": "[1.0.1907, )",
+          "Braintree": "[5.12.0, )",
+          "Fido2.AspNet": "[3.0.0-beta2, )",
+          "Handlebars.Net": "[2.1.2, )",
+          "IdentityServer4": "[4.1.2, )",
+          "IdentityServer4.AccessTokenValidation": "[3.0.1, )",
+          "MailKit": "[3.2.0, )",
+          "Microsoft.AspNetCore.Authentication.JwtBearer": "[6.0.4, )",
+          "Microsoft.Azure.Cosmos.Table": "[1.0.8, )",
+          "Microsoft.Azure.NotificationHubs": "[4.1.0, )",
+          "Microsoft.Azure.ServiceBus": "[5.2.0, )",
+          "Microsoft.Data.SqlClient": "[4.1.0, )",
+          "Microsoft.Extensions.Caching.StackExchangeRedis": "[6.0.6, )",
+          "Microsoft.Extensions.Configuration.EnvironmentVariables": "[6.0.1, )",
+          "Microsoft.Extensions.Configuration.UserSecrets": "[6.0.1, )",
+          "Microsoft.Extensions.Identity.Stores": "[6.0.4, )",
+          "Newtonsoft.Json": "[13.0.1, )",
+          "Otp.NET": "[1.2.2, )",
+          "Quartz": "[3.4.0, )",
+          "SendGrid": "[9.27.0, )",
+          "Sentry.Serilog": "[3.16.0, )",
+          "Serilog.AspNetCore": "[5.0.0, )",
+          "Serilog.Extensions.Logging": "[3.1.0, )",
+          "Serilog.Extensions.Logging.File": "[2.0.0, )",
+          "Serilog.Sinks.AzureCosmosDB": "[2.0.0, )",
+          "Serilog.Sinks.SyslogMessages": "[2.0.6, )",
+          "Stripe.net": "[40.0.0, )",
+          "YubicoDotNetClient": "[1.2.0, )"
         }
       },
       "identity": {
         "type": "Project",
         "dependencies": {
-<<<<<<< HEAD
-          "Core": "2022.9.4",
-          "SharedWeb": "2022.9.4",
-          "Swashbuckle.AspNetCore.SwaggerGen": "6.3.1"
-=======
           "Core": "[2022.12.0, )",
           "SharedWeb": "[2022.12.0, )",
           "Swashbuckle.AspNetCore.SwaggerGen": "[6.3.1, )"
->>>>>>> e800219d
         }
       },
       "infrastructure.dapper": {
         "type": "Project",
         "dependencies": {
-<<<<<<< HEAD
-          "Core": "2022.9.4",
-          "Dapper": "2.0.123",
-          "System.Data.SqlClient": "4.8.3"
-=======
           "Core": "[2022.12.0, )",
           "Dapper": "[2.0.123, )",
           "System.Data.SqlClient": "[4.8.3, )"
->>>>>>> e800219d
         }
       },
       "infrastructure.entityframework": {
         "type": "Project",
         "dependencies": {
-<<<<<<< HEAD
-          "AutoMapper.Extensions.Microsoft.DependencyInjection": "11.0.0",
-          "Core": "2022.9.4",
-          "Microsoft.EntityFrameworkCore.Relational": "6.0.4",
-          "Microsoft.EntityFrameworkCore.SqlServer": "6.0.4",
-          "Npgsql.EntityFrameworkCore.PostgreSQL": "6.0.4",
-          "Pomelo.EntityFrameworkCore.MySql": "6.0.1",
-          "linq2db.EntityFrameworkCore": "6.7.1"
-=======
           "AutoMapper.Extensions.Microsoft.DependencyInjection": "[11.0.0, )",
           "Core": "[2022.12.0, )",
           "Microsoft.EntityFrameworkCore.Relational": "[6.0.12, )",
+          "Microsoft.EntityFrameworkCore.SqlServer": "[6.0.4, )",
           "Microsoft.EntityFrameworkCore.Sqlite": "[6.0.12, )",
           "Npgsql.EntityFrameworkCore.PostgreSQL": "[6.0.8, )",
           "Pomelo.EntityFrameworkCore.MySql": "[6.0.2, )",
           "linq2db.EntityFrameworkCore": "[6.11.0, )"
->>>>>>> e800219d
         }
       },
       "integrationtestcommon": {
         "type": "Project",
         "dependencies": {
-<<<<<<< HEAD
-          "Common": "2022.9.4",
-          "Identity": "2022.9.4",
-          "Microsoft.AspNetCore.Mvc.Testing": "6.0.5",
-          "Microsoft.EntityFrameworkCore.InMemory": "6.0.5",
-          "Microsoft.Extensions.Configuration": "6.0.1"
-=======
           "Common": "[2022.12.0, )",
           "Identity": "[2022.12.0, )",
           "Microsoft.AspNetCore.Mvc.Testing": "[6.0.5, )",
           "Microsoft.EntityFrameworkCore.InMemory": "[6.0.5, )",
           "Microsoft.Extensions.Configuration": "[6.0.1, )"
->>>>>>> e800219d
         }
       },
       "scim": {
         "type": "Project",
         "dependencies": {
-<<<<<<< HEAD
-          "Core": "2022.9.4",
-          "Microsoft.VisualStudio.Web.CodeGeneration.Design": "5.0.2",
-          "SharedWeb": "2022.9.4"
-=======
           "Core": "[2022.12.0, )",
           "Microsoft.VisualStudio.Web.CodeGeneration.Design": "[5.0.2, )",
           "SharedWeb": "[2022.12.0, )"
->>>>>>> e800219d
         }
       },
       "sharedweb": {
         "type": "Project",
         "dependencies": {
-<<<<<<< HEAD
-          "Core": "2022.9.4",
-          "Infrastructure.Dapper": "2022.9.4",
-          "Infrastructure.EntityFramework": "2022.9.4"
-=======
           "Core": "[2022.12.0, )",
           "Infrastructure.Dapper": "[2022.12.0, )",
           "Infrastructure.EntityFramework": "[2022.12.0, )"
->>>>>>> e800219d
         }
       }
     }
