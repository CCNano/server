--- conflicted
+++ resolved
@@ -77,67 +77,9 @@
     [HttpPost("")]
     public async Task<IActionResult> Post(Guid organizationId, [FromBody] ScimUserRequestModel model)
     {
-<<<<<<< HEAD
-        var email = model.PrimaryEmail?.ToLowerInvariant();
-        if (string.IsNullOrWhiteSpace(email))
-        {
-            switch (_scimContext.RequestScimProvider)
-            {
-                case ScimProviderType.AzureAd:
-                    email = model.UserName?.ToLowerInvariant();
-                    break;
-                default:
-                    email = model.WorkEmail?.ToLowerInvariant();
-                    if (string.IsNullOrWhiteSpace(email))
-                    {
-                        email = model.Emails?.FirstOrDefault()?.Value?.ToLowerInvariant();
-                    }
-                    break;
-            }
-        }
-
-        if (string.IsNullOrWhiteSpace(email) || !model.Active)
-        {
-            return new BadRequestResult();
-        }
-
-        var orgUsers = await _organizationUserRepository.GetManyDetailsByOrganizationAsync(organizationId);
-        var orgUserByEmail = orgUsers.FirstOrDefault(ou => ou.Email?.ToLowerInvariant() == email);
-        if (orgUserByEmail != null)
-        {
-            return new ConflictResult();
-        }
-
-        string externalId = null;
-        if (!string.IsNullOrWhiteSpace(model.ExternalId))
-        {
-            externalId = model.ExternalId;
-        }
-        else if (!string.IsNullOrWhiteSpace(model.UserName))
-        {
-            externalId = model.UserName;
-        }
-        else
-        {
-            externalId = CoreHelpers.RandomString(15);
-        }
-
-        var orgUserByExternalId = orgUsers.FirstOrDefault(ou => ou.ExternalId == externalId);
-        if (orgUserByExternalId != null)
-        {
-            return new ConflictResult();
-        }
-
-        var invitedOrgUser = await _organizationService.InviteUserAsync(organizationId, null, email,
-            OrganizationUserType.User, false, externalId, new List<CollectionAccessSelection>());
-        var orgUser = await _organizationUserRepository.GetDetailsByIdAsync(invitedOrgUser.Id);
-        var response = new ScimUserResponseModel(orgUser);
-        return new CreatedResult(Url.Action(nameof(Get), new { orgUser.OrganizationId, orgUser.Id }), response);
-=======
         var orgUser = await _postUserCommand.PostUserAsync(organizationId, model);
         var scimUserResponseModel = new ScimUserResponseModel(orgUser);
         return new CreatedResult(Url.Action(nameof(Get), new { orgUser.OrganizationId, orgUser.Id }), scimUserResponseModel);
->>>>>>> d4bb3c30
     }
 
     [HttpPut("{id}")]
