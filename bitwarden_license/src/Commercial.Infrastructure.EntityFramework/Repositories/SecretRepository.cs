--- conflicted
+++ resolved
@@ -71,21 +71,13 @@
                 }
                 
                 //TODO we need to remove the projects that aren't in the mappedEntity.Projects list
-<<<<<<< HEAD
                 //Then we need to add the one's that aren't in there yet --  If this isn't handled already automatically
-=======
-                //Then we need to add the one's that aren't in there yet
->>>>>>> 0762d929
 
                 dbContext.Entry(entity).CurrentValues.SetValues(mappedEntity);
                 await dbContext.SaveChangesAsync();
             }
         }
 
-<<<<<<< HEAD
-        base.ReplaceAsync(secret);
-=======
->>>>>>> 0762d929
         return secret;
     }
 
