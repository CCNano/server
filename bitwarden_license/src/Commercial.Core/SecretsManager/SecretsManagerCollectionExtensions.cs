--- conflicted
+++ resolved
@@ -28,11 +28,8 @@
     {
         services.AddScoped<IAuthorizationHandler, ProjectAuthorizationHandler>();
         services.AddScoped<IAuthorizationHandler, ServiceAccountAuthorizationHandler>();
-<<<<<<< HEAD
         services.AddScoped<IAuthorizationHandler, AccessPolicyAuthorizationHandler>();
-=======
         services.AddScoped<IAccessClientQuery, AccessClientQuery>();
->>>>>>> 3544889a
         services.AddScoped<ICreateSecretCommand, CreateSecretCommand>();
         services.AddScoped<IUpdateSecretCommand, UpdateSecretCommand>();
         services.AddScoped<IDeleteSecretCommand, DeleteSecretCommand>();
