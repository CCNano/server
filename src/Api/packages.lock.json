{
  "version": 1,
  "dependencies": {
    "net6.0": {
      "Azure.Messaging.EventGrid": {
        "type": "Direct",
        "requested": "[4.10.0, )",
        "resolved": "4.10.0",
        "contentHash": "X3dh3Cek/7wFPUrBJ2KbnkJteGjWvKBoSBmD/uQm8reMIavCFTKhnl95F937eLn/2cSsm5l3oPHtYPFtDerA7Q==",
        "dependencies": {
          "Azure.Core": "1.24.0",
          "System.Memory.Data": "1.0.2",
          "System.Text.Json": "4.7.2"
        }
      },
      "Swashbuckle.AspNetCore": {
        "type": "Direct",
        "requested": "[6.3.1, )",
        "resolved": "6.3.1",
        "contentHash": "JFk0+HHUPdjYuPhkpGBMLi2JtnEuWkE2pp0yXQp64DmeMe+Fb0hZyVNq/ENJ2vQNso7Zg+C758WmR/xyAl36bA==",
        "dependencies": {
          "Microsoft.Extensions.ApiDescription.Server": "3.0.0",
          "Swashbuckle.AspNetCore.Swagger": "6.3.1",
          "Swashbuckle.AspNetCore.SwaggerGen": "6.3.1",
          "Swashbuckle.AspNetCore.SwaggerUI": "6.3.1"
        }
      },
      "AspNetCoreRateLimit": {
        "type": "Transitive",
        "resolved": "4.0.2",
        "contentHash": "FzXAJFgaRjKfnKAVwjEEC7OAGQM5v/I3sQw2tpzmR0yHTCGhUAxZzDuwZiXTk8XLrI6vovzkqKkfKmiDl3nYMg==",
        "dependencies": {
          "Microsoft.Extensions.Caching.Abstractions": "6.0.0",
          "Microsoft.Extensions.Logging.Abstractions": "6.0.1",
          "Microsoft.Extensions.Options": "6.0.0",
          "Newtonsoft.Json": "13.0.1"
        }
      },
      "AspNetCoreRateLimit.Redis": {
        "type": "Transitive",
        "resolved": "1.0.1",
        "contentHash": "CsSGy/7SXt6iBOKg0xCvsRjb/ZHshbtr2Of1MHc912L2sLnZqadUrTboyXZC+ZlgEBeJ14GyjPTu8ZyfEhGUnw==",
        "dependencies": {
          "AspNetCoreRateLimit": "4.0.2",
          "StackExchange.Redis": "2.5.43"
        }
      },
      "AutoMapper": {
        "type": "Transitive",
        "resolved": "11.0.0",
        "contentHash": "+596AnKykYCk9RxXCEF4GYuapSebQtFVvIA1oVG1rrRkCLAC7AkWehJ0brCfYUbdDW3v1H/p0W3hob7JoXGjMw==",
        "dependencies": {
          "Microsoft.CSharp": "4.7.0"
        }
      },
      "AutoMapper.Extensions.Microsoft.DependencyInjection": {
        "type": "Transitive",
        "resolved": "11.0.0",
        "contentHash": "0asw5WxdCFh2OTi9Gv+oKyH9SzxwYQSnO8TV5Dd0GggovILzJW4UimP26JAcxc3yB5NnC5urooZ1BBs8ElpiBw==",
        "dependencies": {
          "AutoMapper": "11.0.0",
          "Microsoft.Extensions.Options": "6.0.0"
        }
      },
      "AWSSDK.Core": {
        "type": "Transitive",
        "resolved": "3.7.10.11",
        "contentHash": "B+M7ggPC0FogATRPQxDXL0eTusCQtXulW4zCuX39yiHV8+u9MEXRytcAw0ZA3zFBYYx6ovl9lklho6OQo1DRRQ=="
      },
      "AWSSDK.SimpleEmail": {
        "type": "Transitive",
        "resolved": "3.7.0.150",
        "contentHash": "rc/4ZnISfbgTfqz5/BWqMHBAzk4R09qfe1xkdJf2jXo44Zn2X72W8IiLLweBtmNhL7d8Tcf6UCtOHYkFwxHvug==",
        "dependencies": {
          "AWSSDK.Core": "[3.7.10.11, 4.0.0)"
        }
      },
      "AWSSDK.SQS": {
        "type": "Transitive",
        "resolved": "3.7.2.47",
        "contentHash": "RPTVBsY333n+aIEqw148Envx9OQkE1/jhjlioNXDP6BrA3fAPN9A+2HoA02c0KSp/sazXYWg8w/kDL8FchH8Dw==",
        "dependencies": {
          "AWSSDK.Core": "[3.7.10.11, 4.0.0)"
        }
      },
      "Azure.Core": {
        "type": "Transitive",
        "resolved": "1.24.0",
        "contentHash": "+/qI1j2oU1S4/nvxb2k/wDsol00iGf1AyJX5g3epV7eOpQEP/2xcgh/cxgKMeFgn3U2fmgSiBnQZdkV+l5y0Uw==",
        "dependencies": {
          "Microsoft.Bcl.AsyncInterfaces": "1.1.1",
          "System.Diagnostics.DiagnosticSource": "4.6.0",
          "System.Memory.Data": "1.0.2",
          "System.Numerics.Vectors": "4.5.0",
          "System.Text.Encodings.Web": "4.7.2",
          "System.Text.Json": "4.7.2",
          "System.Threading.Tasks.Extensions": "4.5.4"
        }
      },
      "Azure.Extensions.AspNetCore.DataProtection.Blobs": {
        "type": "Transitive",
        "resolved": "1.2.1",
        "contentHash": "wxvkC6DeWThBtaPbsWdicp5Ltya4J8JuhxmZJDQkhnXG7oihfu8RqBV6w/X1nMieuIOq1qQaGTvjx7nEHHfxSQ==",
        "dependencies": {
          "Azure.Core": "1.14.0",
          "Azure.Storage.Blobs": "12.8.0",
          "Microsoft.AspNetCore.DataProtection": "2.1.0"
        }
      },
      "Azure.Identity": {
        "type": "Transitive",
        "resolved": "1.3.0",
        "contentHash": "l1SYfZKOFBuUFG7C2SWHmJcrQQaiXgBdVCycx4vcZQkC6efDVt7mzZ5pfJAFEJDBUq7mjRQ0RPq9ZDGdSswqMg==",
        "dependencies": {
          "Azure.Core": "1.6.0",
          "Microsoft.Identity.Client": "4.22.0",
          "Microsoft.Identity.Client.Extensions.Msal": "2.16.5",
          "System.Memory": "4.5.3",
          "System.Security.Cryptography.ProtectedData": "4.5.0",
          "System.Text.Json": "4.6.0",
          "System.Threading.Tasks.Extensions": "4.5.2"
        }
      },
      "Azure.Storage.Blobs": {
        "type": "Transitive",
        "resolved": "12.11.0",
        "contentHash": "50eRjIhY7Q1JN7kT2MSawDKCcwSb7uRZUkz00P/BLjSg47gm2hxUYsnJPyvzCHntYMbOWzrvaVQTwYwXabaR5Q==",
        "dependencies": {
          "Azure.Storage.Common": "12.10.0",
          "System.Text.Json": "4.7.2"
        }
      },
      "Azure.Storage.Common": {
        "type": "Transitive",
        "resolved": "12.10.0",
        "contentHash": "vYkHGzUkdZTace/cDPZLG+Mh/EoPqQuGxDIBOau9D+XWoDPmuUFGk325aXplkFE4JFGpSwoytNYzk/qBCaiHqg==",
        "dependencies": {
          "Azure.Core": "1.22.0",
          "System.IO.Hashing": "6.0.0"
        }
      },
      "Azure.Storage.Queues": {
        "type": "Transitive",
        "resolved": "12.9.0",
        "contentHash": "jDiyHtsCUCrWNvZW7SjJnJb46UhpdgQrWCbL8aWpapDHlq9LvbvxYpfLh4dfKAz09QiTznLMIU3i+md9+7GzqQ==",
        "dependencies": {
          "Azure.Storage.Common": "12.10.0",
          "System.Memory.Data": "1.0.2",
          "System.Text.Json": "4.7.2"
        }
      },
      "BitPay.Light": {
        "type": "Transitive",
        "resolved": "1.0.1907",
        "contentHash": "QTTIgXakHrRNQPxNyH7bZ7frm0bI8N6gRDtiqVyKG/QYQ+KfjN70xt0zQ0kO0zf8UBaKuwcV5B7vvpXtzR9ijg==",
        "dependencies": {
          "Newtonsoft.Json": "12.0.2"
        }
      },
      "Braintree": {
        "type": "Transitive",
        "resolved": "5.12.0",
        "contentHash": "bV2tsVIvBQeKwULT4qPZUWhxSr8mFwyAAcvLDvDpCU0cMYPHzGSahha+ghUdgGMb317BqL34/Od59n2s3MkhOQ==",
        "dependencies": {
          "Newtonsoft.Json": "9.0.1",
          "System.Xml.XPath.XmlDocument": "4.3.0"
        }
      },
      "Dapper": {
        "type": "Transitive",
        "resolved": "2.0.123",
        "contentHash": "RDFF4rBLLmbpi6pwkY7q/M6UXHRJEOerplDGE5jwEkP/JGJnBauAClYavNKJPW1yOTWRPIyfj4is3EaJxQXILQ=="
      },
      "Fido2": {
        "type": "Transitive",
        "resolved": "3.0.0-beta2",
        "contentHash": "FnNMbK88dyPp0Ww/iMim5g89rSPdqkjQiDiTJJtvxDcEk8JK/eBdTzAl4myNaKS9e8PKrxxddOTrnNja3PHGtQ==",
        "dependencies": {
          "Fido2.Models": "3.0.0-beta2",
          "NSec.Cryptography": "20.2.0",
          "System.Formats.Cbor": "5.0.0",
          "System.IdentityModel.Tokens.Jwt": "6.6.0"
        }
      },
      "Fido2.AspNet": {
        "type": "Transitive",
        "resolved": "3.0.0-beta2",
        "contentHash": "qkowZS0WPS26gDG97rwjZObOa/xtFVjSpvWHl3OwWRQ9ZU5xNePXKk2XJWmO2MCQc40idxyEOfA34MMexCHc3w==",
        "dependencies": {
          "Fido2": "3.0.0-beta2",
          "Fido2.Models": "3.0.0-beta2"
        }
      },
      "Fido2.Models": {
        "type": "Transitive",
        "resolved": "3.0.0-beta2",
        "contentHash": "6ePSMUtqz6lAfDUjDvOONMLugcKiAyz8hzoLSAISk3iDIjBMLMPlZSV3TVZqiY+5SAzC8x61OHNoCODqorucNw=="
      },
      "Handlebars.Net": {
        "type": "Transitive",
        "resolved": "2.1.2",
        "contentHash": "p60QyeBYpZmcZdIXRMqs9XySIBaxJ0lj3+QD0EJVr4ybTigOTCumXMMin5dPwjo9At1UwkDZ3gGwa1lmGjG6DA==",
        "dependencies": {
          "Microsoft.CSharp": "4.7.0"
        }
      },
      "IdentityModel": {
        "type": "Transitive",
        "resolved": "4.4.0",
        "contentHash": "b18wrIx5wnZlMxAX7oVsE+nDtAJ4hajYlH0xPlaRvo4r/fz08K6pPeZvbiqS9nfNbzfIgLFmNX+FL9qR9ZR5PA==",
        "dependencies": {
          "Newtonsoft.Json": "11.0.2",
          "System.Text.Encodings.Web": "4.7.0"
        }
      },
      "IdentityModel.AspNetCore.OAuth2Introspection": {
        "type": "Transitive",
        "resolved": "4.0.1",
        "contentHash": "ZNdMZMaj9fqR3j50vYsu+1U3QGd6n8+fqwf+a8mCTcmXGor+HgFDfdq0mM34bsmD6uEgAQup7sv2ZW5kR36dbA==",
        "dependencies": {
          "IdentityModel": "4.0.0"
        }
      },
      "IdentityServer4": {
        "type": "Transitive",
        "resolved": "4.1.2",
        "contentHash": "blaxxGuOA7v/w1q+fxn97wZ+x2ecG1ZD4mc/N/ZOXMNeFZZhqv+4LF26Gecyik3nWrJPmbMEtQbLmRsKG8k61w==",
        "dependencies": {
          "IdentityModel": "4.4.0",
          "IdentityServer4.Storage": "4.1.2",
          "Microsoft.AspNetCore.Authentication.OpenIdConnect": "3.1.0",
          "Microsoft.IdentityModel.Protocols.OpenIdConnect": "5.6.0",
          "Newtonsoft.Json": "12.0.2"
        }
      },
      "IdentityServer4.AccessTokenValidation": {
        "type": "Transitive",
        "resolved": "3.0.1",
        "contentHash": "qu/M6UyN4o9NVep7q545Ms7hYAnsQqSdLbN1Fjjrn4m35lyBfeQPSSNzDryAKHbodyWOQfHaOqKEyMEJQ5Rpgw==",
        "dependencies": {
          "IdentityModel.AspNetCore.OAuth2Introspection": "4.0.1",
          "Microsoft.AspNetCore.Authentication.JwtBearer": "3.0.0"
        }
      },
      "IdentityServer4.Storage": {
        "type": "Transitive",
        "resolved": "4.1.2",
        "contentHash": "KoSffyZyyeCNTIyJiZnCuPakJ1QbCHlpty6gbWUj/7yl+w0PXIchgmmJnJSvddzBb8iZ2xew/vGlxWUIP17P2g==",
        "dependencies": {
          "IdentityModel": "4.4.0"
        }
      },
      "libsodium": {
        "type": "Transitive",
        "resolved": "1.0.18",
        "contentHash": "Ajv3AR9Qg/C4SQcE2ONx/UieeKnn5lSvVNc6egC3p6NP6qjZzWJ+Xg2vJURNYjkpHui/KctBwQjMPqpZK8/CHA==",
        "dependencies": {
          "Microsoft.NETCore.Platforms": "1.0.1"
        }
      },
      "linq2db": {
        "type": "Transitive",
        "resolved": "4.4.0",
        "contentHash": "6/u1EzQlV25bhN0Ej/I5dLV5Hgxun+ww/TX2VnMBnSVytED2VzQGeFIO/14I624GkfPOtB79x1ooL3F18dAbdw=="
      },
      "linq2db.EntityFrameworkCore": {
        "type": "Transitive",
        "resolved": "6.11.0",
        "contentHash": "mS+L6HyVHP3oJaTuFVZswNmPpTfYleGjDTo2IWBJmYXZpSQ5EPw1DpHzmyLAiQd+93ofy0Ala+9HWzv6/k73ZQ==",
        "dependencies": {
          "Microsoft.EntityFrameworkCore.Relational": "6.0.5",
          "linq2db": "4.4.0"
        }
      },
      "MailKit": {
        "type": "Transitive",
        "resolved": "3.2.0",
        "contentHash": "5MTpTqmjqT7HPvYbP3HozRZMth5vSaT0ReN0iM3rAM4CgLI/R1qqtLDDNWGnFFIlcNzeJkZQRJJMkv8cgzWBbA==",
        "dependencies": {
          "MimeKit": "3.2.0"
        }
      },
      "Microsoft.AspNetCore.Authentication.JwtBearer": {
        "type": "Transitive",
        "resolved": "6.0.4",
        "contentHash": "joDS3+lD1i9qcdFLWP4D316t3bHpezmTNOzbMIf9ZcRPX4QTuiUutZcQn/kZplf3BiLHqwUChZXxPjCAMKaKAQ==",
        "dependencies": {
          "Microsoft.IdentityModel.Protocols.OpenIdConnect": "6.10.0"
        }
      },
      "Microsoft.AspNetCore.Authentication.OpenIdConnect": {
        "type": "Transitive",
        "resolved": "3.1.0",
        "contentHash": "O1cAQYUTU8EfRqwc5/rfTns4E4hKlFlg59fuKRrST+PzsxI6H07KqRN/JjdYhAuVYxF8jPnIGbj+zuc5paOWUw==",
        "dependencies": {
          "Microsoft.IdentityModel.Protocols.OpenIdConnect": "5.5.0"
        }
      },
      "Microsoft.AspNetCore.Cryptography.Internal": {
        "type": "Transitive",
        "resolved": "6.0.4",
        "contentHash": "/0FX1OqckMmXAAlsHgBFNymTZuq4nuAOMhiwm6e8CEMi2aOjnMYwiMc7mtvpGTAO0O4C0zwx+iaChxDgvqit2A=="
      },
      "Microsoft.AspNetCore.Cryptography.KeyDerivation": {
        "type": "Transitive",
        "resolved": "6.0.4",
        "contentHash": "1Lbwrxg/HRY/nbrkcrB3EUXUYQN8Tkw7Ktgb6/2on2P7ybT5aM59H05gk+OBC8ZTBxwdle9e1tyT3wxEYKw5xw==",
        "dependencies": {
          "Microsoft.AspNetCore.Cryptography.Internal": "6.0.4"
        }
      },
      "Microsoft.AspNetCore.DataProtection": {
        "type": "Transitive",
        "resolved": "2.1.0",
        "contentHash": "G+UoMHL0xiyFh30wkL7Bv/XL6eugTAKYhLPS53k1/Me1bYRwOOw+8VL/q0ppq3/yMzpHX+MkExaCTDlYl48FgA==",
        "dependencies": {
          "Microsoft.AspNetCore.Cryptography.Internal": "2.1.0",
          "Microsoft.AspNetCore.DataProtection.Abstractions": "2.1.0",
          "Microsoft.AspNetCore.Hosting.Abstractions": "2.1.0",
          "Microsoft.Extensions.DependencyInjection.Abstractions": "2.1.0",
          "Microsoft.Extensions.Logging.Abstractions": "2.1.0",
          "Microsoft.Extensions.Options": "2.1.0",
          "Microsoft.Win32.Registry": "4.5.0",
          "System.Security.Cryptography.Xml": "4.5.0",
          "System.Security.Principal.Windows": "4.5.0"
        }
      },
      "Microsoft.AspNetCore.DataProtection.Abstractions": {
        "type": "Transitive",
        "resolved": "2.1.0",
        "contentHash": "2+HVDhUqrnV9+EJNEewSy+Gk4hOVPzLPMpFDZI7kuH7NWxtbNkI6A6gT5lO2/kEPMyM8/iLWtohbOwjpC9rHVw=="
      },
      "Microsoft.AspNetCore.Hosting.Abstractions": {
        "type": "Transitive",
        "resolved": "2.1.0",
        "contentHash": "1TQgBfd/NPZLR2o/h6l5Cml2ZCF5hsyV4h9WEwWwAIavrbdTnaNozGGcTOd4AOgQvogMM9UM1ajflm9Cwd0jLQ==",
        "dependencies": {
          "Microsoft.AspNetCore.Hosting.Server.Abstractions": "2.1.0",
          "Microsoft.AspNetCore.Http.Abstractions": "2.1.0",
          "Microsoft.Extensions.Hosting.Abstractions": "2.1.0"
        }
      },
      "Microsoft.AspNetCore.Hosting.Server.Abstractions": {
        "type": "Transitive",
        "resolved": "2.1.0",
        "contentHash": "YTKMi2vHX6P+WHEVpW/DS+eFHnwivCSMklkyamcK1ETtc/4j8H3VR0kgW8XIBqukNxhD8k5wYt22P7PhrWSXjQ==",
        "dependencies": {
          "Microsoft.AspNetCore.Http.Features": "2.1.0",
          "Microsoft.Extensions.Configuration.Abstractions": "2.1.0"
        }
      },
      "Microsoft.AspNetCore.Http.Abstractions": {
        "type": "Transitive",
        "resolved": "2.1.0",
        "contentHash": "vbFDyKsSYBnxl3+RABtN79b0vsTcG66fDY8vD6Nqvu9uLtSej70Q5NcbGlnN6bJpZci5orSdgFTHMhBywivDPg==",
        "dependencies": {
          "Microsoft.AspNetCore.Http.Features": "2.1.0",
          "System.Text.Encodings.Web": "4.5.0"
        }
      },
      "Microsoft.AspNetCore.Http.Features": {
        "type": "Transitive",
        "resolved": "2.1.0",
        "contentHash": "UmkUePxRjsQW0j5euFFscBwjvTu25b8+qIK/2fI3GvcqQ+mkwgbWNAT8b/Gkoei1m2bTWC07lSdutuRDPPLcJA==",
        "dependencies": {
          "Microsoft.Extensions.Primitives": "2.1.0"
        }
      },
      "Microsoft.Azure.Amqp": {
        "type": "Transitive",
        "resolved": "2.4.11",
        "contentHash": "7x5fu2f6TLQDDJS0sY5qW8/daFwJaY9O75YvU8RcUfRzbug+9YGjXUBxoRrprgyi0jxdBAMQL05p1s783SOSFQ==",
        "dependencies": {
          "System.Net.WebSockets.Client": "4.0.2",
          "System.Runtime.Serialization.Primitives": "4.1.1"
        }
      },
      "Microsoft.Azure.Cosmos": {
        "type": "Transitive",
        "resolved": "3.24.0",
        "contentHash": "QpUe5ho6OzlXwgcJVgAmOR7t3XLC9RI4t8T96RZY61pSOIllPOJdp30L0LwA16tKcqi5r2KayEgWO/MS9fh/6A==",
        "dependencies": {
          "Azure.Core": "1.3.0",
          "Microsoft.Bcl.AsyncInterfaces": "1.0.0",
          "Microsoft.Bcl.HashCode": "1.1.0",
          "Newtonsoft.Json": "10.0.2",
          "System.Buffers": "4.5.1",
          "System.Collections.Immutable": "1.7.0",
          "System.Configuration.ConfigurationManager": "4.7.0",
          "System.Memory": "4.5.4",
          "System.Numerics.Vectors": "4.5.0",
          "System.Runtime.CompilerServices.Unsafe": "4.5.3",
          "System.Threading.Tasks.Extensions": "4.5.4",
          "System.ValueTuple": "4.5.0"
        }
      },
      "Microsoft.Azure.Cosmos.Table": {
        "type": "Transitive",
        "resolved": "1.0.8",
        "contentHash": "ToeEd1yijM7nQfLYvdFLG//RjKPmfqm45eOm86UAKrxtyGI/CXqP8iL74mzBp6mZ9A/K/ZYA2fVdpH0xHR5Keg==",
        "dependencies": {
          "Microsoft.Azure.DocumentDB.Core": "2.11.2",
          "Microsoft.OData.Core": "7.6.4",
          "Newtonsoft.Json": "10.0.2"
        }
      },
      "Microsoft.Azure.DocumentDB.Core": {
        "type": "Transitive",
        "resolved": "2.11.2",
        "contentHash": "cA8eWrTFbYrkHrz095x4CUGb7wqQgA1slzFZCYexhNwz6Zcn3v+S1yvWMGwGRmRjT0MKU9tYdFWgLfT0OjSycw==",
        "dependencies": {
          "NETStandard.Library": "1.6.0",
          "Newtonsoft.Json": "9.0.1",
          "System.Collections.Immutable": "1.3.0",
          "System.Collections.NonGeneric": "4.0.1",
          "System.Collections.Specialized": "4.0.1",
          "System.Diagnostics.TraceSource": "4.0.0",
          "System.Dynamic.Runtime": "4.0.11",
          "System.Linq.Queryable": "4.0.1",
          "System.Net.Http": "4.3.4",
          "System.Net.NameResolution": "4.0.0",
          "System.Net.NetworkInformation": "4.1.0",
          "System.Net.Requests": "4.0.11",
          "System.Net.Security": "4.3.2",
          "System.Net.WebHeaderCollection": "4.0.1",
          "System.Runtime.Serialization.Primitives": "4.1.1",
          "System.Security.SecureString": "4.0.0"
        }
      },
      "Microsoft.Azure.NotificationHubs": {
        "type": "Transitive",
        "resolved": "4.1.0",
        "contentHash": "C2SssjX3e6/HIo1OCImQDDVOn64d1+gkgEmgxJryzkwixyivJHWH2YIgxZs33pyzVQcZWx5PR2tqLkQ7riSq8Q==",
        "dependencies": {
          "Microsoft.Extensions.Caching.Memory": "3.1.8",
          "Newtonsoft.Json": "12.0.3"
        }
      },
      "Microsoft.Azure.ServiceBus": {
        "type": "Transitive",
        "resolved": "5.2.0",
        "contentHash": "wyZNJggyFNtKxd+HgvcTiuRYuTjDGi+pgE4RcBvFbfvNiarKr5AOlE4Ne7on1eUJZuMuEa19wN5dj694HlP60A==",
        "dependencies": {
          "Microsoft.Azure.Amqp": "2.4.11",
          "Microsoft.Azure.Services.AppAuthentication": "[1.0.3, 2.0.0)",
          "Newtonsoft.Json": "10.0.3",
          "System.Diagnostics.DiagnosticSource": "4.5.1",
          "System.IdentityModel.Tokens.Jwt": "5.4.0"
        }
      },
      "Microsoft.Azure.Services.AppAuthentication": {
        "type": "Transitive",
        "resolved": "1.0.3",
        "contentHash": "ywpQaK1klu1IoX4VUf+TBmU4kR71aWNI6O5rEIJU8z28L2xhJhnIm7k2Nf1Zu/PygeuOtt5g0QPCk5+lLltbeQ==",
        "dependencies": {
          "Microsoft.IdentityModel.Clients.ActiveDirectory": "3.14.2",
          "NETStandard.Library": "1.6.1",
          "System.Diagnostics.Process": "4.3.0"
        }
      },
      "Microsoft.Bcl.AsyncInterfaces": {
        "type": "Transitive",
        "resolved": "1.1.1",
        "contentHash": "yuvf07qFWFqtK3P/MRkEKLhn5r2UbSpVueRziSqj0yJQIKFwG1pq9mOayK3zE5qZCTs0CbrwL9M6R8VwqyGy2w=="
      },
      "Microsoft.Bcl.HashCode": {
        "type": "Transitive",
        "resolved": "1.1.0",
        "contentHash": "J2G1k+u5unBV+aYcwxo94ip16Rkp65pgWFb0R6zwJipzWNMgvqlWeuI7/+R+e8bob66LnSG+llLJ+z8wI94cHg=="
      },
      "Microsoft.CSharp": {
        "type": "Transitive",
        "resolved": "4.7.0",
        "contentHash": "pTj+D3uJWyN3My70i2Hqo+OXixq3Os2D1nJ2x92FFo6sk8fYS1m1WLNTs0Dc1uPaViH0YvEEwvzddQ7y4rhXmA=="
      },
      "Microsoft.Data.SqlClient": {
        "type": "Transitive",
        "resolved": "4.1.0",
        "contentHash": "o/sIRlcKEcI9vg5z9USqJ/VCxtUUBYEOXYr4TrkMNu+gGBh0KfUi06Jqpe+xZgeoxcqYruV9dLOn046uFA4vHQ==",
        "dependencies": {
          "Azure.Identity": "1.3.0",
          "Microsoft.Data.SqlClient.SNI.runtime": "4.0.0",
          "Microsoft.Identity.Client": "4.22.0",
          "Microsoft.IdentityModel.JsonWebTokens": "6.8.0",
          "Microsoft.IdentityModel.Protocols.OpenIdConnect": "6.8.0",
          "Microsoft.Win32.Registry": "5.0.0",
          "System.Buffers": "4.5.1",
          "System.Configuration.ConfigurationManager": "5.0.0",
          "System.Diagnostics.DiagnosticSource": "5.0.0",
          "System.IO": "4.3.0",
          "System.Resources.ResourceManager": "4.3.0",
          "System.Runtime.Caching": "5.0.0",
          "System.Security.Cryptography.Cng": "5.0.0",
          "System.Security.Principal.Windows": "5.0.0",
          "System.Text.Encoding.CodePages": "5.0.0",
          "System.Text.Encodings.Web": "4.7.2"
        }
      },
      "Microsoft.Data.SqlClient.SNI.runtime": {
        "type": "Transitive",
        "resolved": "4.0.0",
        "contentHash": "wtLlRwQX7YoBUYm25xBjJ3UsuLgycme1xXqDn8t3S5kPCWiZrx8uOkyZHLKzH4kkCiQ9m2/J5JeCKNRbZNn3Qg=="
      },
      "Microsoft.Data.Sqlite.Core": {
        "type": "Transitive",
        "resolved": "6.0.12",
        "contentHash": "bui5wPPqq9OwTL5A+YJPcVStTPrOFcLwg/kAVWyqdjrTief4kTK/3bNv0MqUDVNgAUG8pcFbtdc674CIh1F3gw==",
        "dependencies": {
          "SQLitePCLRaw.core": "2.1.2"
        }
      },
      "Microsoft.EntityFrameworkCore": {
        "type": "Transitive",
        "resolved": "6.0.12",
        "contentHash": "xb10XFoPf/gWu8ik5v7xnVyUY7W21LBOLtT7PidzwYVdnE3aKuQ/bIZLcQuY7rdDNT89/wse2q5FRjm207cIMQ==",
        "dependencies": {
          "Microsoft.EntityFrameworkCore.Abstractions": "6.0.12",
          "Microsoft.EntityFrameworkCore.Analyzers": "6.0.12",
          "Microsoft.Extensions.Caching.Memory": "6.0.1",
          "Microsoft.Extensions.DependencyInjection": "6.0.1",
          "Microsoft.Extensions.Logging": "6.0.0",
          "System.Collections.Immutable": "6.0.0",
          "System.Diagnostics.DiagnosticSource": "6.0.0"
        }
      },
      "Microsoft.EntityFrameworkCore.Abstractions": {
        "type": "Transitive",
        "resolved": "6.0.12",
        "contentHash": "hvRytAcLhrb35HmtMjYWsNZZLt39ryuN7j04lDchRa9VToreyqgo5gMniTdQ6MfCflxtGnDes65V/Y2pjbEyWg=="
      },
      "Microsoft.EntityFrameworkCore.Analyzers": {
        "type": "Transitive",
        "resolved": "6.0.12",
        "contentHash": "ZDUY+KlsIyKdfvIJeNdqRiPExFQ5GRZVdx/Cp52vhpCJRImYv34O0Xfmw2eiLu4qe1jmM2pTzAAFKELaKwtj/w=="
      },
      "Microsoft.EntityFrameworkCore.Relational": {
        "type": "Transitive",
        "resolved": "6.0.12",
        "contentHash": "HBtRGHtF0Vf+BIQTkRGiopmE5rLYhj59xPpd17S1tLgYpiHDVbepCuHwh5H63fzjO99Z4tW5wmmEGF7KnD91WQ==",
        "dependencies": {
          "Microsoft.EntityFrameworkCore": "6.0.12",
          "Microsoft.Extensions.Configuration.Abstractions": "6.0.0"
        }
      },
<<<<<<< HEAD
      "Microsoft.EntityFrameworkCore.Sqlite": {
        "type": "Transitive",
        "resolved": "6.0.12",
        "contentHash": "2Hutlqt07bnWZFtYqT1lj0otX8ygMyBikysGnfQNF2TK3i5GqSTeJ8tqNi/URiI9II7Cyl15A0rflXmFoySuIw==",
        "dependencies": {
          "Microsoft.EntityFrameworkCore.Sqlite.Core": "6.0.12",
          "SQLitePCLRaw.bundle_e_sqlite3": "2.1.2"
        }
      },
      "Microsoft.EntityFrameworkCore.Sqlite.Core": {
        "type": "Transitive",
        "resolved": "6.0.12",
        "contentHash": "07vKE7+t9Z2BfGmHuJwNZNv8m1GWt7ZpYYHFh1tQg1oC6FJ78bSaFzLawsf2NK6CLhbB8DBsjE0rRhxMJ4rXsA==",
        "dependencies": {
          "Microsoft.Data.Sqlite.Core": "6.0.12",
          "Microsoft.EntityFrameworkCore.Relational": "6.0.12",
          "Microsoft.Extensions.DependencyModel": "6.0.0"
=======
      "Microsoft.EntityFrameworkCore.SqlServer": {
        "type": "Transitive",
        "resolved": "6.0.4",
        "contentHash": "rMJcVbMxrXmufywA1wYUMqLuxS7PvoPVxR8juUGwJcBdQ31rKyDBxII3i5B2JrgSgWXGiy8V7n9acxKRTX03fw==",
        "dependencies": {
          "Microsoft.Data.SqlClient": "2.1.4",
          "Microsoft.EntityFrameworkCore.Relational": "6.0.4"
>>>>>>> 1e5ab4ba
        }
      },
      "Microsoft.Extensions.ApiDescription.Server": {
        "type": "Transitive",
        "resolved": "3.0.0",
        "contentHash": "LH4OE/76F6sOCslif7+Xh3fS/wUUrE5ryeXAMcoCnuwOQGT5Smw0p57IgDh/pHgHaGz/e+AmEQb7pRgb++wt0w=="
      },
      "Microsoft.Extensions.Caching.Abstractions": {
        "type": "Transitive",
        "resolved": "6.0.0",
        "contentHash": "bcz5sSFJbganH0+YrfvIjJDIcKNW7TL07C4d1eTmXy/wOt52iz4LVogJb6pazs7W0+74j0YpXFErvp++Aq5Bsw==",
        "dependencies": {
          "Microsoft.Extensions.Primitives": "6.0.0"
        }
      },
      "Microsoft.Extensions.Caching.Memory": {
        "type": "Transitive",
        "resolved": "6.0.1",
        "contentHash": "B4y+Cev05eMcjf1na0v9gza6GUtahXbtY1JCypIgx3B4Ea/KAgsWyXEmW4q6zMbmTMtKzmPVk09rvFJirvMwTg==",
        "dependencies": {
          "Microsoft.Extensions.Caching.Abstractions": "6.0.0",
          "Microsoft.Extensions.DependencyInjection.Abstractions": "6.0.0",
          "Microsoft.Extensions.Logging.Abstractions": "6.0.0",
          "Microsoft.Extensions.Options": "6.0.0",
          "Microsoft.Extensions.Primitives": "6.0.0"
        }
      },
      "Microsoft.Extensions.Caching.StackExchangeRedis": {
        "type": "Transitive",
        "resolved": "6.0.6",
        "contentHash": "bdVQpYm1hcHf0pyAypMjtDw3HjWQJ89UzloyyF1OBs56QlgA1naM498tP2Vjlho5vVRALMGPYzdRKCen8koubw==",
        "dependencies": {
          "Microsoft.Extensions.Caching.Abstractions": "6.0.0",
          "Microsoft.Extensions.Options": "6.0.0",
          "StackExchange.Redis": "2.2.4"
        }
      },
      "Microsoft.Extensions.Configuration": {
        "type": "Transitive",
        "resolved": "6.0.0",
        "contentHash": "tq2wXyh3fL17EMF2bXgRhU7JrbO3on93MRKYxzz4JzzvuGSA1l0W3GI9/tl8EO89TH+KWEymP7bcFway6z9fXg==",
        "dependencies": {
          "Microsoft.Extensions.Configuration.Abstractions": "6.0.0",
          "Microsoft.Extensions.Primitives": "6.0.0"
        }
      },
      "Microsoft.Extensions.Configuration.Abstractions": {
        "type": "Transitive",
        "resolved": "6.0.0",
        "contentHash": "qWzV9o+ZRWq+pGm+1dF+R7qTgTYoXvbyowRoBxQJGfqTpqDun2eteerjRQhq5PQ/14S+lqto3Ft4gYaRyl4rdQ==",
        "dependencies": {
          "Microsoft.Extensions.Primitives": "6.0.0"
        }
      },
      "Microsoft.Extensions.Configuration.Binder": {
        "type": "Transitive",
        "resolved": "2.0.0",
        "contentHash": "IznHHzGUtrdpuQqIUdmzF6TYPcsYHONhHh3o9dGp39sX/9Zfmt476UnhvU0UhXgJnXXAikt/MpN6AuSLCCMdEQ==",
        "dependencies": {
          "Microsoft.Extensions.Configuration": "2.0.0"
        }
      },
      "Microsoft.Extensions.Configuration.EnvironmentVariables": {
        "type": "Transitive",
        "resolved": "6.0.1",
        "contentHash": "pnyXV1LFOsYjGveuC07xp0YHIyGq7jRq5Ncb5zrrIieMLWVwgMyYxcOH0jTnBedDT4Gh1QinSqsjqzcieHk1og==",
        "dependencies": {
          "Microsoft.Extensions.Configuration": "6.0.0",
          "Microsoft.Extensions.Configuration.Abstractions": "6.0.0"
        }
      },
      "Microsoft.Extensions.Configuration.FileExtensions": {
        "type": "Transitive",
        "resolved": "6.0.0",
        "contentHash": "V4Dth2cYMZpw3HhGw9XUDIijpI6gN+22LDt0AhufIgOppCUfpWX4483OmN+dFXRJkJLc8Tv0Q8QK+1ingT2+KQ==",
        "dependencies": {
          "Microsoft.Extensions.Configuration": "6.0.0",
          "Microsoft.Extensions.Configuration.Abstractions": "6.0.0",
          "Microsoft.Extensions.FileProviders.Abstractions": "6.0.0",
          "Microsoft.Extensions.FileProviders.Physical": "6.0.0",
          "Microsoft.Extensions.Primitives": "6.0.0"
        }
      },
      "Microsoft.Extensions.Configuration.Json": {
        "type": "Transitive",
        "resolved": "6.0.0",
        "contentHash": "GJGery6QytCzS/BxJ96klgG9in3uH26KcUBbiVG/coNDXCRq6LGVVlUT4vXq34KPuM+R2av+LeYdX9h4IZOCUg==",
        "dependencies": {
          "Microsoft.Extensions.Configuration": "6.0.0",
          "Microsoft.Extensions.Configuration.Abstractions": "6.0.0",
          "Microsoft.Extensions.Configuration.FileExtensions": "6.0.0",
          "Microsoft.Extensions.FileProviders.Abstractions": "6.0.0",
          "System.Text.Json": "6.0.0"
        }
      },
      "Microsoft.Extensions.Configuration.UserSecrets": {
        "type": "Transitive",
        "resolved": "6.0.1",
        "contentHash": "Fy8yr4V6obi7ZxvKYI1i85jqtwMq8tqyxQVZpRSkgeA8enqy/KvBIMdcuNdznlxQMZa72mvbHqb7vbg4Pyx95w==",
        "dependencies": {
          "Microsoft.Extensions.Configuration.Abstractions": "6.0.0",
          "Microsoft.Extensions.Configuration.Json": "6.0.0",
          "Microsoft.Extensions.FileProviders.Abstractions": "6.0.0",
          "Microsoft.Extensions.FileProviders.Physical": "6.0.0"
        }
      },
      "Microsoft.Extensions.DependencyInjection": {
        "type": "Transitive",
        "resolved": "6.0.1",
        "contentHash": "vWXPg3HJQIpZkENn1KWq8SfbqVujVD7S7vIAyFXXqK5xkf1Vho+vG0bLBCHxU36lD1cLLtmGpfYf0B3MYFi9tQ==",
        "dependencies": {
          "Microsoft.Extensions.DependencyInjection.Abstractions": "6.0.0",
          "System.Runtime.CompilerServices.Unsafe": "6.0.0"
        }
      },
      "Microsoft.Extensions.DependencyInjection.Abstractions": {
        "type": "Transitive",
        "resolved": "6.0.0",
        "contentHash": "xlzi2IYREJH3/m6+lUrQlujzX8wDitm4QGnUu6kUXTQAWPuZY8i+ticFJbzfqaetLA6KR/rO6Ew/HuYD+bxifg=="
      },
      "Microsoft.Extensions.DependencyModel": {
        "type": "Transitive",
        "resolved": "6.0.0",
        "contentHash": "TD5QHg98m3+QhgEV1YVoNMl5KtBw/4rjfxLHO0e/YV9bPUBDKntApP4xdrVtGgCeQZHVfC2EXIGsdpRNrr87Pg==",
        "dependencies": {
          "System.Buffers": "4.5.1",
          "System.Memory": "4.5.4",
          "System.Runtime.CompilerServices.Unsafe": "6.0.0",
          "System.Text.Encodings.Web": "6.0.0",
          "System.Text.Json": "6.0.0"
        }
      },
      "Microsoft.Extensions.FileProviders.Abstractions": {
        "type": "Transitive",
        "resolved": "6.0.0",
        "contentHash": "0pd4/fho0gC12rQswaGQxbU34jOS1TPS8lZPpkFCH68ppQjHNHYle9iRuHeev1LhrJ94YPvzcRd8UmIuFk23Qw==",
        "dependencies": {
          "Microsoft.Extensions.Primitives": "6.0.0"
        }
      },
      "Microsoft.Extensions.FileProviders.Physical": {
        "type": "Transitive",
        "resolved": "6.0.0",
        "contentHash": "QvkL7l0nM8udt3gfyu0Vw8bbCXblxaKOl7c2oBfgGy4LCURRaL9XWZX1FWJrQc43oMokVneVxH38iz+bY1sbhg==",
        "dependencies": {
          "Microsoft.Extensions.FileProviders.Abstractions": "6.0.0",
          "Microsoft.Extensions.FileSystemGlobbing": "6.0.0",
          "Microsoft.Extensions.Primitives": "6.0.0"
        }
      },
      "Microsoft.Extensions.FileSystemGlobbing": {
        "type": "Transitive",
        "resolved": "6.0.0",
        "contentHash": "ip8jnL1aPiaPeKINCqaTEbvBFDmVx9dXQEBZ2HOBRXPD1eabGNqP/bKlsIcp7U2lGxiXd5xIhoFcmY8nM4Hdiw=="
      },
      "Microsoft.Extensions.Hosting.Abstractions": {
        "type": "Transitive",
        "resolved": "3.1.8",
        "contentHash": "7ZJUKwPipkDvuv2KJPZ3r01wp2AWNMiYH+61i0dL89F7QICknjKpWgLKLpTSUYFgl77S3b4264I6i4HzDdrb2A==",
        "dependencies": {
          "Microsoft.Extensions.Configuration.Abstractions": "3.1.8",
          "Microsoft.Extensions.DependencyInjection.Abstractions": "3.1.8",
          "Microsoft.Extensions.FileProviders.Abstractions": "3.1.8",
          "Microsoft.Extensions.Logging.Abstractions": "3.1.8"
        }
      },
      "Microsoft.Extensions.Identity.Core": {
        "type": "Transitive",
        "resolved": "6.0.4",
        "contentHash": "8vBsyGkA8ZI3lZvm1nf+9ynRC/TzPD+UtbdgTlKk+cz+AW5I41LrK8f/adGej5uXgprOA2DMjZw33vZG6vyXxA==",
        "dependencies": {
          "Microsoft.AspNetCore.Cryptography.KeyDerivation": "6.0.4",
          "Microsoft.Extensions.Logging": "6.0.0",
          "Microsoft.Extensions.Options": "6.0.0"
        }
      },
      "Microsoft.Extensions.Identity.Stores": {
        "type": "Transitive",
        "resolved": "6.0.4",
        "contentHash": "linRCnWBfnqg8qjrd9u/KMISy8O4a6X/GRhpHXU0ar654YQw9LJ/Ht+psx8QLqSX5EsCBbBCZzuamatH2FWIyQ==",
        "dependencies": {
          "Microsoft.Extensions.Caching.Abstractions": "6.0.0",
          "Microsoft.Extensions.Identity.Core": "6.0.4",
          "Microsoft.Extensions.Logging": "6.0.0"
        }
      },
      "Microsoft.Extensions.Logging": {
        "type": "Transitive",
        "resolved": "6.0.0",
        "contentHash": "eIbyj40QDg1NDz0HBW0S5f3wrLVnKWnDJ/JtZ+yJDFnDj90VoPuoPmFkeaXrtu+0cKm5GRAwoDf+dBWXK0TUdg==",
        "dependencies": {
          "Microsoft.Extensions.DependencyInjection": "6.0.0",
          "Microsoft.Extensions.DependencyInjection.Abstractions": "6.0.0",
          "Microsoft.Extensions.Logging.Abstractions": "6.0.0",
          "Microsoft.Extensions.Options": "6.0.0",
          "System.Diagnostics.DiagnosticSource": "6.0.0"
        }
      },
      "Microsoft.Extensions.Logging.Abstractions": {
        "type": "Transitive",
        "resolved": "6.0.1",
        "contentHash": "dzB2Cgg+JmrouhjkcQGzSFjjvpwlq353i8oBQO2GWNjCXSzhbtBRUf28HSauWe7eib3wYOdb3tItdjRwAdwCSg=="
      },
      "Microsoft.Extensions.Options": {
        "type": "Transitive",
        "resolved": "6.0.0",
        "contentHash": "dzXN0+V1AyjOe2xcJ86Qbo233KHuLEY0njf/P2Kw8SfJU+d45HNS2ctJdnEnrWbM9Ye2eFgaC5Mj9otRMU6IsQ==",
        "dependencies": {
          "Microsoft.Extensions.DependencyInjection.Abstractions": "6.0.0",
          "Microsoft.Extensions.Primitives": "6.0.0"
        }
      },
      "Microsoft.Extensions.Options.ConfigurationExtensions": {
        "type": "Transitive",
        "resolved": "2.0.0",
        "contentHash": "Y/lGICwO27fCkQRK3tZseVzFjZaxfGmui990E67sB4MuiPzdJHnJDS/BeYWrHShSSBgCl4KyKRx4ux686fftPg==",
        "dependencies": {
          "Microsoft.Extensions.Configuration.Abstractions": "2.0.0",
          "Microsoft.Extensions.Configuration.Binder": "2.0.0",
          "Microsoft.Extensions.DependencyInjection.Abstractions": "2.0.0",
          "Microsoft.Extensions.Options": "2.0.0"
        }
      },
      "Microsoft.Extensions.Primitives": {
        "type": "Transitive",
        "resolved": "6.0.0",
        "contentHash": "9+PnzmQFfEFNR9J2aDTfJGGupShHjOuGw4VUv+JB044biSHrnmCIMD+mJHmb2H7YryrfBEXDurxQ47gJZdCKNQ==",
        "dependencies": {
          "System.Runtime.CompilerServices.Unsafe": "6.0.0"
        }
      },
      "Microsoft.Identity.Client": {
        "type": "Transitive",
        "resolved": "4.22.0",
        "contentHash": "GlamU9rs8cSVIx9WSGv5QKpt66KkE+ImxNa/wNZZUJ3knt3PM98T9sOY8B7NcEfhw7NoxU2/0TSOcmnRSJQgqw=="
      },
      "Microsoft.Identity.Client.Extensions.Msal": {
        "type": "Transitive",
        "resolved": "2.16.5",
        "contentHash": "VlGUZEpF8KP/GCfFI59sdE0WA0o9quqwM1YQY0dSp6jpGy5EOBkureaybLfpwCuYUUjQbLkN2p7neUIcQCfbzA==",
        "dependencies": {
          "Microsoft.Identity.Client": "4.22.0",
          "System.Security.Cryptography.ProtectedData": "4.5.0"
        }
      },
      "Microsoft.IdentityModel.Clients.ActiveDirectory": {
        "type": "Transitive",
        "resolved": "3.14.2",
        "contentHash": "TNsJJMiRnkeby1ovThVoV9yFsPWjAdluwOA+Nf0LtSsBVVrKQv8Qp4kYOgyNwMVj+pDwbhXISySk+4HyHVWNZQ==",
        "dependencies": {
          "NETStandard.Library": "1.6.0",
          "System.Runtime.Serialization.Json": "4.0.2",
          "System.Runtime.Serialization.Primitives": "4.1.1"
        }
      },
      "Microsoft.IdentityModel.JsonWebTokens": {
        "type": "Transitive",
        "resolved": "6.10.0",
        "contentHash": "0qjS31rN1MQTc46tAYbzmMTSRfdV5ndZxSjYxIGqKSidd4wpNJfNII/pdhU5Fx8olarQoKL9lqqYw4yNOIwT0Q==",
        "dependencies": {
          "Microsoft.IdentityModel.Tokens": "6.10.0"
        }
      },
      "Microsoft.IdentityModel.Logging": {
        "type": "Transitive",
        "resolved": "6.10.0",
        "contentHash": "zbcwV6esnNzhZZ/VP87dji6VrUBLB5rxnZBkDMqNYpyG+nrBnBsbm4PUYLCBMUflHCM9EMLDG0rLnqqT+l0ldA=="
      },
      "Microsoft.IdentityModel.Protocols": {
        "type": "Transitive",
        "resolved": "6.10.0",
        "contentHash": "DFyXD0xylP+DknCT3hzJ7q/Q5qRNu0hO/gCU90O0ATdR0twZmlcuY9RNYaaDofXKVbzcShYNCFCGle2G/o8mkg==",
        "dependencies": {
          "Microsoft.IdentityModel.Logging": "6.10.0",
          "Microsoft.IdentityModel.Tokens": "6.10.0"
        }
      },
      "Microsoft.IdentityModel.Protocols.OpenIdConnect": {
        "type": "Transitive",
        "resolved": "6.10.0",
        "contentHash": "LVvMXAWPbPeEWTylDrxunlHH2wFyE4Mv0L4gZrJHC4HTESbWHquKZb/y/S8jgiQEDycOP0PDQvbG4RR/tr2TVQ==",
        "dependencies": {
          "Microsoft.IdentityModel.Protocols": "6.10.0",
          "System.IdentityModel.Tokens.Jwt": "6.10.0"
        }
      },
      "Microsoft.IdentityModel.Tokens": {
        "type": "Transitive",
        "resolved": "6.10.0",
        "contentHash": "qbf1NslutDB4oLrriYTJpy7oB1pbh2ej2lEHd2IPDQH9C74ysOdhU5wAC7KoXblldbo7YsNR2QYFOqQM/b0Rsg==",
        "dependencies": {
          "Microsoft.CSharp": "4.5.0",
          "Microsoft.IdentityModel.Logging": "6.10.0",
          "System.Security.Cryptography.Cng": "4.5.0"
        }
      },
      "Microsoft.NETCore.Platforms": {
        "type": "Transitive",
        "resolved": "5.0.0",
        "contentHash": "VyPlqzH2wavqquTcYpkIIAQ6WdenuKoFN0BdYBbCWsclXacSOHNQn66Gt4z5NBqEYW0FAPm5rlvki9ZiCij5xQ=="
      },
      "Microsoft.NETCore.Targets": {
        "type": "Transitive",
        "resolved": "1.1.0",
        "contentHash": "aOZA3BWfz9RXjpzt0sRJJMjAscAUm3Hoa4UWAfceV9UTYxgwZ1lZt5nO2myFf+/jetYQo4uTP7zS8sJY67BBxg=="
      },
      "Microsoft.OData.Core": {
        "type": "Transitive",
        "resolved": "7.6.4",
        "contentHash": "/EjnJezMBjXf8OjcShhGzPY7pOO0CopgoZGhS6xsP3t2uhC+O72IBHgtQ7F3v1rRXWVtJwLGhzE1GfJUlx3c4Q==",
        "dependencies": {
          "Microsoft.OData.Edm": "[7.6.4]",
          "Microsoft.Spatial": "[7.6.4]"
        }
      },
      "Microsoft.OData.Edm": {
        "type": "Transitive",
        "resolved": "7.6.4",
        "contentHash": "MSSmA6kIfpgFTtNpOnnayoSj/6KSzHC1U9KOjF7cTA1PG4tZ7rIMi1pvjFc8CmYEvP4cxGl/+vrCn+HpK26HTQ=="
      },
      "Microsoft.OpenApi": {
        "type": "Transitive",
        "resolved": "1.2.3",
        "contentHash": "Nug3rO+7Kl5/SBAadzSMAVgqDlfGjJZ0GenQrLywJ84XGKO0uRqkunz5Wyl0SDwcR71bAATXvSdbdzPrYRYKGw=="
      },
      "Microsoft.Spatial": {
        "type": "Transitive",
        "resolved": "7.6.4",
        "contentHash": "3mB+Frn4LU4yb5ie9R752QiRn0Hvp9PITkSRofV/Lzm9EyLM87Fy9ziqgz75O/c712dh6GxuypMSBUGmNFwMeA=="
      },
      "Microsoft.Win32.Primitives": {
        "type": "Transitive",
        "resolved": "4.3.0",
        "contentHash": "9ZQKCWxH7Ijp9BfahvL2Zyf1cJIk8XYLF6Yjzr2yi0b2cOut/HQ31qf1ThHAgCc3WiZMdnWcfJCgN82/0UunxA==",
        "dependencies": {
          "Microsoft.NETCore.Platforms": "1.1.0",
          "Microsoft.NETCore.Targets": "1.1.0",
          "System.Runtime": "4.3.0"
        }
      },
      "Microsoft.Win32.Registry": {
        "type": "Transitive",
        "resolved": "5.0.0",
        "contentHash": "dDoKi0PnDz31yAyETfRntsLArTlVAVzUzCIvvEDsDsucrl33Dl8pIJG06ePTJTI3tGpeyHS9Cq7Foc/s4EeKcg==",
        "dependencies": {
          "System.Security.AccessControl": "5.0.0",
          "System.Security.Principal.Windows": "5.0.0"
        }
      },
      "Microsoft.Win32.SystemEvents": {
        "type": "Transitive",
        "resolved": "6.0.0",
        "contentHash": "hqTM5628jSsQiv+HGpiq3WKBl2c8v1KZfby2J6Pr7pEPlK9waPdgEO6b8A/+/xn/yZ9ulv8HuqK71ONy2tg67A=="
      },
      "MimeKit": {
        "type": "Transitive",
        "resolved": "3.2.0",
        "contentHash": "l9YHMBhBUwY7qQHUp8fw0EvjcbmhN4Iggz6MdjqIShBf42+0nJTa5gu0kuupCOPuiARc9ZaS9c9f0gKz4OnxKw==",
        "dependencies": {
          "Portable.BouncyCastle": "1.9.0",
          "System.Security.Cryptography.Pkcs": "6.0.0"
        }
      },
      "MySqlConnector": {
        "type": "Transitive",
        "resolved": "2.1.2",
        "contentHash": "JVokQTUNN3WHAu9Vw8ieeq1dXTFokJiig5P0VJ4f439UxRrsPo6SaVWC8Zdm6mkPeQFhZ0/9afdWa02EY/1j/w=="
      },
      "NETStandard.Library": {
        "type": "Transitive",
        "resolved": "1.6.1",
        "contentHash": "WcSp3+vP+yHNgS8EV5J7pZ9IRpeDuARBPN28by8zqff1wJQXm26PVU8L3/fYLBJVU7BtDyqNVWq2KlCVvSSR4A==",
        "dependencies": {
          "Microsoft.NETCore.Platforms": "1.1.0",
          "Microsoft.Win32.Primitives": "4.3.0",
          "System.AppContext": "4.3.0",
          "System.Collections": "4.3.0",
          "System.Collections.Concurrent": "4.3.0",
          "System.Console": "4.3.0",
          "System.Diagnostics.Debug": "4.3.0",
          "System.Diagnostics.Tools": "4.3.0",
          "System.Diagnostics.Tracing": "4.3.0",
          "System.Globalization": "4.3.0",
          "System.Globalization.Calendars": "4.3.0",
          "System.IO": "4.3.0",
          "System.IO.Compression": "4.3.0",
          "System.IO.Compression.ZipFile": "4.3.0",
          "System.IO.FileSystem": "4.3.0",
          "System.IO.FileSystem.Primitives": "4.3.0",
          "System.Linq": "4.3.0",
          "System.Linq.Expressions": "4.3.0",
          "System.Net.Http": "4.3.0",
          "System.Net.Primitives": "4.3.0",
          "System.Net.Sockets": "4.3.0",
          "System.ObjectModel": "4.3.0",
          "System.Reflection": "4.3.0",
          "System.Reflection.Extensions": "4.3.0",
          "System.Reflection.Primitives": "4.3.0",
          "System.Resources.ResourceManager": "4.3.0",
          "System.Runtime": "4.3.0",
          "System.Runtime.Extensions": "4.3.0",
          "System.Runtime.Handles": "4.3.0",
          "System.Runtime.InteropServices": "4.3.0",
          "System.Runtime.InteropServices.RuntimeInformation": "4.3.0",
          "System.Runtime.Numerics": "4.3.0",
          "System.Security.Cryptography.Algorithms": "4.3.0",
          "System.Security.Cryptography.Encoding": "4.3.0",
          "System.Security.Cryptography.Primitives": "4.3.0",
          "System.Security.Cryptography.X509Certificates": "4.3.0",
          "System.Text.Encoding": "4.3.0",
          "System.Text.Encoding.Extensions": "4.3.0",
          "System.Text.RegularExpressions": "4.3.0",
          "System.Threading": "4.3.0",
          "System.Threading.Tasks": "4.3.0",
          "System.Threading.Timer": "4.3.0",
          "System.Xml.ReaderWriter": "4.3.0",
          "System.Xml.XDocument": "4.3.0"
        }
      },
      "Newtonsoft.Json": {
        "type": "Transitive",
        "resolved": "13.0.1",
        "contentHash": "ppPFpBcvxdsfUonNcvITKqLl3bqxWbDCZIzDWHzjpdAHRFfZe0Dw9HmA0+za13IdyrgJwpkDTDA9fHaxOrt20A=="
      },
      "Npgsql": {
        "type": "Transitive",
        "resolved": "6.0.8",
        "contentHash": "wKa8MJEJaj0xQXUQZGv7q/KfPID23jSSvFFtljMworrv7dNajr0GN8PCU1SpywqHjMWdYEfK29DY1aYbiISbQg==",
        "dependencies": {
          "System.Runtime.CompilerServices.Unsafe": "6.0.0"
        }
      },
      "Npgsql.EntityFrameworkCore.PostgreSQL": {
        "type": "Transitive",
        "resolved": "6.0.8",
        "contentHash": "YJRpO+3wXQyWuwRUCVJj/Rsn46sY0bZ6uCGOEFApiRe0ZYJ6N6TxZUWKbTNJYjesickcLGzynOerpSbDJX1AYg==",
        "dependencies": {
          "Microsoft.EntityFrameworkCore": "6.0.12",
          "Microsoft.EntityFrameworkCore.Abstractions": "6.0.12",
          "Microsoft.EntityFrameworkCore.Relational": "6.0.12",
          "Npgsql": "6.0.8"
        }
      },
      "NSec.Cryptography": {
        "type": "Transitive",
        "resolved": "20.2.0",
        "contentHash": "NxzHaDQm3JfH+9VQdLI1bC4h/ZTKPo5o/4BEscBu4KK0Yv35sB87hSRuzpr09VahxY5ZpJfE2tHyK4u27jfiyQ==",
        "dependencies": {
          "System.Runtime.CompilerServices.Unsafe": "4.7.0",
          "libsodium": "[1.0.18, 1.0.19)"
        }
      },
      "Otp.NET": {
        "type": "Transitive",
        "resolved": "1.2.2",
        "contentHash": "2hrZfkbzeWJ3tNXXt/1beg4IY+nS4F3gIfh4NVFvW0f6Pj51hGpiJ4prBz7Dmrr4ZYrA96rTERVGieZ4xYm7jA=="
      },
      "Pipelines.Sockets.Unofficial": {
        "type": "Transitive",
        "resolved": "2.2.2",
        "contentHash": "Bhk0FWxH1paI+18zr1g5cTL+ebeuDcBCR+rRFO+fKEhretgjs7MF2Mc1P64FGLecWp4zKCUOPzngBNrqVyY7Zg==",
        "dependencies": {
          "System.IO.Pipelines": "5.0.1"
        }
      },
      "Pomelo.EntityFrameworkCore.MySql": {
        "type": "Transitive",
        "resolved": "6.0.2",
        "contentHash": "KvlZ800CnEuEGnxj5OT1fCKGjQXxW5kpPlCP91JqBYG+2Z3927eqXmlX6LLKUt4swqE8ZsEQ+Zkpab8bqstf4g==",
        "dependencies": {
          "Microsoft.EntityFrameworkCore.Relational": "[6.0.7, 7.0.0)",
          "Microsoft.Extensions.DependencyInjection": "6.0.0",
          "MySqlConnector": "2.1.2"
        }
      },
      "Portable.BouncyCastle": {
        "type": "Transitive",
        "resolved": "1.9.0",
        "contentHash": "eZZBCABzVOek+id9Xy04HhmgykF0wZg9wpByzrWN7q8qEI0Qen9b7tfd7w8VA3dOeesumMG7C5ZPy0jk7PSRHw=="
      },
      "Quartz": {
        "type": "Transitive",
        "resolved": "3.4.0",
        "contentHash": "N8350OAlQhd8zKg0ARFikGjh3bfAW/CF/KVxu2fTIlAALB/oC1eg54n/QAPYR5ryHuYyDr5G8/Qa4k+D/7OFRQ==",
        "dependencies": {
          "Microsoft.Extensions.Logging.Abstractions": "2.1.1",
          "System.Configuration.ConfigurationManager": "4.7.0",
          "System.Diagnostics.DiagnosticSource": "4.7.1"
        }
      },
      "runtime.debian.8-x64.runtime.native.System.Security.Cryptography.OpenSsl": {
        "type": "Transitive",
        "resolved": "4.3.2",
        "contentHash": "7VSGO0URRKoMEAq0Sc9cRz8mb6zbyx/BZDEWhgPdzzpmFhkam3fJ1DAGWFXBI4nGlma+uPKpfuMQP5LXRnOH5g=="
      },
      "runtime.fedora.23-x64.runtime.native.System.Security.Cryptography.OpenSsl": {
        "type": "Transitive",
        "resolved": "4.3.2",
        "contentHash": "0oAaTAm6e2oVH+/Zttt0cuhGaePQYKII1dY8iaqP7CvOpVKgLybKRFvQjXR2LtxXOXTVPNv14j0ot8uV+HrUmw=="
      },
      "runtime.fedora.24-x64.runtime.native.System.Security.Cryptography.OpenSsl": {
        "type": "Transitive",
        "resolved": "4.3.2",
        "contentHash": "G24ibsCNi5Kbz0oXWynBoRgtGvsw5ZSVEWjv13/KiCAM8C6wz9zzcCniMeQFIkJ2tasjo2kXlvlBZhplL51kGg=="
      },
      "runtime.native.System": {
        "type": "Transitive",
        "resolved": "4.3.0",
        "contentHash": "c/qWt2LieNZIj1jGnVNsE2Kl23Ya2aSTBuXMD6V7k9KWr6l16Tqdwq+hJScEpWER9753NWC8h96PaVNY5Ld7Jw==",
        "dependencies": {
          "Microsoft.NETCore.Platforms": "1.1.0",
          "Microsoft.NETCore.Targets": "1.1.0"
        }
      },
      "runtime.native.System.Data.SqlClient.sni": {
        "type": "Transitive",
        "resolved": "4.7.0",
        "contentHash": "9kyFSIdN3T0qjDQ2R0HRXYIhS3l5psBzQi6qqhdLz+SzFyEy4sVxNOke+yyYv8Cu8rPER12c3RDjLT8wF3WBYQ==",
        "dependencies": {
          "runtime.win-arm64.runtime.native.System.Data.SqlClient.sni": "4.4.0",
          "runtime.win-x64.runtime.native.System.Data.SqlClient.sni": "4.4.0",
          "runtime.win-x86.runtime.native.System.Data.SqlClient.sni": "4.4.0"
        }
      },
      "runtime.native.System.IO.Compression": {
        "type": "Transitive",
        "resolved": "4.3.0",
        "contentHash": "INBPonS5QPEgn7naufQFXJEp3zX6L4bwHgJ/ZH78aBTpeNfQMtf7C6VrAFhlq2xxWBveIOWyFzQjJ8XzHMhdOQ==",
        "dependencies": {
          "Microsoft.NETCore.Platforms": "1.1.0",
          "Microsoft.NETCore.Targets": "1.1.0"
        }
      },
      "runtime.native.System.Net.Http": {
        "type": "Transitive",
        "resolved": "4.3.0",
        "contentHash": "ZVuZJqnnegJhd2k/PtAbbIcZ3aZeITq3sj06oKfMBSfphW3HDmk/t4ObvbOk/JA/swGR0LNqMksAh/f7gpTROg==",
        "dependencies": {
          "Microsoft.NETCore.Platforms": "1.1.0",
          "Microsoft.NETCore.Targets": "1.1.0"
        }
      },
      "runtime.native.System.Net.Security": {
        "type": "Transitive",
        "resolved": "4.3.0",
        "contentHash": "M2nN92ePS8BgQ2oi6Jj3PlTUzadYSIWLdZrHY1n1ZcW9o4wAQQ6W+aQ2lfq1ysZQfVCgDwY58alUdowrzezztg==",
        "dependencies": {
          "Microsoft.NETCore.Platforms": "1.1.0",
          "Microsoft.NETCore.Targets": "1.1.0"
        }
      },
      "runtime.native.System.Security.Cryptography.Apple": {
        "type": "Transitive",
        "resolved": "4.3.0",
        "contentHash": "DloMk88juo0OuOWr56QG7MNchmafTLYWvABy36izkrLI5VledI0rq28KGs1i9wbpeT9NPQrx/wTf8U2vazqQ3Q==",
        "dependencies": {
          "runtime.osx.10.10-x64.runtime.native.System.Security.Cryptography.Apple": "4.3.0"
        }
      },
      "runtime.native.System.Security.Cryptography.OpenSsl": {
        "type": "Transitive",
        "resolved": "4.3.2",
        "contentHash": "QR1OwtwehHxSeQvZKXe+iSd+d3XZNkEcuWMFYa2i0aG1l+lR739HPicKMlTbJst3spmeekDVBUS7SeS26s4U/g==",
        "dependencies": {
          "runtime.debian.8-x64.runtime.native.System.Security.Cryptography.OpenSsl": "4.3.2",
          "runtime.fedora.23-x64.runtime.native.System.Security.Cryptography.OpenSsl": "4.3.2",
          "runtime.fedora.24-x64.runtime.native.System.Security.Cryptography.OpenSsl": "4.3.2",
          "runtime.opensuse.13.2-x64.runtime.native.System.Security.Cryptography.OpenSsl": "4.3.2",
          "runtime.opensuse.42.1-x64.runtime.native.System.Security.Cryptography.OpenSsl": "4.3.2",
          "runtime.osx.10.10-x64.runtime.native.System.Security.Cryptography.OpenSsl": "4.3.2",
          "runtime.rhel.7-x64.runtime.native.System.Security.Cryptography.OpenSsl": "4.3.2",
          "runtime.ubuntu.14.04-x64.runtime.native.System.Security.Cryptography.OpenSsl": "4.3.2",
          "runtime.ubuntu.16.04-x64.runtime.native.System.Security.Cryptography.OpenSsl": "4.3.2",
          "runtime.ubuntu.16.10-x64.runtime.native.System.Security.Cryptography.OpenSsl": "4.3.2"
        }
      },
      "runtime.opensuse.13.2-x64.runtime.native.System.Security.Cryptography.OpenSsl": {
        "type": "Transitive",
        "resolved": "4.3.2",
        "contentHash": "I+GNKGg2xCHueRd1m9PzeEW7WLbNNLznmTuEi8/vZX71HudUbx1UTwlGkiwMri7JLl8hGaIAWnA/GONhu+LOyQ=="
      },
      "runtime.opensuse.42.1-x64.runtime.native.System.Security.Cryptography.OpenSsl": {
        "type": "Transitive",
        "resolved": "4.3.2",
        "contentHash": "1Z3TAq1ytS1IBRtPXJvEUZdVsfWfeNEhBkbiOCGEl9wwAfsjP2lz3ZFDx5tq8p60/EqbS0HItG5piHuB71RjoA=="
      },
      "runtime.osx.10.10-x64.runtime.native.System.Security.Cryptography.Apple": {
        "type": "Transitive",
        "resolved": "4.3.0",
        "contentHash": "kVXCuMTrTlxq4XOOMAysuNwsXWpYeboGddNGpIgNSZmv1b6r/s/DPk0fYMB7Q5Qo4bY68o48jt4T4y5BVecbCQ=="
      },
      "runtime.osx.10.10-x64.runtime.native.System.Security.Cryptography.OpenSsl": {
        "type": "Transitive",
        "resolved": "4.3.2",
        "contentHash": "6mU/cVmmHtQiDXhnzUImxIcDL48GbTk+TsptXyJA+MIOG9LRjPoAQC/qBFB7X+UNyK86bmvGwC8t+M66wsYC8w=="
      },
      "runtime.rhel.7-x64.runtime.native.System.Security.Cryptography.OpenSsl": {
        "type": "Transitive",
        "resolved": "4.3.2",
        "contentHash": "vjwG0GGcTW/PPg6KVud8F9GLWYuAV1rrw1BKAqY0oh4jcUqg15oYF1+qkGR2x2ZHM4DQnWKQ7cJgYbfncz/lYg=="
      },
      "runtime.ubuntu.14.04-x64.runtime.native.System.Security.Cryptography.OpenSsl": {
        "type": "Transitive",
        "resolved": "4.3.2",
        "contentHash": "7KMFpTkHC/zoExs+PwP8jDCWcrK9H6L7soowT80CUx3e+nxP/AFnq0AQAW5W76z2WYbLAYCRyPfwYFG6zkvQRw=="
      },
      "runtime.ubuntu.16.04-x64.runtime.native.System.Security.Cryptography.OpenSsl": {
        "type": "Transitive",
        "resolved": "4.3.2",
        "contentHash": "xrlmRCnKZJLHxyyLIqkZjNXqgxnKdZxfItrPkjI+6pkRo5lHX8YvSZlWrSI5AVwLMi4HbNWP7064hcAWeZKp5w=="
      },
      "runtime.ubuntu.16.10-x64.runtime.native.System.Security.Cryptography.OpenSsl": {
        "type": "Transitive",
        "resolved": "4.3.2",
        "contentHash": "leXiwfiIkW7Gmn7cgnNcdtNAU70SjmKW3jxGj1iKHOvdn0zRWsgv/l2OJUO5zdGdiv2VRFnAsxxhDgMzofPdWg=="
      },
      "runtime.win-arm64.runtime.native.System.Data.SqlClient.sni": {
        "type": "Transitive",
        "resolved": "4.4.0",
        "contentHash": "LbrynESTp3bm5O/+jGL8v0Qg5SJlTV08lpIpFesXjF6uGNMWqFnUQbYBJwZTeua6E/Y7FIM1C54Ey1btLWupdg=="
      },
      "runtime.win-x64.runtime.native.System.Data.SqlClient.sni": {
        "type": "Transitive",
        "resolved": "4.4.0",
        "contentHash": "38ugOfkYJqJoX9g6EYRlZB5U2ZJH51UP8ptxZgdpS07FgOEToV+lS11ouNK2PM12Pr6X/PpT5jK82G3DwH/SxQ=="
      },
      "runtime.win-x86.runtime.native.System.Data.SqlClient.sni": {
        "type": "Transitive",
        "resolved": "4.4.0",
        "contentHash": "YhEdSQUsTx+C8m8Bw7ar5/VesXvCFMItyZF7G1AUY+OM0VPZUOeAVpJ4Wl6fydBGUYZxojTDR3I6Bj/+BPkJNA=="
      },
      "SendGrid": {
        "type": "Transitive",
        "resolved": "9.27.0",
        "contentHash": "kMyXRQ8hmN2bG3tYZ7T31Ufl1kXkpuP5+WBh1BJ32WY31DTnBTCVGURoIqfbTo/tRuQfAYLxra6C8cQGN6kk+A==",
        "dependencies": {
          "Newtonsoft.Json": "9.0.1",
          "starkbank-ecdsa": "[1.3.3, 2.0.0)"
        }
      },
      "Sentry": {
        "type": "Transitive",
        "resolved": "3.16.0",
        "contentHash": "Pkw4+51EDUQ0X02jdCZIpaM2Q4UO06VKGDE+dYYNxgvOirRXGKTKxRk4NPKJTLSTNl+2JyT9HoE7C6BTlYhLOw=="
      },
      "Sentry.Serilog": {
        "type": "Transitive",
        "resolved": "3.16.0",
        "contentHash": "GFTVfQdOFqZ9Vmo8EEZTx1EQMDRJjka/4v2CwxnAUh+sqHDICga4eOm4AyGzDBbE4s9iAHMgMUCceIqo+7z84w==",
        "dependencies": {
          "Sentry": "3.16.0",
          "Serilog": "2.10.0"
        }
      },
      "Serilog": {
        "type": "Transitive",
        "resolved": "2.10.0",
        "contentHash": "+QX0hmf37a0/OZLxM3wL7V6/ADvC1XihXN4Kq/p6d8lCPfgkRdiuhbWlMaFjR9Av0dy5F0+MBeDmDdRZN/YwQA=="
      },
      "Serilog.AspNetCore": {
        "type": "Transitive",
        "resolved": "5.0.0",
        "contentHash": "/JO/txIxRR61x1UXQAgUzG2Sx05o1QHCkokVBWrKzmAoDu+p5EtCAj7L/TVVg7Ezhh3GPiZ0JI9OJCmRO9tSRw==",
        "dependencies": {
          "Microsoft.Extensions.DependencyInjection": "5.0.0",
          "Microsoft.Extensions.Logging": "5.0.0",
          "Serilog": "2.10.0",
          "Serilog.Extensions.Hosting": "4.2.0",
          "Serilog.Formatting.Compact": "1.1.0",
          "Serilog.Settings.Configuration": "3.3.0",
          "Serilog.Sinks.Console": "4.0.1",
          "Serilog.Sinks.Debug": "2.0.0",
          "Serilog.Sinks.File": "5.0.0"
        }
      },
      "Serilog.Extensions.Hosting": {
        "type": "Transitive",
        "resolved": "4.2.0",
        "contentHash": "gT2keceCmPQR9EX0VpXQZvUgELdfE7yqJ7MOxBhm3WLCblcvRgswEOOTgok/DHObbM15A3V/DtF3VdVDQPIZzQ==",
        "dependencies": {
          "Microsoft.Extensions.DependencyInjection.Abstractions": "3.1.8",
          "Microsoft.Extensions.Hosting.Abstractions": "3.1.8",
          "Microsoft.Extensions.Logging.Abstractions": "3.1.8",
          "Serilog": "2.10.0",
          "Serilog.Extensions.Logging": "3.1.0"
        }
      },
      "Serilog.Extensions.Logging": {
        "type": "Transitive",
        "resolved": "3.1.0",
        "contentHash": "IWfem7wfrFbB3iw1OikqPFNPEzfayvDuN4WP7Ue1AVFskalMByeWk3QbtUXQR34SBkv1EbZ3AySHda/ErDgpcg==",
        "dependencies": {
          "Microsoft.Extensions.Logging": "2.0.0",
          "Serilog": "2.9.0"
        }
      },
      "Serilog.Extensions.Logging.File": {
        "type": "Transitive",
        "resolved": "2.0.0",
        "contentHash": "usO0qr4v9VCMBWiTJ1nQmAbPNCt40FrkDol6CpfCXbsxGZS/hH+YCueF7vvPQ32ATI0GWcMWiKRdjXEE7/HxTQ==",
        "dependencies": {
          "Microsoft.Extensions.Configuration.Abstractions": "2.0.0",
          "Microsoft.Extensions.Configuration.Binder": "2.0.0",
          "Serilog": "2.5.0",
          "Serilog.Extensions.Logging": "2.0.2",
          "Serilog.Formatting.Compact": "1.0.0",
          "Serilog.Sinks.Async": "1.1.0",
          "Serilog.Sinks.RollingFile": "3.3.0"
        }
      },
      "Serilog.Formatting.Compact": {
        "type": "Transitive",
        "resolved": "1.1.0",
        "contentHash": "pNroKVjo+rDqlxNG5PXkRLpfSCuDOBY0ri6jp9PLe505ljqwhwZz8ospy2vWhQlFu5GkIesh3FcDs4n7sWZODA==",
        "dependencies": {
          "Serilog": "2.8.0"
        }
      },
      "Serilog.Settings.Configuration": {
        "type": "Transitive",
        "resolved": "3.3.0",
        "contentHash": "7GNudISZwqaT902hqEL2OFGTZeUFWfnrNLupJkOqeF41AR3GjcxX+Hwb30xb8gG2/CDXsCMVfF8o0+8KY0fJNg==",
        "dependencies": {
          "Microsoft.Extensions.DependencyModel": "3.0.0",
          "Microsoft.Extensions.Options.ConfigurationExtensions": "2.0.0",
          "Serilog": "2.10.0"
        }
      },
      "Serilog.Sinks.Async": {
        "type": "Transitive",
        "resolved": "1.1.0",
        "contentHash": "xll0Kanz2BkCxuv+F3p1WXr47jdsVM0GU1n1LZvK+18QiRZ/WGFNxSNw9EMKFV5ED5gr7MUpAe6PCMNL1HGUMA==",
        "dependencies": {
          "Serilog": "2.1.0",
          "System.Collections.Concurrent": "4.0.12"
        }
      },
      "Serilog.Sinks.AzureCosmosDB": {
        "type": "Transitive",
        "resolved": "2.0.0",
        "contentHash": "Im2/ZqjXQIpsd727qEo5Pq+br0MiNVuTvI40Yk7736tgjCpEx+omPHv4+c4fEAxnOP2kL9Ge6UoDFoDw3cjF2A==",
        "dependencies": {
          "Microsoft.Azure.Cosmos": "3.24.0",
          "Microsoft.CSharp": "4.7.0",
          "Newtonsoft.Json": "13.0.1",
          "Serilog": "2.10.0",
          "Serilog.Sinks.PeriodicBatching": "2.3.1"
        }
      },
      "Serilog.Sinks.Console": {
        "type": "Transitive",
        "resolved": "4.0.1",
        "contentHash": "apLOvSJQLlIbKlbx+Y2UDHSP05kJsV7mou+fvJoRGs/iR+jC22r8cuFVMjjfVxz/AD4B2UCltFhE1naRLXwKNw==",
        "dependencies": {
          "Serilog": "2.10.0"
        }
      },
      "Serilog.Sinks.Debug": {
        "type": "Transitive",
        "resolved": "2.0.0",
        "contentHash": "Y6g3OBJ4JzTyyw16fDqtFcQ41qQAydnEvEqmXjhwhgjsnG/FaJ8GUqF5ldsC/bVkK8KYmqrPhDO+tm4dF6xx4A==",
        "dependencies": {
          "Serilog": "2.10.0"
        }
      },
      "Serilog.Sinks.File": {
        "type": "Transitive",
        "resolved": "5.0.0",
        "contentHash": "uwV5hdhWPwUH1szhO8PJpFiahqXmzPzJT/sOijH/kFgUx+cyoDTMM8MHD0adw9+Iem6itoibbUXHYslzXsLEAg==",
        "dependencies": {
          "Serilog": "2.10.0"
        }
      },
      "Serilog.Sinks.PeriodicBatching": {
        "type": "Transitive",
        "resolved": "2.3.1",
        "contentHash": "LVYvqpqjSTD8dhfxRnzpxTs8/ys3V2q01MvaY3r0eKsDgpKK1U1y/5N6gFHgiesbxG0V+O5IWdz4+c1DzoNyOQ==",
        "dependencies": {
          "Serilog": "2.0.0"
        }
      },
      "Serilog.Sinks.RollingFile": {
        "type": "Transitive",
        "resolved": "3.3.0",
        "contentHash": "2lT5X1r3GH4P0bRWJfhA7etGl8Q2Ipw9AACvtAHWRUSpYZ42NGVyHoVs2ALBZ/cAkkS+tA4jl80Zie144eLQPg==",
        "dependencies": {
          "Serilog.Sinks.File": "3.2.0",
          "System.IO": "4.1.0",
          "System.IO.FileSystem.Primitives": "4.0.1",
          "System.Runtime.InteropServices": "4.1.0",
          "System.Text.Encoding.Extensions": "4.0.11"
        }
      },
      "Serilog.Sinks.SyslogMessages": {
        "type": "Transitive",
        "resolved": "2.0.6",
        "contentHash": "V2Yq2GEbk7taEPbpBLFzLXhrHrUzKf4sQu/zLrANU8XIoUn/Mr08M2E8PrcrWVXCj0R4xLMWYe0Z1sxOrMF3IA==",
        "dependencies": {
          "Serilog": "2.5.0",
          "Serilog.Sinks.PeriodicBatching": "2.3.0"
        }
      },
      "SQLitePCLRaw.bundle_e_sqlite3": {
        "type": "Transitive",
        "resolved": "2.1.2",
        "contentHash": "ilkvNhrTersLmIVAcDwwPqfhUFCg19Z1GVMvCSi3xk6Akq94f4qadLORQCq/T8+9JgMiPs+F/NECw5uauviaNw==",
        "dependencies": {
          "SQLitePCLRaw.lib.e_sqlite3": "2.1.2",
          "SQLitePCLRaw.provider.e_sqlite3": "2.1.2"
        }
      },
      "SQLitePCLRaw.core": {
        "type": "Transitive",
        "resolved": "2.1.2",
        "contentHash": "A8EBepVqY2lnAp3a8jnhbgzF2tlj2S3HcJQGANTYg/TbYbKa8Z5cM1h74An/vy0svhfzT7tVY0sFmUglLgv+2g==",
        "dependencies": {
          "System.Memory": "4.5.3"
        }
      },
      "SQLitePCLRaw.lib.e_sqlite3": {
        "type": "Transitive",
        "resolved": "2.1.2",
        "contentHash": "zibGtku8M4Eea1R3ZCAxc86QbNvyEN17mAcQkvWKBuHvRpMiK2g5anG4R5Be7cWKSd1i6baYz8y4dMMAKcXKPg=="
      },
      "SQLitePCLRaw.provider.e_sqlite3": {
        "type": "Transitive",
        "resolved": "2.1.2",
        "contentHash": "lxCZarZdvAsMl2zw9bXHrXK6RxVhB4b23iTFhCOdHFhxfbsxLxWf+ocvswJwR/9Wh/E//ddMi+wJGqUKV7VwoA==",
        "dependencies": {
          "SQLitePCLRaw.core": "2.1.2"
        }
      },
      "StackExchange.Redis": {
        "type": "Transitive",
        "resolved": "2.5.43",
        "contentHash": "YQ38jVbX1b5mBi6lizESou+NpV6QZpeo6ofRR6qeuqJ8ePOmhcwhje3nDTNIGEkfPSK0sLuF6pR5rtFyq2F46g==",
        "dependencies": {
          "Pipelines.Sockets.Unofficial": "2.2.2",
          "System.Diagnostics.PerformanceCounter": "5.0.0"
        }
      },
      "starkbank-ecdsa": {
        "type": "Transitive",
        "resolved": "1.3.3",
        "contentHash": "OblOaKb1enXn+dSp7tsx9yjwV+/BEKM9jFhshIkZTwCk7LuTFTp+wSon6rFzuPiIiTGtvVWQNUw2slHjGktJog=="
      },
      "Stripe.net": {
        "type": "Transitive",
        "resolved": "40.0.0",
        "contentHash": "SD1bGiF+sVQG3p2LXNTZ5rEG2aCnXIHokcxYS9yyW3dR01J0ryf+iNFOwid148yePZ0gCBcRxj3wiW1mTmP7UQ==",
        "dependencies": {
          "Newtonsoft.Json": "12.0.3",
          "System.Configuration.ConfigurationManager": "6.0.0"
        }
      },
      "Swashbuckle.AspNetCore.Swagger": {
        "type": "Transitive",
        "resolved": "6.3.1",
        "contentHash": "idAFh4xhyJHYHfdLVOOn+BmscBul1OQbWsnL6YPJE8tO/0y6S79hDCvs6OY5VI093/9+1pYY3j31Zet9yaDZjA==",
        "dependencies": {
          "Microsoft.OpenApi": "1.2.3"
        }
      },
      "Swashbuckle.AspNetCore.SwaggerGen": {
        "type": "Transitive",
        "resolved": "6.3.1",
        "contentHash": "+uoBV4h/6NhCPLoTofSmuOnZ+usu4PW1jP6l4OHwPyu2frbYXGNpJsHs5uUXXn929OiVQkT8wo3Lj/o+P99Ejg==",
        "dependencies": {
          "Swashbuckle.AspNetCore.Swagger": "6.3.1"
        }
      },
      "Swashbuckle.AspNetCore.SwaggerUI": {
        "type": "Transitive",
        "resolved": "6.3.1",
        "contentHash": "JLm9hN67jh7RHsX3H30+tb432Li8xm/qV5lRyMMkyHYMfWitIuKAAdrpo2ILcHOIeH7CLMuOO2hp/iLBmE+Bkw=="
      },
      "System.AppContext": {
        "type": "Transitive",
        "resolved": "4.3.0",
        "contentHash": "fKC+rmaLfeIzUhagxY17Q9siv/sPrjjKcfNg1Ic8IlQkZLipo8ljcaZQu4VtI4Jqbzjc2VTjzGLF6WmsRXAEgA==",
        "dependencies": {
          "System.Runtime": "4.3.0"
        }
      },
      "System.Buffers": {
        "type": "Transitive",
        "resolved": "4.5.1",
        "contentHash": "Rw7ijyl1qqRS0YQD/WycNst8hUUMgrMH4FCn1nNm27M4VxchZ1js3fVjQaANHO5f3sN4isvP4a+Met9Y4YomAg=="
      },
      "System.Collections": {
        "type": "Transitive",
        "resolved": "4.3.0",
        "contentHash": "3Dcj85/TBdVpL5Zr+gEEBUuFe2icOnLalmEh9hfck1PTYbbyWuZgh4fmm2ysCLTrqLQw6t3TgTyJ+VLp+Qb+Lw==",
        "dependencies": {
          "Microsoft.NETCore.Platforms": "1.1.0",
          "Microsoft.NETCore.Targets": "1.1.0",
          "System.Runtime": "4.3.0"
        }
      },
      "System.Collections.Concurrent": {
        "type": "Transitive",
        "resolved": "4.3.0",
        "contentHash": "ztl69Xp0Y/UXCL+3v3tEU+lIy+bvjKNUmopn1wep/a291pVPK7dxBd6T7WnlQqRog+d1a/hSsgRsmFnIBKTPLQ==",
        "dependencies": {
          "System.Collections": "4.3.0",
          "System.Diagnostics.Debug": "4.3.0",
          "System.Diagnostics.Tracing": "4.3.0",
          "System.Globalization": "4.3.0",
          "System.Reflection": "4.3.0",
          "System.Resources.ResourceManager": "4.3.0",
          "System.Runtime": "4.3.0",
          "System.Runtime.Extensions": "4.3.0",
          "System.Threading": "4.3.0",
          "System.Threading.Tasks": "4.3.0"
        }
      },
      "System.Collections.Immutable": {
        "type": "Transitive",
        "resolved": "6.0.0",
        "contentHash": "l4zZJ1WU2hqpQQHXz1rvC3etVZN+2DLmQMO79FhOTZHMn8tDRr+WU287sbomD0BETlmKDn0ygUgVy9k5xkkJdA==",
        "dependencies": {
          "System.Runtime.CompilerServices.Unsafe": "6.0.0"
        }
      },
      "System.Collections.NonGeneric": {
        "type": "Transitive",
        "resolved": "4.0.1",
        "contentHash": "hMxFT2RhhlffyCdKLDXjx8WEC5JfCvNozAZxCablAuFRH74SCV4AgzE8yJCh/73bFnEoZgJ9MJmkjQ0dJmnKqA==",
        "dependencies": {
          "System.Diagnostics.Debug": "4.0.11",
          "System.Globalization": "4.0.11",
          "System.Resources.ResourceManager": "4.0.1",
          "System.Runtime": "4.1.0",
          "System.Runtime.Extensions": "4.1.0",
          "System.Threading": "4.0.11"
        }
      },
      "System.Collections.Specialized": {
        "type": "Transitive",
        "resolved": "4.0.1",
        "contentHash": "/HKQyVP0yH1I0YtK7KJL/28snxHNH/bi+0lgk/+MbURF6ULhAE31MDI+NZDerNWu264YbxklXCCygISgm+HMug==",
        "dependencies": {
          "System.Collections.NonGeneric": "4.0.1",
          "System.Globalization": "4.0.11",
          "System.Globalization.Extensions": "4.0.1",
          "System.Resources.ResourceManager": "4.0.1",
          "System.Runtime": "4.1.0",
          "System.Runtime.Extensions": "4.1.0",
          "System.Threading": "4.0.11"
        }
      },
      "System.Configuration.ConfigurationManager": {
        "type": "Transitive",
        "resolved": "6.0.0",
        "contentHash": "7T+m0kDSlIPTHIkPMIu6m6tV6qsMqJpvQWW2jIc2qi7sn40qxFo0q+7mEQAhMPXZHMKnWrnv47ntGlM/ejvw3g==",
        "dependencies": {
          "System.Security.Cryptography.ProtectedData": "6.0.0",
          "System.Security.Permissions": "6.0.0"
        }
      },
      "System.Console": {
        "type": "Transitive",
        "resolved": "4.3.0",
        "contentHash": "DHDrIxiqk1h03m6khKWV2X8p/uvN79rgSqpilL6uzpmSfxfU5ng8VcPtW4qsDsQDHiTv6IPV9TmD5M/vElPNLg==",
        "dependencies": {
          "Microsoft.NETCore.Platforms": "1.1.0",
          "Microsoft.NETCore.Targets": "1.1.0",
          "System.IO": "4.3.0",
          "System.Runtime": "4.3.0",
          "System.Text.Encoding": "4.3.0"
        }
      },
      "System.Data.SqlClient": {
        "type": "Transitive",
        "resolved": "4.8.3",
        "contentHash": "yERfVLXAY0QbylAgaGLByYN0hFxX28aeEQ0hUgJO+Ntn1AfmWl5HHUoYJA0Yl9HhIUUJHVaS/Sw/RLZr5aaC+A==",
        "dependencies": {
          "Microsoft.Win32.Registry": "4.7.0",
          "System.Security.Principal.Windows": "4.7.0",
          "runtime.native.System.Data.SqlClient.sni": "4.7.0"
        }
      },
      "System.Diagnostics.Debug": {
        "type": "Transitive",
        "resolved": "4.3.0",
        "contentHash": "ZUhUOdqmaG5Jk3Xdb8xi5kIyQYAA4PnTNlHx1mu9ZY3qv4ELIdKbnL/akbGaKi2RnNUWaZsAs31rvzFdewTj2g==",
        "dependencies": {
          "Microsoft.NETCore.Platforms": "1.1.0",
          "Microsoft.NETCore.Targets": "1.1.0",
          "System.Runtime": "4.3.0"
        }
      },
      "System.Diagnostics.DiagnosticSource": {
        "type": "Transitive",
        "resolved": "6.0.0",
        "contentHash": "frQDfv0rl209cKm1lnwTgFPzNigy2EKk1BS3uAvHvlBVKe5cymGyHO+Sj+NLv5VF/AhHsqPIUUwya5oV4CHMUw==",
        "dependencies": {
          "System.Runtime.CompilerServices.Unsafe": "6.0.0"
        }
      },
      "System.Diagnostics.PerformanceCounter": {
        "type": "Transitive",
        "resolved": "5.0.0",
        "contentHash": "kcQWWtGVC3MWMNXdMDWfrmIlFZZ2OdoeT6pSNVRtk9+Sa7jwdPiMlNwb0ZQcS7NRlT92pCfmjRtkSWUW3RAKwg==",
        "dependencies": {
          "Microsoft.NETCore.Platforms": "5.0.0",
          "Microsoft.Win32.Registry": "5.0.0",
          "System.Configuration.ConfigurationManager": "5.0.0",
          "System.Security.Principal.Windows": "5.0.0"
        }
      },
      "System.Diagnostics.Process": {
        "type": "Transitive",
        "resolved": "4.3.0",
        "contentHash": "J0wOX07+QASQblsfxmIMFc9Iq7KTXYL3zs2G/Xc704Ylv3NpuVdo6gij6V3PGiptTxqsK0K7CdXenRvKUnkA2g==",
        "dependencies": {
          "Microsoft.NETCore.Platforms": "1.1.0",
          "Microsoft.Win32.Primitives": "4.3.0",
          "Microsoft.Win32.Registry": "4.3.0",
          "System.Collections": "4.3.0",
          "System.Diagnostics.Debug": "4.3.0",
          "System.Globalization": "4.3.0",
          "System.IO": "4.3.0",
          "System.IO.FileSystem": "4.3.0",
          "System.IO.FileSystem.Primitives": "4.3.0",
          "System.Resources.ResourceManager": "4.3.0",
          "System.Runtime": "4.3.0",
          "System.Runtime.Extensions": "4.3.0",
          "System.Runtime.Handles": "4.3.0",
          "System.Runtime.InteropServices": "4.3.0",
          "System.Text.Encoding": "4.3.0",
          "System.Text.Encoding.Extensions": "4.3.0",
          "System.Threading": "4.3.0",
          "System.Threading.Tasks": "4.3.0",
          "System.Threading.Thread": "4.3.0",
          "System.Threading.ThreadPool": "4.3.0",
          "runtime.native.System": "4.3.0"
        }
      },
      "System.Diagnostics.Tools": {
        "type": "Transitive",
        "resolved": "4.3.0",
        "contentHash": "UUvkJfSYJMM6x527dJg2VyWPSRqIVB0Z7dbjHst1zmwTXz5CcXSYJFWRpuigfbO1Lf7yfZiIaEUesfnl/g5EyA==",
        "dependencies": {
          "Microsoft.NETCore.Platforms": "1.1.0",
          "Microsoft.NETCore.Targets": "1.1.0",
          "System.Runtime": "4.3.0"
        }
      },
      "System.Diagnostics.TraceSource": {
        "type": "Transitive",
        "resolved": "4.0.0",
        "contentHash": "6WVCczFZKXwpWpzd/iJkYnsmWTSFFiU24Xx/YdHXBcu+nFI/ehTgeqdJQFbtRPzbrO3KtRNjvkhtj4t5/WwWsA==",
        "dependencies": {
          "Microsoft.NETCore.Platforms": "1.0.1",
          "System.Collections": "4.0.11",
          "System.Diagnostics.Debug": "4.0.11",
          "System.Globalization": "4.0.11",
          "System.Resources.ResourceManager": "4.0.1",
          "System.Runtime": "4.1.0",
          "System.Runtime.Extensions": "4.1.0",
          "System.Threading": "4.0.11",
          "runtime.native.System": "4.0.0"
        }
      },
      "System.Diagnostics.Tracing": {
        "type": "Transitive",
        "resolved": "4.3.0",
        "contentHash": "rswfv0f/Cqkh78rA5S8eN8Neocz234+emGCtTF3lxPY96F+mmmUen6tbn0glN6PMvlKQb9bPAY5e9u7fgPTkKw==",
        "dependencies": {
          "Microsoft.NETCore.Platforms": "1.1.0",
          "Microsoft.NETCore.Targets": "1.1.0",
          "System.Runtime": "4.3.0"
        }
      },
      "System.Drawing.Common": {
        "type": "Transitive",
        "resolved": "6.0.0",
        "contentHash": "NfuoKUiP2nUWwKZN6twGqXioIe1zVD0RIj2t976A+czLHr2nY454RwwXs6JU9Htc6mwqL6Dn/nEL3dpVf2jOhg==",
        "dependencies": {
          "Microsoft.Win32.SystemEvents": "6.0.0"
        }
      },
      "System.Dynamic.Runtime": {
        "type": "Transitive",
        "resolved": "4.0.11",
        "contentHash": "db34f6LHYM0U0JpE+sOmjar27BnqTVkbLJhgfwMpTdgTigG/Hna3m2MYVwnFzGGKnEJk2UXFuoVTr8WUbU91/A==",
        "dependencies": {
          "System.Collections": "4.0.11",
          "System.Diagnostics.Debug": "4.0.11",
          "System.Globalization": "4.0.11",
          "System.Linq": "4.1.0",
          "System.Linq.Expressions": "4.1.0",
          "System.ObjectModel": "4.0.12",
          "System.Reflection": "4.1.0",
          "System.Reflection.Emit": "4.0.1",
          "System.Reflection.Emit.ILGeneration": "4.0.1",
          "System.Reflection.Primitives": "4.0.1",
          "System.Reflection.TypeExtensions": "4.1.0",
          "System.Resources.ResourceManager": "4.0.1",
          "System.Runtime": "4.1.0",
          "System.Runtime.Extensions": "4.1.0",
          "System.Threading": "4.0.11"
        }
      },
      "System.Formats.Asn1": {
        "type": "Transitive",
        "resolved": "6.0.0",
        "contentHash": "T6fD00dQ3NTbPDy31m4eQUwKW84s03z0N2C8HpOklyeaDgaJPa/TexP4/SkORMSOwc7WhKifnA6Ya33AkzmafA=="
      },
      "System.Formats.Cbor": {
        "type": "Transitive",
        "resolved": "5.0.0",
        "contentHash": "OJ8UXNyYIvu22ZrMHDBcnBvs3l6w2wEWUSwgPf2gimUrdoKJC4pcg963kiYAA9kvs8HYLQKQ+2Arr7pm19aZ4A=="
      },
      "System.Globalization": {
        "type": "Transitive",
        "resolved": "4.3.0",
        "contentHash": "kYdVd2f2PAdFGblzFswE4hkNANJBKRmsfa2X5LG2AcWE1c7/4t0pYae1L8vfZ5xvE2nK/R9JprtToA61OSHWIg==",
        "dependencies": {
          "Microsoft.NETCore.Platforms": "1.1.0",
          "Microsoft.NETCore.Targets": "1.1.0",
          "System.Runtime": "4.3.0"
        }
      },
      "System.Globalization.Calendars": {
        "type": "Transitive",
        "resolved": "4.3.0",
        "contentHash": "GUlBtdOWT4LTV3I+9/PJW+56AnnChTaOqqTLFtdmype/L500M2LIyXgmtd9X2P2VOkmJd5c67H5SaC2QcL1bFA==",
        "dependencies": {
          "Microsoft.NETCore.Platforms": "1.1.0",
          "Microsoft.NETCore.Targets": "1.1.0",
          "System.Globalization": "4.3.0",
          "System.Runtime": "4.3.0"
        }
      },
      "System.Globalization.Extensions": {
        "type": "Transitive",
        "resolved": "4.3.0",
        "contentHash": "FhKmdR6MPG+pxow6wGtNAWdZh7noIOpdD5TwQ3CprzgIE1bBBoim0vbR1+AWsWjQmU7zXHgQo4TWSP6lCeiWcQ==",
        "dependencies": {
          "Microsoft.NETCore.Platforms": "1.1.0",
          "System.Globalization": "4.3.0",
          "System.Resources.ResourceManager": "4.3.0",
          "System.Runtime": "4.3.0",
          "System.Runtime.Extensions": "4.3.0",
          "System.Runtime.InteropServices": "4.3.0"
        }
      },
      "System.IdentityModel.Tokens.Jwt": {
        "type": "Transitive",
        "resolved": "6.10.0",
        "contentHash": "C+Q5ORsFycRkRuvy/Xd0Pv5xVpmWSAvQYZAGs7VQogmkqlLhvfZXTgBIlHqC3cxkstSoLJAYx6xZB7foQ2y5eg==",
        "dependencies": {
          "Microsoft.IdentityModel.JsonWebTokens": "6.10.0",
          "Microsoft.IdentityModel.Tokens": "6.10.0"
        }
      },
      "System.IO": {
        "type": "Transitive",
        "resolved": "4.3.0",
        "contentHash": "3qjaHvxQPDpSOYICjUoTsmoq5u6QJAFRUITgeT/4gqkF1bajbSmb1kwSxEA8AHlofqgcKJcM8udgieRNhaJ5Cg==",
        "dependencies": {
          "Microsoft.NETCore.Platforms": "1.1.0",
          "Microsoft.NETCore.Targets": "1.1.0",
          "System.Runtime": "4.3.0",
          "System.Text.Encoding": "4.3.0",
          "System.Threading.Tasks": "4.3.0"
        }
      },
      "System.IO.Compression": {
        "type": "Transitive",
        "resolved": "4.3.0",
        "contentHash": "YHndyoiV90iu4iKG115ibkhrG+S3jBm8Ap9OwoUAzO5oPDAWcr0SFwQFm0HjM8WkEZWo0zvLTyLmbvTkW1bXgg==",
        "dependencies": {
          "Microsoft.NETCore.Platforms": "1.1.0",
          "System.Buffers": "4.3.0",
          "System.Collections": "4.3.0",
          "System.Diagnostics.Debug": "4.3.0",
          "System.IO": "4.3.0",
          "System.Resources.ResourceManager": "4.3.0",
          "System.Runtime": "4.3.0",
          "System.Runtime.Extensions": "4.3.0",
          "System.Runtime.Handles": "4.3.0",
          "System.Runtime.InteropServices": "4.3.0",
          "System.Text.Encoding": "4.3.0",
          "System.Threading": "4.3.0",
          "System.Threading.Tasks": "4.3.0",
          "runtime.native.System": "4.3.0",
          "runtime.native.System.IO.Compression": "4.3.0"
        }
      },
      "System.IO.Compression.ZipFile": {
        "type": "Transitive",
        "resolved": "4.3.0",
        "contentHash": "G4HwjEsgIwy3JFBduZ9quBkAu+eUwjIdJleuNSgmUojbH6O3mlvEIme+GHx/cLlTAPcrnnL7GqvB9pTlWRfhOg==",
        "dependencies": {
          "System.Buffers": "4.3.0",
          "System.IO": "4.3.0",
          "System.IO.Compression": "4.3.0",
          "System.IO.FileSystem": "4.3.0",
          "System.IO.FileSystem.Primitives": "4.3.0",
          "System.Resources.ResourceManager": "4.3.0",
          "System.Runtime": "4.3.0",
          "System.Runtime.Extensions": "4.3.0",
          "System.Text.Encoding": "4.3.0"
        }
      },
      "System.IO.FileSystem": {
        "type": "Transitive",
        "resolved": "4.3.0",
        "contentHash": "3wEMARTnuio+ulnvi+hkRNROYwa1kylvYahhcLk4HSoVdl+xxTFVeVlYOfLwrDPImGls0mDqbMhrza8qnWPTdA==",
        "dependencies": {
          "Microsoft.NETCore.Platforms": "1.1.0",
          "Microsoft.NETCore.Targets": "1.1.0",
          "System.IO": "4.3.0",
          "System.IO.FileSystem.Primitives": "4.3.0",
          "System.Runtime": "4.3.0",
          "System.Runtime.Handles": "4.3.0",
          "System.Text.Encoding": "4.3.0",
          "System.Threading.Tasks": "4.3.0"
        }
      },
      "System.IO.FileSystem.Primitives": {
        "type": "Transitive",
        "resolved": "4.3.0",
        "contentHash": "6QOb2XFLch7bEc4lIcJH49nJN2HV+OC3fHDgsLVsBVBk3Y4hFAnOBGzJ2lUu7CyDDFo9IBWkSsnbkT6IBwwiMw==",
        "dependencies": {
          "System.Runtime": "4.3.0"
        }
      },
      "System.IO.Hashing": {
        "type": "Transitive",
        "resolved": "6.0.0",
        "contentHash": "Rfm2jYCaUeGysFEZjDe7j1R4x6Z6BzumS/vUT5a1AA/AWJuGX71PoGB0RmpyX3VmrGqVnAwtfMn39OHR8Y/5+g=="
      },
      "System.IO.Pipelines": {
        "type": "Transitive",
        "resolved": "5.0.1",
        "contentHash": "qEePWsaq9LoEEIqhbGe6D5J8c9IqQOUuTzzV6wn1POlfdLkJliZY3OlB0j0f17uMWlqZYjH7txj+2YbyrIA8Yg=="
      },
      "System.Linq": {
        "type": "Transitive",
        "resolved": "4.3.0",
        "contentHash": "5DbqIUpsDp0dFftytzuMmc0oeMdQwjcP/EWxsksIz/w1TcFRkZ3yKKz0PqiYFMmEwPSWw+qNVqD7PJ889JzHbw==",
        "dependencies": {
          "System.Collections": "4.3.0",
          "System.Diagnostics.Debug": "4.3.0",
          "System.Resources.ResourceManager": "4.3.0",
          "System.Runtime": "4.3.0",
          "System.Runtime.Extensions": "4.3.0"
        }
      },
      "System.Linq.Expressions": {
        "type": "Transitive",
        "resolved": "4.3.0",
        "contentHash": "PGKkrd2khG4CnlyJwxwwaWWiSiWFNBGlgXvJpeO0xCXrZ89ODrQ6tjEWS/kOqZ8GwEOUATtKtzp1eRgmYNfclg==",
        "dependencies": {
          "System.Collections": "4.3.0",
          "System.Diagnostics.Debug": "4.3.0",
          "System.Globalization": "4.3.0",
          "System.IO": "4.3.0",
          "System.Linq": "4.3.0",
          "System.ObjectModel": "4.3.0",
          "System.Reflection": "4.3.0",
          "System.Reflection.Emit": "4.3.0",
          "System.Reflection.Emit.ILGeneration": "4.3.0",
          "System.Reflection.Emit.Lightweight": "4.3.0",
          "System.Reflection.Extensions": "4.3.0",
          "System.Reflection.Primitives": "4.3.0",
          "System.Reflection.TypeExtensions": "4.3.0",
          "System.Resources.ResourceManager": "4.3.0",
          "System.Runtime": "4.3.0",
          "System.Runtime.Extensions": "4.3.0",
          "System.Threading": "4.3.0"
        }
      },
      "System.Linq.Queryable": {
        "type": "Transitive",
        "resolved": "4.0.1",
        "contentHash": "Yn/WfYe9RoRfmSLvUt2JerP0BTGGykCZkQPgojaxgzF2N0oPo+/AhB8TXOpdCcNlrG3VRtsamtK2uzsp3cqRVw==",
        "dependencies": {
          "System.Collections": "4.0.11",
          "System.Diagnostics.Debug": "4.0.11",
          "System.Linq": "4.1.0",
          "System.Linq.Expressions": "4.1.0",
          "System.Reflection": "4.1.0",
          "System.Reflection.Extensions": "4.0.1",
          "System.Resources.ResourceManager": "4.0.1",
          "System.Runtime": "4.1.0"
        }
      },
      "System.Memory": {
        "type": "Transitive",
        "resolved": "4.5.4",
        "contentHash": "1MbJTHS1lZ4bS4FmsJjnuGJOu88ZzTT2rLvrhW7Ygic+pC0NWA+3hgAen0HRdsocuQXCkUTdFn9yHJJhsijDXw=="
      },
      "System.Memory.Data": {
        "type": "Transitive",
        "resolved": "1.0.2",
        "contentHash": "JGkzeqgBsiZwKJZ1IxPNsDFZDhUvuEdX8L8BDC8N3KOj+6zMcNU28CNN59TpZE/VJYy9cP+5M+sbxtWJx3/xtw==",
        "dependencies": {
          "System.Text.Encodings.Web": "4.7.2",
          "System.Text.Json": "4.6.0"
        }
      },
      "System.Net.Http": {
        "type": "Transitive",
        "resolved": "4.3.4",
        "contentHash": "aOa2d51SEbmM+H+Csw7yJOuNZoHkrP2XnAurye5HWYgGVVU54YZDvsLUYRv6h18X3sPnjNCANmN7ZhIPiqMcjA==",
        "dependencies": {
          "Microsoft.NETCore.Platforms": "1.1.1",
          "System.Collections": "4.3.0",
          "System.Diagnostics.Debug": "4.3.0",
          "System.Diagnostics.DiagnosticSource": "4.3.0",
          "System.Diagnostics.Tracing": "4.3.0",
          "System.Globalization": "4.3.0",
          "System.Globalization.Extensions": "4.3.0",
          "System.IO": "4.3.0",
          "System.IO.FileSystem": "4.3.0",
          "System.Net.Primitives": "4.3.0",
          "System.Resources.ResourceManager": "4.3.0",
          "System.Runtime": "4.3.0",
          "System.Runtime.Extensions": "4.3.0",
          "System.Runtime.Handles": "4.3.0",
          "System.Runtime.InteropServices": "4.3.0",
          "System.Security.Cryptography.Algorithms": "4.3.0",
          "System.Security.Cryptography.Encoding": "4.3.0",
          "System.Security.Cryptography.OpenSsl": "4.3.0",
          "System.Security.Cryptography.Primitives": "4.3.0",
          "System.Security.Cryptography.X509Certificates": "4.3.0",
          "System.Text.Encoding": "4.3.0",
          "System.Threading": "4.3.0",
          "System.Threading.Tasks": "4.3.0",
          "runtime.native.System": "4.3.0",
          "runtime.native.System.Net.Http": "4.3.0",
          "runtime.native.System.Security.Cryptography.OpenSsl": "4.3.2"
        }
      },
      "System.Net.NameResolution": {
        "type": "Transitive",
        "resolved": "4.0.0",
        "contentHash": "JdqRdM1Qym3YehqdKIi5LHrpypP4JMfxKQSNCJ2z4WawkG0il+N3XfNeJOxll2XrTnG7WgYYPoeiu/KOwg0DQw==",
        "dependencies": {
          "Microsoft.NETCore.Platforms": "1.0.1",
          "System.Collections": "4.0.11",
          "System.Diagnostics.Tracing": "4.1.0",
          "System.Globalization": "4.0.11",
          "System.Net.Primitives": "4.0.11",
          "System.Resources.ResourceManager": "4.0.1",
          "System.Runtime": "4.1.0",
          "System.Runtime.Extensions": "4.1.0",
          "System.Runtime.Handles": "4.0.1",
          "System.Runtime.InteropServices": "4.1.0",
          "System.Security.Principal.Windows": "4.0.0",
          "System.Threading": "4.0.11",
          "System.Threading.Tasks": "4.0.11",
          "runtime.native.System": "4.0.0"
        }
      },
      "System.Net.NetworkInformation": {
        "type": "Transitive",
        "resolved": "4.1.0",
        "contentHash": "Q0rfeiW6QsiZuicGjrFA7cRr2+kXex0JIljTTxzI09GIftB8k+aNL31VsQD1sI2g31cw7UGDTgozA/FgeNSzsQ==",
        "dependencies": {
          "Microsoft.NETCore.Platforms": "1.0.1",
          "Microsoft.Win32.Primitives": "4.0.1",
          "System.Collections": "4.0.11",
          "System.Diagnostics.Tracing": "4.1.0",
          "System.Globalization": "4.0.11",
          "System.IO": "4.1.0",
          "System.IO.FileSystem": "4.0.1",
          "System.IO.FileSystem.Primitives": "4.0.1",
          "System.Linq": "4.1.0",
          "System.Net.Primitives": "4.0.11",
          "System.Net.Sockets": "4.1.0",
          "System.Resources.ResourceManager": "4.0.1",
          "System.Runtime": "4.1.0",
          "System.Runtime.Extensions": "4.1.0",
          "System.Runtime.Handles": "4.0.1",
          "System.Runtime.InteropServices": "4.1.0",
          "System.Security.Principal.Windows": "4.0.0",
          "System.Threading": "4.0.11",
          "System.Threading.Overlapped": "4.0.1",
          "System.Threading.Tasks": "4.0.11",
          "System.Threading.Thread": "4.0.0",
          "System.Threading.ThreadPool": "4.0.10",
          "runtime.native.System": "4.0.0"
        }
      },
      "System.Net.Primitives": {
        "type": "Transitive",
        "resolved": "4.3.0",
        "contentHash": "qOu+hDwFwoZPbzPvwut2qATe3ygjeQBDQj91xlsaqGFQUI5i4ZnZb8yyQuLGpDGivEPIt8EJkd1BVzVoP31FXA==",
        "dependencies": {
          "Microsoft.NETCore.Platforms": "1.1.0",
          "Microsoft.NETCore.Targets": "1.1.0",
          "System.Runtime": "4.3.0",
          "System.Runtime.Handles": "4.3.0"
        }
      },
      "System.Net.Requests": {
        "type": "Transitive",
        "resolved": "4.0.11",
        "contentHash": "vxGt7C0cZixN+VqoSW4Yakc1Y9WknmxauDqzxgpw/FnBdz4kQNN51l4wxdXX5VY1xjqy//+G+4CvJWp1+f+y6Q==",
        "dependencies": {
          "Microsoft.NETCore.Platforms": "1.0.1",
          "System.Collections": "4.0.11",
          "System.Diagnostics.Debug": "4.0.11",
          "System.Diagnostics.Tracing": "4.1.0",
          "System.Globalization": "4.0.11",
          "System.IO": "4.1.0",
          "System.Net.Http": "4.1.0",
          "System.Net.Primitives": "4.0.11",
          "System.Net.WebHeaderCollection": "4.0.1",
          "System.Resources.ResourceManager": "4.0.1",
          "System.Runtime": "4.1.0",
          "System.Threading": "4.0.11",
          "System.Threading.Tasks": "4.0.11"
        }
      },
      "System.Net.Security": {
        "type": "Transitive",
        "resolved": "4.3.2",
        "contentHash": "xT2jbYpbBo3ha87rViHoTA6WdvqOAW37drmqyx/6LD8p7HEPT2qgdxoimRzWtPg8Jh4X5G9BV2seeTv4x6FYlA==",
        "dependencies": {
          "Microsoft.NETCore.Platforms": "1.1.0",
          "Microsoft.Win32.Primitives": "4.3.0",
          "System.Collections": "4.3.0",
          "System.Collections.Concurrent": "4.3.0",
          "System.Diagnostics.Tracing": "4.3.0",
          "System.Globalization": "4.3.0",
          "System.Globalization.Extensions": "4.3.0",
          "System.IO": "4.3.0",
          "System.Net.Primitives": "4.3.0",
          "System.Resources.ResourceManager": "4.3.0",
          "System.Runtime": "4.3.0",
          "System.Runtime.Extensions": "4.3.0",
          "System.Runtime.Handles": "4.3.0",
          "System.Runtime.InteropServices": "4.3.0",
          "System.Security.Claims": "4.3.0",
          "System.Security.Cryptography.Algorithms": "4.3.0",
          "System.Security.Cryptography.Encoding": "4.3.0",
          "System.Security.Cryptography.OpenSsl": "4.3.0",
          "System.Security.Cryptography.Primitives": "4.3.0",
          "System.Security.Cryptography.X509Certificates": "4.3.0",
          "System.Security.Principal": "4.3.0",
          "System.Text.Encoding": "4.3.0",
          "System.Threading": "4.3.0",
          "System.Threading.Tasks": "4.3.0",
          "System.Threading.ThreadPool": "4.3.0",
          "runtime.native.System": "4.3.0",
          "runtime.native.System.Net.Security": "4.3.0",
          "runtime.native.System.Security.Cryptography.OpenSsl": "4.3.2"
        }
      },
      "System.Net.Sockets": {
        "type": "Transitive",
        "resolved": "4.3.0",
        "contentHash": "m6icV6TqQOAdgt5N/9I5KNpjom/5NFtkmGseEH+AK/hny8XrytLH3+b5M8zL/Ycg3fhIocFpUMyl/wpFnVRvdw==",
        "dependencies": {
          "Microsoft.NETCore.Platforms": "1.1.0",
          "Microsoft.NETCore.Targets": "1.1.0",
          "System.IO": "4.3.0",
          "System.Net.Primitives": "4.3.0",
          "System.Runtime": "4.3.0",
          "System.Threading.Tasks": "4.3.0"
        }
      },
      "System.Net.WebHeaderCollection": {
        "type": "Transitive",
        "resolved": "4.0.1",
        "contentHash": "XX2TIAN+wBSAIV51BU2FvvXMdstUa8b0FBSZmDWjZdwUMmggQSifpTOZ5fNH20z9ZCg2fkV1L5SsZnpO2RQDRQ==",
        "dependencies": {
          "System.Collections": "4.0.11",
          "System.Resources.ResourceManager": "4.0.1",
          "System.Runtime": "4.1.0",
          "System.Runtime.Extensions": "4.1.0"
        }
      },
      "System.Net.WebSockets": {
        "type": "Transitive",
        "resolved": "4.0.0",
        "contentHash": "2KJo8hir6Edi9jnMDAMhiJoI691xRBmKcbNpwjrvpIMOCTYOtBpSsSEGBxBDV7PKbasJNaFp1+PZz1D7xS41Hg==",
        "dependencies": {
          "Microsoft.Win32.Primitives": "4.0.1",
          "System.Resources.ResourceManager": "4.0.1",
          "System.Runtime": "4.1.0",
          "System.Threading.Tasks": "4.0.11"
        }
      },
      "System.Net.WebSockets.Client": {
        "type": "Transitive",
        "resolved": "4.0.2",
        "contentHash": "NUCcDroX4lCQXgOrzlwIZ1u9YJ0krfyF0wk0ONnyLUmcQoEiYV2/OfUPRqUwQBbpH1BlGApkLgoQUwMqb5+c1g==",
        "dependencies": {
          "Microsoft.NETCore.Platforms": "1.0.2",
          "Microsoft.Win32.Primitives": "4.0.1",
          "System.Collections": "4.0.11",
          "System.Diagnostics.Debug": "4.0.11",
          "System.Diagnostics.Tracing": "4.1.0",
          "System.Globalization": "4.0.11",
          "System.Net.Primitives": "4.0.11",
          "System.Net.WebHeaderCollection": "4.0.1",
          "System.Net.WebSockets": "4.0.0",
          "System.Resources.ResourceManager": "4.0.1",
          "System.Runtime": "4.1.0",
          "System.Runtime.Extensions": "4.1.0",
          "System.Runtime.Handles": "4.0.1",
          "System.Runtime.InteropServices": "4.1.0",
          "System.Security.Cryptography.X509Certificates": "4.1.0",
          "System.Text.Encoding": "4.0.11",
          "System.Threading": "4.0.11",
          "System.Threading.Tasks": "4.0.11"
        }
      },
      "System.Numerics.Vectors": {
        "type": "Transitive",
        "resolved": "4.5.0",
        "contentHash": "QQTlPTl06J/iiDbJCiepZ4H//BVraReU4O4EoRw1U02H5TLUIT7xn3GnDp9AXPSlJUDyFs4uWjWafNX6WrAojQ=="
      },
      "System.ObjectModel": {
        "type": "Transitive",
        "resolved": "4.3.0",
        "contentHash": "bdX+80eKv9bN6K4N+d77OankKHGn6CH711a6fcOpMQu2Fckp/Ft4L/kW9WznHpyR0NRAvJutzOMHNNlBGvxQzQ==",
        "dependencies": {
          "System.Collections": "4.3.0",
          "System.Diagnostics.Debug": "4.3.0",
          "System.Resources.ResourceManager": "4.3.0",
          "System.Runtime": "4.3.0",
          "System.Threading": "4.3.0"
        }
      },
      "System.Private.DataContractSerialization": {
        "type": "Transitive",
        "resolved": "4.1.1",
        "contentHash": "lcqFBUaCZxPiUkA4dlSOoPZGtZsAuuElH2XHgLwGLxd7ZozWetV5yiz0qGAV2AUYOqw97MtZBjbLMN16Xz4vXA==",
        "dependencies": {
          "System.Collections": "4.0.11",
          "System.Collections.Concurrent": "4.0.12",
          "System.Diagnostics.Debug": "4.0.11",
          "System.Globalization": "4.0.11",
          "System.IO": "4.1.0",
          "System.Linq": "4.1.0",
          "System.Reflection": "4.1.0",
          "System.Reflection.Emit.ILGeneration": "4.0.1",
          "System.Reflection.Emit.Lightweight": "4.0.1",
          "System.Reflection.Extensions": "4.0.1",
          "System.Reflection.Primitives": "4.0.1",
          "System.Reflection.TypeExtensions": "4.1.0",
          "System.Resources.ResourceManager": "4.0.1",
          "System.Runtime": "4.1.0",
          "System.Runtime.Extensions": "4.1.0",
          "System.Runtime.Serialization.Primitives": "4.1.1",
          "System.Text.Encoding": "4.0.11",
          "System.Text.Encoding.Extensions": "4.0.11",
          "System.Text.RegularExpressions": "4.1.0",
          "System.Threading": "4.0.11",
          "System.Threading.Tasks": "4.0.11",
          "System.Xml.ReaderWriter": "4.0.11",
          "System.Xml.XmlDocument": "4.0.1",
          "System.Xml.XmlSerializer": "4.0.11"
        }
      },
      "System.Reflection": {
        "type": "Transitive",
        "resolved": "4.3.0",
        "contentHash": "KMiAFoW7MfJGa9nDFNcfu+FpEdiHpWgTcS2HdMpDvt9saK3y/G4GwprPyzqjFH9NTaGPQeWNHU+iDlDILj96aQ==",
        "dependencies": {
          "Microsoft.NETCore.Platforms": "1.1.0",
          "Microsoft.NETCore.Targets": "1.1.0",
          "System.IO": "4.3.0",
          "System.Reflection.Primitives": "4.3.0",
          "System.Runtime": "4.3.0"
        }
      },
      "System.Reflection.Emit": {
        "type": "Transitive",
        "resolved": "4.3.0",
        "contentHash": "228FG0jLcIwTVJyz8CLFKueVqQK36ANazUManGaJHkO0icjiIypKW7YLWLIWahyIkdh5M7mV2dJepllLyA1SKg==",
        "dependencies": {
          "System.IO": "4.3.0",
          "System.Reflection": "4.3.0",
          "System.Reflection.Emit.ILGeneration": "4.3.0",
          "System.Reflection.Primitives": "4.3.0",
          "System.Runtime": "4.3.0"
        }
      },
      "System.Reflection.Emit.ILGeneration": {
        "type": "Transitive",
        "resolved": "4.3.0",
        "contentHash": "59tBslAk9733NXLrUJrwNZEzbMAcu8k344OYo+wfSVygcgZ9lgBdGIzH/nrg3LYhXceynyvTc8t5/GD4Ri0/ng==",
        "dependencies": {
          "System.Reflection": "4.3.0",
          "System.Reflection.Primitives": "4.3.0",
          "System.Runtime": "4.3.0"
        }
      },
      "System.Reflection.Emit.Lightweight": {
        "type": "Transitive",
        "resolved": "4.3.0",
        "contentHash": "oadVHGSMsTmZsAF864QYN1t1QzZjIcuKU3l2S9cZOwDdDueNTrqq1yRj7koFfIGEnKpt6NjpL3rOzRhs4ryOgA==",
        "dependencies": {
          "System.Reflection": "4.3.0",
          "System.Reflection.Emit.ILGeneration": "4.3.0",
          "System.Reflection.Primitives": "4.3.0",
          "System.Runtime": "4.3.0"
        }
      },
      "System.Reflection.Extensions": {
        "type": "Transitive",
        "resolved": "4.3.0",
        "contentHash": "rJkrJD3kBI5B712aRu4DpSIiHRtr6QlfZSQsb0hYHrDCZORXCFjQfoipo2LaMUHoT9i1B7j7MnfaEKWDFmFQNQ==",
        "dependencies": {
          "Microsoft.NETCore.Platforms": "1.1.0",
          "Microsoft.NETCore.Targets": "1.1.0",
          "System.Reflection": "4.3.0",
          "System.Runtime": "4.3.0"
        }
      },
      "System.Reflection.Primitives": {
        "type": "Transitive",
        "resolved": "4.3.0",
        "contentHash": "5RXItQz5As4xN2/YUDxdpsEkMhvw3e6aNveFXUn4Hl/udNTCNhnKp8lT9fnc3MhvGKh1baak5CovpuQUXHAlIA==",
        "dependencies": {
          "Microsoft.NETCore.Platforms": "1.1.0",
          "Microsoft.NETCore.Targets": "1.1.0",
          "System.Runtime": "4.3.0"
        }
      },
      "System.Reflection.TypeExtensions": {
        "type": "Transitive",
        "resolved": "4.3.0",
        "contentHash": "7u6ulLcZbyxB5Gq0nMkQttcdBTx57ibzw+4IOXEfR+sXYQoHvjW5LTLyNr8O22UIMrqYbchJQJnos4eooYzYJA==",
        "dependencies": {
          "System.Reflection": "4.3.0",
          "System.Runtime": "4.3.0"
        }
      },
      "System.Resources.ResourceManager": {
        "type": "Transitive",
        "resolved": "4.3.0",
        "contentHash": "/zrcPkkWdZmI4F92gL/TPumP98AVDu/Wxr3CSJGQQ+XN6wbRZcyfSKVoPo17ilb3iOr0cCRqJInGwNMolqhS8A==",
        "dependencies": {
          "Microsoft.NETCore.Platforms": "1.1.0",
          "Microsoft.NETCore.Targets": "1.1.0",
          "System.Globalization": "4.3.0",
          "System.Reflection": "4.3.0",
          "System.Runtime": "4.3.0"
        }
      },
      "System.Runtime": {
        "type": "Transitive",
        "resolved": "4.3.0",
        "contentHash": "JufQi0vPQ0xGnAczR13AUFglDyVYt4Kqnz1AZaiKZ5+GICq0/1MH/mO/eAJHt/mHW1zjKBJd7kV26SrxddAhiw==",
        "dependencies": {
          "Microsoft.NETCore.Platforms": "1.1.0",
          "Microsoft.NETCore.Targets": "1.1.0"
        }
      },
      "System.Runtime.Caching": {
        "type": "Transitive",
        "resolved": "5.0.0",
        "contentHash": "30D6MkO8WF9jVGWZIP0hmCN8l9BTY4LCsAzLIe4xFSXzs+AjDotR7DpSmj27pFskDURzUvqYYY0ikModgBTxWw==",
        "dependencies": {
          "System.Configuration.ConfigurationManager": "5.0.0"
        }
      },
      "System.Runtime.CompilerServices.Unsafe": {
        "type": "Transitive",
        "resolved": "6.0.0",
        "contentHash": "/iUeP3tq1S0XdNNoMz5C9twLSrM/TH+qElHkXWaPvuNOt+99G75NrV0OS2EqHx5wMN7popYjpc8oTjC1y16DLg=="
      },
      "System.Runtime.Extensions": {
        "type": "Transitive",
        "resolved": "4.3.0",
        "contentHash": "guW0uK0fn5fcJJ1tJVXYd7/1h5F+pea1r7FLSOz/f8vPEqbR2ZAknuRDvTQ8PzAilDveOxNjSfr0CHfIQfFk8g==",
        "dependencies": {
          "Microsoft.NETCore.Platforms": "1.1.0",
          "Microsoft.NETCore.Targets": "1.1.0",
          "System.Runtime": "4.3.0"
        }
      },
      "System.Runtime.Handles": {
        "type": "Transitive",
        "resolved": "4.3.0",
        "contentHash": "OKiSUN7DmTWeYb3l51A7EYaeNMnvxwE249YtZz7yooT4gOZhmTjIn48KgSsw2k2lYdLgTKNJw/ZIfSElwDRVgg==",
        "dependencies": {
          "Microsoft.NETCore.Platforms": "1.1.0",
          "Microsoft.NETCore.Targets": "1.1.0",
          "System.Runtime": "4.3.0"
        }
      },
      "System.Runtime.InteropServices": {
        "type": "Transitive",
        "resolved": "4.3.0",
        "contentHash": "uv1ynXqiMK8mp1GM3jDqPCFN66eJ5w5XNomaK2XD+TuCroNTLFGeZ+WCmBMcBDyTFKou3P6cR6J/QsaqDp7fGQ==",
        "dependencies": {
          "Microsoft.NETCore.Platforms": "1.1.0",
          "Microsoft.NETCore.Targets": "1.1.0",
          "System.Reflection": "4.3.0",
          "System.Reflection.Primitives": "4.3.0",
          "System.Runtime": "4.3.0",
          "System.Runtime.Handles": "4.3.0"
        }
      },
      "System.Runtime.InteropServices.RuntimeInformation": {
        "type": "Transitive",
        "resolved": "4.3.0",
        "contentHash": "cbz4YJMqRDR7oLeMRbdYv7mYzc++17lNhScCX0goO2XpGWdvAt60CGN+FHdePUEHCe/Jy9jUlvNAiNdM+7jsOw==",
        "dependencies": {
          "System.Reflection": "4.3.0",
          "System.Reflection.Extensions": "4.3.0",
          "System.Resources.ResourceManager": "4.3.0",
          "System.Runtime": "4.3.0",
          "System.Runtime.InteropServices": "4.3.0",
          "System.Threading": "4.3.0",
          "runtime.native.System": "4.3.0"
        }
      },
      "System.Runtime.Numerics": {
        "type": "Transitive",
        "resolved": "4.3.0",
        "contentHash": "yMH+MfdzHjy17l2KESnPiF2dwq7T+xLnSJar7slyimAkUh/gTrS9/UQOtv7xarskJ2/XDSNvfLGOBQPjL7PaHQ==",
        "dependencies": {
          "System.Globalization": "4.3.0",
          "System.Resources.ResourceManager": "4.3.0",
          "System.Runtime": "4.3.0",
          "System.Runtime.Extensions": "4.3.0"
        }
      },
      "System.Runtime.Serialization.Json": {
        "type": "Transitive",
        "resolved": "4.0.2",
        "contentHash": "+7DIJhnKYgCzUgcLbVTtRQb2l1M0FP549XFlFkQM5lmNiUBl44AfNbx4bz61xA8PzLtlYwfmif4JJJW7MPPnjg==",
        "dependencies": {
          "System.IO": "4.1.0",
          "System.Private.DataContractSerialization": "4.1.1",
          "System.Runtime": "4.1.0"
        }
      },
      "System.Runtime.Serialization.Primitives": {
        "type": "Transitive",
        "resolved": "4.1.1",
        "contentHash": "HZ6Du5QrTG8MNJbf4e4qMO3JRAkIboGT5Fk804uZtg3Gq516S7hAqTm2UZKUHa7/6HUGdVy3AqMQKbns06G/cg==",
        "dependencies": {
          "System.Resources.ResourceManager": "4.0.1",
          "System.Runtime": "4.1.0"
        }
      },
      "System.Security.AccessControl": {
        "type": "Transitive",
        "resolved": "6.0.0",
        "contentHash": "AUADIc0LIEQe7MzC+I0cl0rAT8RrTAKFHl53yHjEUzNVIaUlhFY11vc2ebiVJzVBuOzun6F7FBA+8KAbGTTedQ=="
      },
      "System.Security.Claims": {
        "type": "Transitive",
        "resolved": "4.3.0",
        "contentHash": "P/+BR/2lnc4PNDHt/TPBAWHVMLMRHsyYZbU1NphW4HIWzCggz8mJbTQQ3MKljFE7LS3WagmVFuBgoLcFzYXlkA==",
        "dependencies": {
          "System.Collections": "4.3.0",
          "System.Globalization": "4.3.0",
          "System.IO": "4.3.0",
          "System.Resources.ResourceManager": "4.3.0",
          "System.Runtime": "4.3.0",
          "System.Runtime.Extensions": "4.3.0",
          "System.Security.Principal": "4.3.0"
        }
      },
      "System.Security.Cryptography.Algorithms": {
        "type": "Transitive",
        "resolved": "4.3.0",
        "contentHash": "W1kd2Y8mYSCgc3ULTAZ0hOP2dSdG5YauTb1089T0/kRcN2MpSAW1izOFROrJgxSlMn3ArsgHXagigyi+ibhevg==",
        "dependencies": {
          "Microsoft.NETCore.Platforms": "1.1.0",
          "System.Collections": "4.3.0",
          "System.IO": "4.3.0",
          "System.Resources.ResourceManager": "4.3.0",
          "System.Runtime": "4.3.0",
          "System.Runtime.Extensions": "4.3.0",
          "System.Runtime.Handles": "4.3.0",
          "System.Runtime.InteropServices": "4.3.0",
          "System.Runtime.Numerics": "4.3.0",
          "System.Security.Cryptography.Encoding": "4.3.0",
          "System.Security.Cryptography.Primitives": "4.3.0",
          "System.Text.Encoding": "4.3.0",
          "runtime.native.System.Security.Cryptography.Apple": "4.3.0",
          "runtime.native.System.Security.Cryptography.OpenSsl": "4.3.0"
        }
      },
      "System.Security.Cryptography.Cng": {
        "type": "Transitive",
        "resolved": "5.0.0",
        "contentHash": "jIMXsKn94T9JY7PvPq/tMfqa6GAaHpElRDpmG+SuL+D3+sTw2M8VhnibKnN8Tq+4JqbPJ/f+BwtLeDMEnzAvRg==",
        "dependencies": {
          "System.Formats.Asn1": "5.0.0"
        }
      },
      "System.Security.Cryptography.Csp": {
        "type": "Transitive",
        "resolved": "4.3.0",
        "contentHash": "X4s/FCkEUnRGnwR3aSfVIkldBmtURMhmexALNTwpjklzxWU7yjMk7GHLKOZTNkgnWnE0q7+BCf9N2LVRWxewaA==",
        "dependencies": {
          "Microsoft.NETCore.Platforms": "1.1.0",
          "System.IO": "4.3.0",
          "System.Reflection": "4.3.0",
          "System.Resources.ResourceManager": "4.3.0",
          "System.Runtime": "4.3.0",
          "System.Runtime.Extensions": "4.3.0",
          "System.Runtime.Handles": "4.3.0",
          "System.Runtime.InteropServices": "4.3.0",
          "System.Security.Cryptography.Algorithms": "4.3.0",
          "System.Security.Cryptography.Encoding": "4.3.0",
          "System.Security.Cryptography.Primitives": "4.3.0",
          "System.Text.Encoding": "4.3.0",
          "System.Threading": "4.3.0"
        }
      },
      "System.Security.Cryptography.Encoding": {
        "type": "Transitive",
        "resolved": "4.3.0",
        "contentHash": "1DEWjZZly9ae9C79vFwqaO5kaOlI5q+3/55ohmq/7dpDyDfc8lYe7YVxJUZ5MF/NtbkRjwFRo14yM4OEo9EmDw==",
        "dependencies": {
          "Microsoft.NETCore.Platforms": "1.1.0",
          "System.Collections": "4.3.0",
          "System.Collections.Concurrent": "4.3.0",
          "System.Linq": "4.3.0",
          "System.Resources.ResourceManager": "4.3.0",
          "System.Runtime": "4.3.0",
          "System.Runtime.Extensions": "4.3.0",
          "System.Runtime.Handles": "4.3.0",
          "System.Runtime.InteropServices": "4.3.0",
          "System.Security.Cryptography.Primitives": "4.3.0",
          "System.Text.Encoding": "4.3.0",
          "runtime.native.System.Security.Cryptography.OpenSsl": "4.3.0"
        }
      },
      "System.Security.Cryptography.OpenSsl": {
        "type": "Transitive",
        "resolved": "4.3.0",
        "contentHash": "h4CEgOgv5PKVF/HwaHzJRiVboL2THYCou97zpmhjghx5frc7fIvlkY1jL+lnIQyChrJDMNEXS6r7byGif8Cy4w==",
        "dependencies": {
          "System.Collections": "4.3.0",
          "System.IO": "4.3.0",
          "System.Resources.ResourceManager": "4.3.0",
          "System.Runtime": "4.3.0",
          "System.Runtime.Extensions": "4.3.0",
          "System.Runtime.Handles": "4.3.0",
          "System.Runtime.InteropServices": "4.3.0",
          "System.Runtime.Numerics": "4.3.0",
          "System.Security.Cryptography.Algorithms": "4.3.0",
          "System.Security.Cryptography.Encoding": "4.3.0",
          "System.Security.Cryptography.Primitives": "4.3.0",
          "System.Text.Encoding": "4.3.0",
          "runtime.native.System.Security.Cryptography.OpenSsl": "4.3.0"
        }
      },
      "System.Security.Cryptography.Pkcs": {
        "type": "Transitive",
        "resolved": "6.0.0",
        "contentHash": "elM3x+xSRhzQysiqo85SbidJJ2YbZlnvmh+53TuSZHsD7dNuuEWser+9EFtY+rYupBwkq2avc6ZCO3/6qACgmg==",
        "dependencies": {
          "System.Formats.Asn1": "6.0.0"
        }
      },
      "System.Security.Cryptography.Primitives": {
        "type": "Transitive",
        "resolved": "4.3.0",
        "contentHash": "7bDIyVFNL/xKeFHjhobUAQqSpJq9YTOpbEs6mR233Et01STBMXNAc/V+BM6dwYGc95gVh/Zf+iVXWzj3mE8DWg==",
        "dependencies": {
          "System.Diagnostics.Debug": "4.3.0",
          "System.Globalization": "4.3.0",
          "System.IO": "4.3.0",
          "System.Resources.ResourceManager": "4.3.0",
          "System.Runtime": "4.3.0",
          "System.Threading": "4.3.0",
          "System.Threading.Tasks": "4.3.0"
        }
      },
      "System.Security.Cryptography.ProtectedData": {
        "type": "Transitive",
        "resolved": "6.0.0",
        "contentHash": "rp1gMNEZpvx9vP0JW0oHLxlf8oSiQgtno77Y4PLUBjSiDYoD77Y8uXHr1Ea5XG4/pIKhqAdxZ8v8OTUtqo9PeQ=="
      },
      "System.Security.Cryptography.X509Certificates": {
        "type": "Transitive",
        "resolved": "4.3.0",
        "contentHash": "t2Tmu6Y2NtJ2um0RtcuhP7ZdNNxXEgUm2JeoA/0NvlMjAhKCnM1NX07TDl3244mVp3QU6LPEhT3HTtH1uF7IYw==",
        "dependencies": {
          "Microsoft.NETCore.Platforms": "1.1.0",
          "System.Collections": "4.3.0",
          "System.Diagnostics.Debug": "4.3.0",
          "System.Globalization": "4.3.0",
          "System.Globalization.Calendars": "4.3.0",
          "System.IO": "4.3.0",
          "System.IO.FileSystem": "4.3.0",
          "System.IO.FileSystem.Primitives": "4.3.0",
          "System.Resources.ResourceManager": "4.3.0",
          "System.Runtime": "4.3.0",
          "System.Runtime.Extensions": "4.3.0",
          "System.Runtime.Handles": "4.3.0",
          "System.Runtime.InteropServices": "4.3.0",
          "System.Runtime.Numerics": "4.3.0",
          "System.Security.Cryptography.Algorithms": "4.3.0",
          "System.Security.Cryptography.Cng": "4.3.0",
          "System.Security.Cryptography.Csp": "4.3.0",
          "System.Security.Cryptography.Encoding": "4.3.0",
          "System.Security.Cryptography.OpenSsl": "4.3.0",
          "System.Security.Cryptography.Primitives": "4.3.0",
          "System.Text.Encoding": "4.3.0",
          "System.Threading": "4.3.0",
          "runtime.native.System": "4.3.0",
          "runtime.native.System.Net.Http": "4.3.0",
          "runtime.native.System.Security.Cryptography.OpenSsl": "4.3.0"
        }
      },
      "System.Security.Cryptography.Xml": {
        "type": "Transitive",
        "resolved": "4.5.0",
        "contentHash": "i2Jn6rGXR63J0zIklImGRkDIJL4b1NfPSEbIVHBlqoIb12lfXIigCbDRpDmIEzwSo/v1U5y/rYJdzZYSyCWxvg==",
        "dependencies": {
          "System.Security.Cryptography.Pkcs": "4.5.0",
          "System.Security.Permissions": "4.5.0"
        }
      },
      "System.Security.Permissions": {
        "type": "Transitive",
        "resolved": "6.0.0",
        "contentHash": "T/uuc7AklkDoxmcJ7LGkyX1CcSviZuLCa4jg3PekfJ7SU0niF0IVTXwUiNVP9DSpzou2PpxJ+eNY2IfDM90ZCg==",
        "dependencies": {
          "System.Security.AccessControl": "6.0.0",
          "System.Windows.Extensions": "6.0.0"
        }
      },
      "System.Security.Principal": {
        "type": "Transitive",
        "resolved": "4.3.0",
        "contentHash": "I1tkfQlAoMM2URscUtpcRo/hX0jinXx6a/KUtEQoz3owaYwl3qwsO8cbzYVVnjxrzxjHo3nJC+62uolgeGIS9A==",
        "dependencies": {
          "System.Runtime": "4.3.0"
        }
      },
      "System.Security.Principal.Windows": {
        "type": "Transitive",
        "resolved": "5.0.0",
        "contentHash": "t0MGLukB5WAVU9bO3MGzvlGnyJPgUlcwerXn1kzBRjwLKixT96XV0Uza41W49gVd8zEMFu9vQEFlv0IOrytICA=="
      },
      "System.Security.SecureString": {
        "type": "Transitive",
        "resolved": "4.0.0",
        "contentHash": "sqzq9GD6/b0yqPuMpgIKBuoLf4VKAj8oAfh4kXSzPaN6eoKY3hRi9C5L27uip25qlU+BGPfb0xh2Rmbwc4jFVA==",
        "dependencies": {
          "Microsoft.NETCore.Platforms": "1.0.1",
          "System.Resources.ResourceManager": "4.0.1",
          "System.Runtime": "4.1.0",
          "System.Runtime.Handles": "4.0.1",
          "System.Runtime.InteropServices": "4.1.0",
          "System.Security.Cryptography.Primitives": "4.0.0",
          "System.Text.Encoding": "4.0.11",
          "System.Threading": "4.0.11"
        }
      },
      "System.Text.Encoding": {
        "type": "Transitive",
        "resolved": "4.3.0",
        "contentHash": "BiIg+KWaSDOITze6jGQynxg64naAPtqGHBwDrLaCtixsa5bKiR8dpPOHA7ge3C0JJQizJE+sfkz1wV+BAKAYZw==",
        "dependencies": {
          "Microsoft.NETCore.Platforms": "1.1.0",
          "Microsoft.NETCore.Targets": "1.1.0",
          "System.Runtime": "4.3.0"
        }
      },
      "System.Text.Encoding.CodePages": {
        "type": "Transitive",
        "resolved": "5.0.0",
        "contentHash": "NyscU59xX6Uo91qvhOs2Ccho3AR2TnZPomo1Z0K6YpyztBPM/A5VbkzOO19sy3A3i1TtEnTxA7bCe3Us+r5MWg==",
        "dependencies": {
          "Microsoft.NETCore.Platforms": "5.0.0"
        }
      },
      "System.Text.Encoding.Extensions": {
        "type": "Transitive",
        "resolved": "4.3.0",
        "contentHash": "YVMK0Bt/A43RmwizJoZ22ei2nmrhobgeiYwFzC4YAN+nue8RF6djXDMog0UCn+brerQoYVyaS+ghy9P/MUVcmw==",
        "dependencies": {
          "Microsoft.NETCore.Platforms": "1.1.0",
          "Microsoft.NETCore.Targets": "1.1.0",
          "System.Runtime": "4.3.0",
          "System.Text.Encoding": "4.3.0"
        }
      },
      "System.Text.Encodings.Web": {
        "type": "Transitive",
        "resolved": "6.0.0",
        "contentHash": "Vg8eB5Tawm1IFqj4TVK1czJX89rhFxJo9ELqc/Eiq0eXy13RK00eubyU6TJE6y+GQXjyV5gSfiewDUZjQgSE0w==",
        "dependencies": {
          "System.Runtime.CompilerServices.Unsafe": "6.0.0"
        }
      },
      "System.Text.Json": {
        "type": "Transitive",
        "resolved": "6.0.0",
        "contentHash": "zaJsHfESQvJ11vbXnNlkrR46IaMULk/gHxYsJphzSF+07kTjPHv+Oc14w6QEOfo3Q4hqLJgStUaYB9DBl0TmWg==",
        "dependencies": {
          "System.Runtime.CompilerServices.Unsafe": "6.0.0",
          "System.Text.Encodings.Web": "6.0.0"
        }
      },
      "System.Text.RegularExpressions": {
        "type": "Transitive",
        "resolved": "4.3.0",
        "contentHash": "RpT2DA+L660cBt1FssIE9CAGpLFdFPuheB7pLpKpn6ZXNby7jDERe8Ua/Ne2xGiwLVG2JOqziiaVCGDon5sKFA==",
        "dependencies": {
          "System.Runtime": "4.3.0"
        }
      },
      "System.Threading": {
        "type": "Transitive",
        "resolved": "4.3.0",
        "contentHash": "VkUS0kOBcUf3Wwm0TSbrevDDZ6BlM+b/HRiapRFWjM5O0NS0LviG0glKmFK+hhPDd1XFeSdU1GmlLhb2CoVpIw==",
        "dependencies": {
          "System.Runtime": "4.3.0",
          "System.Threading.Tasks": "4.3.0"
        }
      },
      "System.Threading.Overlapped": {
        "type": "Transitive",
        "resolved": "4.0.1",
        "contentHash": "f7aLuLkBoCQM2kng7zqLFBXz9Gk48gDK8lk1ih9rH/1arJJzZK9gJwNvPDhL6Ps/l6rwOr8jw+4FCHL0KKWiEg==",
        "dependencies": {
          "Microsoft.NETCore.Platforms": "1.0.1",
          "System.Resources.ResourceManager": "4.0.1",
          "System.Runtime": "4.1.0",
          "System.Runtime.Handles": "4.0.1"
        }
      },
      "System.Threading.Tasks": {
        "type": "Transitive",
        "resolved": "4.3.0",
        "contentHash": "LbSxKEdOUhVe8BezB/9uOGGppt+nZf6e1VFyw6v3DN6lqitm0OSn2uXMOdtP0M3W4iMcqcivm2J6UgqiwwnXiA==",
        "dependencies": {
          "Microsoft.NETCore.Platforms": "1.1.0",
          "Microsoft.NETCore.Targets": "1.1.0",
          "System.Runtime": "4.3.0"
        }
      },
      "System.Threading.Tasks.Extensions": {
        "type": "Transitive",
        "resolved": "4.5.4",
        "contentHash": "zteT+G8xuGu6mS+mzDzYXbzS7rd3K6Fjb9RiZlYlJPam2/hU7JCBZBVEcywNuR+oZ1ncTvc/cq0faRr3P01OVg=="
      },
      "System.Threading.Thread": {
        "type": "Transitive",
        "resolved": "4.3.0",
        "contentHash": "OHmbT+Zz065NKII/ZHcH9XO1dEuLGI1L2k7uYss+9C1jLxTC9kTZZuzUOyXHayRk+dft9CiDf3I/QZ0t8JKyBQ==",
        "dependencies": {
          "System.Runtime": "4.3.0"
        }
      },
      "System.Threading.ThreadPool": {
        "type": "Transitive",
        "resolved": "4.3.0",
        "contentHash": "k/+g4b7vjdd4aix83sTgC9VG6oXYKAktSfNIJUNGxPEj7ryEOfzHHhfnmsZvjxawwcD9HyWXKCXmPjX8U4zeSw==",
        "dependencies": {
          "System.Runtime": "4.3.0",
          "System.Runtime.Handles": "4.3.0"
        }
      },
      "System.Threading.Timer": {
        "type": "Transitive",
        "resolved": "4.3.0",
        "contentHash": "Z6YfyYTCg7lOZjJzBjONJTFKGN9/NIYKSxhU5GRd+DTwHSZyvWp1xuI5aR+dLg+ayyC5Xv57KiY4oJ0tMO89fQ==",
        "dependencies": {
          "Microsoft.NETCore.Platforms": "1.1.0",
          "Microsoft.NETCore.Targets": "1.1.0",
          "System.Runtime": "4.3.0"
        }
      },
      "System.ValueTuple": {
        "type": "Transitive",
        "resolved": "4.5.0",
        "contentHash": "okurQJO6NRE/apDIP23ajJ0hpiNmJ+f0BwOlB/cSqTLQlw5upkf+5+96+iG2Jw40G1fCVCyPz/FhIABUjMR+RQ=="
      },
      "System.Windows.Extensions": {
        "type": "Transitive",
        "resolved": "6.0.0",
        "contentHash": "IXoJOXIqc39AIe+CIR7koBtRGMiCt/LPM3lI+PELtDIy9XdyeSrwXFdWV9dzJ2Awl0paLWUaknLxFQ5HpHZUog==",
        "dependencies": {
          "System.Drawing.Common": "6.0.0"
        }
      },
      "System.Xml.ReaderWriter": {
        "type": "Transitive",
        "resolved": "4.3.0",
        "contentHash": "GrprA+Z0RUXaR4N7/eW71j1rgMnEnEVlgii49GZyAjTH7uliMnrOU3HNFBr6fEDBCJCIdlVNq9hHbaDR621XBA==",
        "dependencies": {
          "System.Collections": "4.3.0",
          "System.Diagnostics.Debug": "4.3.0",
          "System.Globalization": "4.3.0",
          "System.IO": "4.3.0",
          "System.IO.FileSystem": "4.3.0",
          "System.IO.FileSystem.Primitives": "4.3.0",
          "System.Resources.ResourceManager": "4.3.0",
          "System.Runtime": "4.3.0",
          "System.Runtime.Extensions": "4.3.0",
          "System.Runtime.InteropServices": "4.3.0",
          "System.Text.Encoding": "4.3.0",
          "System.Text.Encoding.Extensions": "4.3.0",
          "System.Text.RegularExpressions": "4.3.0",
          "System.Threading.Tasks": "4.3.0",
          "System.Threading.Tasks.Extensions": "4.3.0"
        }
      },
      "System.Xml.XDocument": {
        "type": "Transitive",
        "resolved": "4.3.0",
        "contentHash": "5zJ0XDxAIg8iy+t4aMnQAu0MqVbqyvfoUVl1yDV61xdo3Vth45oA2FoY4pPkxYAH5f8ixpmTqXeEIya95x0aCQ==",
        "dependencies": {
          "System.Collections": "4.3.0",
          "System.Diagnostics.Debug": "4.3.0",
          "System.Diagnostics.Tools": "4.3.0",
          "System.Globalization": "4.3.0",
          "System.IO": "4.3.0",
          "System.Reflection": "4.3.0",
          "System.Resources.ResourceManager": "4.3.0",
          "System.Runtime": "4.3.0",
          "System.Runtime.Extensions": "4.3.0",
          "System.Text.Encoding": "4.3.0",
          "System.Threading": "4.3.0",
          "System.Xml.ReaderWriter": "4.3.0"
        }
      },
      "System.Xml.XmlDocument": {
        "type": "Transitive",
        "resolved": "4.3.0",
        "contentHash": "lJ8AxvkX7GQxpC6GFCeBj8ThYVyQczx2+f/cWHJU8tjS7YfI6Cv6bon70jVEgs2CiFbmmM8b9j1oZVx0dSI2Ww==",
        "dependencies": {
          "System.Collections": "4.3.0",
          "System.Diagnostics.Debug": "4.3.0",
          "System.Globalization": "4.3.0",
          "System.IO": "4.3.0",
          "System.Resources.ResourceManager": "4.3.0",
          "System.Runtime": "4.3.0",
          "System.Runtime.Extensions": "4.3.0",
          "System.Text.Encoding": "4.3.0",
          "System.Threading": "4.3.0",
          "System.Xml.ReaderWriter": "4.3.0"
        }
      },
      "System.Xml.XmlSerializer": {
        "type": "Transitive",
        "resolved": "4.0.11",
        "contentHash": "FrazwwqfIXTfq23mfv4zH+BjqkSFNaNFBtjzu3I9NRmG8EELYyrv/fJnttCIwRMFRR/YKXF1hmsMmMEnl55HGw==",
        "dependencies": {
          "System.Collections": "4.0.11",
          "System.Globalization": "4.0.11",
          "System.IO": "4.1.0",
          "System.Linq": "4.1.0",
          "System.Reflection": "4.1.0",
          "System.Reflection.Emit": "4.0.1",
          "System.Reflection.Emit.ILGeneration": "4.0.1",
          "System.Reflection.Extensions": "4.0.1",
          "System.Reflection.Primitives": "4.0.1",
          "System.Reflection.TypeExtensions": "4.1.0",
          "System.Resources.ResourceManager": "4.0.1",
          "System.Runtime": "4.1.0",
          "System.Runtime.Extensions": "4.1.0",
          "System.Text.RegularExpressions": "4.1.0",
          "System.Threading": "4.0.11",
          "System.Xml.ReaderWriter": "4.0.11",
          "System.Xml.XmlDocument": "4.0.1"
        }
      },
      "System.Xml.XPath": {
        "type": "Transitive",
        "resolved": "4.3.0",
        "contentHash": "v1JQ5SETnQusqmS3RwStF7vwQ3L02imIzl++sewmt23VGygix04pEH+FCj1yWb+z4GDzKiljr1W7Wfvrx0YwgA==",
        "dependencies": {
          "System.Collections": "4.3.0",
          "System.Diagnostics.Debug": "4.3.0",
          "System.Globalization": "4.3.0",
          "System.IO": "4.3.0",
          "System.Resources.ResourceManager": "4.3.0",
          "System.Runtime": "4.3.0",
          "System.Runtime.Extensions": "4.3.0",
          "System.Threading": "4.3.0",
          "System.Xml.ReaderWriter": "4.3.0"
        }
      },
      "System.Xml.XPath.XmlDocument": {
        "type": "Transitive",
        "resolved": "4.3.0",
        "contentHash": "A/uxsWi/Ifzkmd4ArTLISMbfFs6XpRPsXZonrIqyTY70xi8t+mDtvSM5Os0RqyRDobjMBwIDHDL4NOIbkDwf7A==",
        "dependencies": {
          "System.Collections": "4.3.0",
          "System.Globalization": "4.3.0",
          "System.IO": "4.3.0",
          "System.Resources.ResourceManager": "4.3.0",
          "System.Runtime": "4.3.0",
          "System.Runtime.Extensions": "4.3.0",
          "System.Threading": "4.3.0",
          "System.Xml.ReaderWriter": "4.3.0",
          "System.Xml.XPath": "4.3.0",
          "System.Xml.XmlDocument": "4.3.0"
        }
      },
      "YubicoDotNetClient": {
        "type": "Transitive",
        "resolved": "1.2.0",
        "contentHash": "uP5F3Ko1gqZi3lwS2R/jAAwhBxXs/6PKDpS6FdQjsBA5qmF0hQmbtfxM6QHTXOMoWbUtfetG7+LtgmG8T5zDIg==",
        "dependencies": {
          "NETStandard.Library": "1.6.1"
        }
      },
      "commercial.core": {
        "type": "Project",
        "dependencies": {
          "Core": "[2022.12.0, )"
        }
      },
      "commercial.infrastructure.entityframework": {
        "type": "Project",
        "dependencies": {
          "AutoMapper.Extensions.Microsoft.DependencyInjection": "11.0.0",
          "Core": "2022.8.4",
          "Infrastructure.EntityFramework": "2022.8.4",
          "Microsoft.EntityFrameworkCore": "6.0.4"
        }
      },
      "core": {
        "type": "Project",
        "dependencies": {
          "AWSSDK.SQS": "[3.7.2.47, )",
          "AWSSDK.SimpleEmail": "[3.7.0.150, )",
          "AspNetCoreRateLimit": "[4.0.2, )",
          "AspNetCoreRateLimit.Redis": "[1.0.1, )",
          "Azure.Extensions.AspNetCore.DataProtection.Blobs": "[1.2.1, )",
          "Azure.Storage.Blobs": "[12.11.0, )",
          "Azure.Storage.Queues": "[12.9.0, )",
          "BitPay.Light": "[1.0.1907, )",
          "Braintree": "[5.12.0, )",
          "Fido2.AspNet": "[3.0.0-beta2, )",
          "Handlebars.Net": "[2.1.2, )",
          "IdentityServer4": "[4.1.2, )",
          "IdentityServer4.AccessTokenValidation": "[3.0.1, )",
          "MailKit": "[3.2.0, )",
          "Microsoft.AspNetCore.Authentication.JwtBearer": "[6.0.4, )",
          "Microsoft.Azure.Cosmos.Table": "[1.0.8, )",
          "Microsoft.Azure.NotificationHubs": "[4.1.0, )",
          "Microsoft.Azure.ServiceBus": "[5.2.0, )",
          "Microsoft.Data.SqlClient": "[4.1.0, )",
          "Microsoft.Extensions.Caching.StackExchangeRedis": "[6.0.6, )",
          "Microsoft.Extensions.Configuration.EnvironmentVariables": "[6.0.1, )",
          "Microsoft.Extensions.Configuration.UserSecrets": "[6.0.1, )",
          "Microsoft.Extensions.Identity.Stores": "[6.0.4, )",
          "Newtonsoft.Json": "[13.0.1, )",
          "Otp.NET": "[1.2.2, )",
          "Quartz": "[3.4.0, )",
          "SendGrid": "[9.27.0, )",
          "Sentry.Serilog": "[3.16.0, )",
          "Serilog.AspNetCore": "[5.0.0, )",
          "Serilog.Extensions.Logging": "[3.1.0, )",
          "Serilog.Extensions.Logging.File": "[2.0.0, )",
          "Serilog.Sinks.AzureCosmosDB": "[2.0.0, )",
          "Serilog.Sinks.SyslogMessages": "[2.0.6, )",
          "Stripe.net": "[40.0.0, )",
          "YubicoDotNetClient": "[1.2.0, )"
        }
      },
      "infrastructure.dapper": {
        "type": "Project",
        "dependencies": {
          "Core": "[2022.12.0, )",
          "Dapper": "[2.0.123, )",
          "System.Data.SqlClient": "[4.8.3, )"
        }
      },
      "infrastructure.entityframework": {
        "type": "Project",
        "dependencies": {
<<<<<<< HEAD
          "AutoMapper.Extensions.Microsoft.DependencyInjection": "[11.0.0, )",
          "Core": "[2022.12.0, )",
          "Microsoft.EntityFrameworkCore.Relational": "[6.0.12, )",
          "Microsoft.EntityFrameworkCore.Sqlite": "[6.0.12, )",
          "Npgsql.EntityFrameworkCore.PostgreSQL": "[6.0.8, )",
          "Pomelo.EntityFrameworkCore.MySql": "[6.0.2, )",
          "linq2db.EntityFrameworkCore": "[6.11.0, )"
=======
          "AutoMapper.Extensions.Microsoft.DependencyInjection": "11.0.0",
          "Core": "2022.8.4",
          "Microsoft.EntityFrameworkCore.Relational": "6.0.4",
          "Microsoft.EntityFrameworkCore.SqlServer": "6.0.4",
          "Npgsql.EntityFrameworkCore.PostgreSQL": "6.0.4",
          "Pomelo.EntityFrameworkCore.MySql": "6.0.1",
          "linq2db.EntityFrameworkCore": "6.7.1"
>>>>>>> 1e5ab4ba
        }
      },
      "sharedweb": {
        "type": "Project",
        "dependencies": {
          "Core": "[2022.12.0, )",
          "Infrastructure.Dapper": "[2022.12.0, )",
          "Infrastructure.EntityFramework": "[2022.12.0, )"
        }
      }
    }
  }
}<|MERGE_RESOLUTION|>--- conflicted
+++ resolved
@@ -542,7 +542,6 @@
           "Microsoft.Extensions.Configuration.Abstractions": "6.0.0"
         }
       },
-<<<<<<< HEAD
       "Microsoft.EntityFrameworkCore.Sqlite": {
         "type": "Transitive",
         "resolved": "6.0.12",
@@ -560,15 +559,6 @@
           "Microsoft.Data.Sqlite.Core": "6.0.12",
           "Microsoft.EntityFrameworkCore.Relational": "6.0.12",
           "Microsoft.Extensions.DependencyModel": "6.0.0"
-=======
-      "Microsoft.EntityFrameworkCore.SqlServer": {
-        "type": "Transitive",
-        "resolved": "6.0.4",
-        "contentHash": "rMJcVbMxrXmufywA1wYUMqLuxS7PvoPVxR8juUGwJcBdQ31rKyDBxII3i5B2JrgSgWXGiy8V7n9acxKRTX03fw==",
-        "dependencies": {
-          "Microsoft.Data.SqlClient": "2.1.4",
-          "Microsoft.EntityFrameworkCore.Relational": "6.0.4"
->>>>>>> 1e5ab4ba
         }
       },
       "Microsoft.Extensions.ApiDescription.Server": {
@@ -2849,7 +2839,6 @@
       "infrastructure.entityframework": {
         "type": "Project",
         "dependencies": {
-<<<<<<< HEAD
           "AutoMapper.Extensions.Microsoft.DependencyInjection": "[11.0.0, )",
           "Core": "[2022.12.0, )",
           "Microsoft.EntityFrameworkCore.Relational": "[6.0.12, )",
@@ -2857,15 +2846,6 @@
           "Npgsql.EntityFrameworkCore.PostgreSQL": "[6.0.8, )",
           "Pomelo.EntityFrameworkCore.MySql": "[6.0.2, )",
           "linq2db.EntityFrameworkCore": "[6.11.0, )"
-=======
-          "AutoMapper.Extensions.Microsoft.DependencyInjection": "11.0.0",
-          "Core": "2022.8.4",
-          "Microsoft.EntityFrameworkCore.Relational": "6.0.4",
-          "Microsoft.EntityFrameworkCore.SqlServer": "6.0.4",
-          "Npgsql.EntityFrameworkCore.PostgreSQL": "6.0.4",
-          "Pomelo.EntityFrameworkCore.MySql": "6.0.1",
-          "linq2db.EntityFrameworkCore": "6.7.1"
->>>>>>> 1e5ab4ba
         }
       },
       "sharedweb": {
