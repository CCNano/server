--- conflicted
+++ resolved
@@ -126,12 +126,8 @@
 #if OSS
         services.AddOosServices();
 #else
-<<<<<<< HEAD
-            services.AddCommCoreServices();
-            services.AddCommercialEFRepositories();
-=======
         services.AddCommCoreServices();
->>>>>>> c45bbee4
+        services.AddCommercialEFRepositories();
 #endif
 
         // MVC
