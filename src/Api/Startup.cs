﻿using Bit.Api.Utilities;
using Bit.Core;
using Bit.Core.Context;
using Bit.Core.Identity;
using Bit.Core.Settings;
using AspNetCoreRateLimit;
using Stripe;
using Bit.Core.Utilities;
using IdentityModel;
using System.Globalization;
using Bit.Api.Health;
using Microsoft.IdentityModel.Logging;
using Microsoft.OpenApi.Models;
using Bit.SharedWeb.Utilities;
using HealthChecks.UI.Client;
using Microsoft.AspNetCore.Diagnostics.HealthChecks;
using Microsoft.Extensions.DependencyInjection.Extensions;

#if !OSS
using Bit.Commercial.Core.Utilities;
#endif

namespace Bit.Api;

public class Startup
{
    public Startup(IWebHostEnvironment env, IConfiguration configuration)
    {
        CultureInfo.DefaultThreadCurrentCulture = new CultureInfo("en-US");
        Configuration = configuration;
        Environment = env;
    }

    public IConfiguration Configuration { get; private set; }
    public IWebHostEnvironment Environment { get; set; }

    public void ConfigureServices(IServiceCollection services)
    {
        // Options
        services.AddOptions();

        // Settings
        var globalSettings = services.AddGlobalSettingsServices(Configuration, Environment);
        if (!globalSettings.SelfHosted)
        {
            services.Configure<IpRateLimitOptions>(Configuration.GetSection("IpRateLimitOptions"));
            services.Configure<IpRateLimitPolicies>(Configuration.GetSection("IpRateLimitPolicies"));
        }

        // Data Protection
        services.AddCustomDataProtectionServices(Environment, globalSettings);

        // Event Grid
        if (!string.IsNullOrWhiteSpace(globalSettings.EventGridKey))
        {
            ApiHelpers.EventGridKey = globalSettings.EventGridKey;
        }

        // Stripe Billing
        StripeConfiguration.ApiKey = globalSettings.Stripe.ApiKey;
        StripeConfiguration.MaxNetworkRetries = globalSettings.Stripe.MaxNetworkRetries;

        // Repositories
        services.AddSqlServerRepositories(globalSettings);

        // Context
        services.AddScoped<ICurrentContext, CurrentContext>();
        services.TryAddSingleton<IHttpContextAccessor, HttpContextAccessor>();

        // Caching
        services.AddMemoryCache();
        services.AddDistributedCache(globalSettings);

        // BitPay
        services.AddSingleton<BitPayClient>();

        if (!globalSettings.SelfHosted)
        {
            services.AddIpRateLimiting(globalSettings);
        }

        // Identity
        services.AddCustomIdentityServices(globalSettings);
        services.AddIdentityAuthenticationServices(globalSettings, Environment, config =>
        {
            config.AddPolicy("Application", policy =>
            {
                policy.RequireAuthenticatedUser();
                policy.RequireClaim(JwtClaimTypes.AuthenticationMethod, "Application", "external");
                policy.RequireClaim(JwtClaimTypes.Scope, "api");
            });
            config.AddPolicy("Web", policy =>
            {
                policy.RequireAuthenticatedUser();
                policy.RequireClaim(JwtClaimTypes.AuthenticationMethod, "Application", "external");
                policy.RequireClaim(JwtClaimTypes.Scope, "api");
                policy.RequireClaim(JwtClaimTypes.ClientId, "web");
            });
            config.AddPolicy("Push", policy =>
            {
                policy.RequireAuthenticatedUser();
                policy.RequireClaim(JwtClaimTypes.Scope, "api.push");
            });
            config.AddPolicy("Licensing", policy =>
            {
                policy.RequireAuthenticatedUser();
                policy.RequireClaim(JwtClaimTypes.Scope, "api.licensing");
            });
            config.AddPolicy("Organization", policy =>
            {
                policy.RequireAuthenticatedUser();
                policy.RequireClaim(JwtClaimTypes.Scope, "api.organization");
            });
            config.AddPolicy("Installation", policy =>
            {
                policy.RequireAuthenticatedUser();
                policy.RequireClaim(JwtClaimTypes.Scope, "api.installation");
            });
        });

        services.AddScoped<AuthenticatorTokenProvider>();

<<<<<<< HEAD
            // Services
            services.AddBaseServices(globalSettings);
            services.AddDefaultServices(globalSettings);
            services.AddCoreLocalizationServices();
            
            //health check
            services.ConfigureHealthCheckServices(globalSettings, Environment);
=======
        // Services
        services.AddBaseServices(globalSettings);
        services.AddDefaultServices(globalSettings);
        services.AddCoreLocalizationServices();
>>>>>>> 9a12992b

#if OSS
        services.AddOosServices();
#else
        services.AddCommCoreServices();
#endif

        // MVC
        services.AddMvc(config =>
        {
            config.Conventions.Add(new ApiExplorerGroupConvention());
            config.Conventions.Add(new PublicApiControllersModelConvention());
        });

        services.AddSwagger(globalSettings);
        Jobs.JobsHostedService.AddJobsServices(services, globalSettings.SelfHosted);
        services.AddHostedService<Jobs.JobsHostedService>();

        if (CoreHelpers.SettingHasValue(globalSettings.ServiceBus.ConnectionString) &&
            CoreHelpers.SettingHasValue(globalSettings.ServiceBus.ApplicationCacheTopicName))
        {
            services.AddHostedService<Core.HostedServices.ApplicationCacheHostedService>();
        }
    }

    public void Configure(
        IApplicationBuilder app,
        IWebHostEnvironment env,
        IHostApplicationLifetime appLifetime,
        GlobalSettings globalSettings,
        ILogger<Startup> logger)
    {
        IdentityModelEventSource.ShowPII = true;
        app.UseSerilog(env, appLifetime, globalSettings);

        // Add general security headers
        app.UseMiddleware<SecurityHeadersMiddleware>();

        // Default Middleware
        app.UseDefaultMiddleware(env, globalSettings);

        if (!globalSettings.SelfHosted)
        {
            // Rate limiting
            app.UseMiddleware<CustomIpRateLimitMiddleware>();
        }
        else
        {
            app.UseForwardedHeaders(globalSettings);
        }

        // Add localization
        app.UseCoreLocalization();

        // Add static files to the request pipeline.
        app.UseStaticFiles();

        // Add routing
        app.UseRouting();

        // Add Cors
        app.UseCors(policy => policy.SetIsOriginAllowed(o => CoreHelpers.IsCorsOriginAllowed(o, globalSettings))
            .AllowAnyMethod().AllowAnyHeader().AllowCredentials());

        // Add authentication and authorization to the request pipeline.
        app.UseAuthentication();
        app.UseAuthorization();

        // Add current context
        app.UseMiddleware<CurrentContextMiddleware>();

<<<<<<< HEAD
            // Add endpoints to the request pipeline.
            app.UseEndpoints(endpoints =>
            {
                endpoints.MapDefaultControllerRoute();

                endpoints.MapHealthChecks("/health/simple");
                endpoints.MapHealthChecks("/health/extended",
                    new HealthCheckOptions
                    {
                        Predicate = _ => true, ResponseWriter = UIResponseWriter.WriteHealthCheckUIResponse
                    });
            });
=======
        // Add endpoints to the request pipeline.
        app.UseEndpoints(endpoints => endpoints.MapDefaultControllerRoute());
>>>>>>> 9a12992b

        // Add Swagger
        if (Environment.IsDevelopment() || globalSettings.SelfHosted)
        {
            app.UseSwagger(config =>
            {
                config.RouteTemplate = "specs/{documentName}/swagger.json";
                config.PreSerializeFilters.Add((swaggerDoc, httpReq) =>
                    swaggerDoc.Servers = new List<OpenApiServer>
                    {
                        new OpenApiServer { Url = globalSettings.BaseServiceUri.Api }
                    });
            });
            app.UseSwaggerUI(config =>
            {
                config.DocumentTitle = "Bitwarden API Documentation";
                config.RoutePrefix = "docs";
                config.SwaggerEndpoint($"{globalSettings.BaseServiceUri.Api}/specs/public/swagger.json",
                    "Bitwarden Public API");
                config.OAuthClientId("accountType.id");
                config.OAuthClientSecret("secretKey");
            });
        }

        // Log startup
        logger.LogInformation(Constants.BypassFiltersEventId, globalSettings.ProjectName + " started.");
    }
}<|MERGE_RESOLUTION|>--- conflicted
+++ resolved
@@ -120,20 +120,13 @@
 
         services.AddScoped<AuthenticatorTokenProvider>();
 
-<<<<<<< HEAD
-            // Services
-            services.AddBaseServices(globalSettings);
-            services.AddDefaultServices(globalSettings);
-            services.AddCoreLocalizationServices();
-            
-            //health check
-            services.ConfigureHealthCheckServices(globalSettings, Environment);
-=======
         // Services
         services.AddBaseServices(globalSettings);
         services.AddDefaultServices(globalSettings);
         services.AddCoreLocalizationServices();
->>>>>>> 9a12992b
+        
+        //health check
+        services.ConfigureHealthCheckServices(globalSettings, Environment);
 
 #if OSS
         services.AddOosServices();
@@ -205,23 +198,18 @@
         // Add current context
         app.UseMiddleware<CurrentContextMiddleware>();
 
-<<<<<<< HEAD
-            // Add endpoints to the request pipeline.
-            app.UseEndpoints(endpoints =>
-            {
-                endpoints.MapDefaultControllerRoute();
-
-                endpoints.MapHealthChecks("/health/simple");
-                endpoints.MapHealthChecks("/health/extended",
-                    new HealthCheckOptions
-                    {
-                        Predicate = _ => true, ResponseWriter = UIResponseWriter.WriteHealthCheckUIResponse
-                    });
-            });
-=======
         // Add endpoints to the request pipeline.
-        app.UseEndpoints(endpoints => endpoints.MapDefaultControllerRoute());
->>>>>>> 9a12992b
+        app.UseEndpoints(endpoints =>
+        {
+            endpoints.MapDefaultControllerRoute();
+
+            endpoints.MapHealthChecks("/health/simple");
+            endpoints.MapHealthChecks("/health/extended",
+                new HealthCheckOptions
+                {
+                    Predicate = _ => true, ResponseWriter = UIResponseWriter.WriteHealthCheckUIResponse
+                });
+        });
 
         // Add Swagger
         if (Environment.IsDevelopment() || globalSettings.SelfHosted)
