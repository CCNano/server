﻿using System.ComponentModel.DataAnnotations;
using Bit.Core.Entities;
using Bit.Core.Utilities;

namespace Bit.Api.SecretManagerFeatures.Models.Request;

public class SecretCreateRequestModel
{
    [Required]
    [EncryptedString]
    public string Key { get; set; }

    [Required]
    [EncryptedString]
    public string Value { get; set; }

    [Required]
    [EncryptedString]
    public string Note { get; set; }

<<<<<<< HEAD
    public Guid[] ProjectIds { get; set; }
=======
    public Guid? ProjectId { get; set; }
>>>>>>> af553525

    public Secret ToSecret(Guid organizationId)
    {
        List<Project> assignedProjects = new List<Project>();

        foreach (Guid projectId in ProjectIds)
        {
            var project = new Project();
            project.Id = projectId;
            assignedProjects.Add(project);
        }

        return new Secret()
        {
            OrganizationId = organizationId,
            Key = Key,
            Value = Value,
            Note = Note,
            DeletedDate = null,
<<<<<<< HEAD
            Projects = assignedProjects
=======
            Projects = ProjectId.HasValue ? new List<Project>() { new() { Id = ProjectId.Value } } : null,
>>>>>>> af553525
        };
    }
}<|MERGE_RESOLUTION|>--- conflicted
+++ resolved
@@ -18,23 +18,10 @@
     [EncryptedString]
     public string Note { get; set; }
 
-<<<<<<< HEAD
     public Guid[] ProjectIds { get; set; }
-=======
-    public Guid? ProjectId { get; set; }
->>>>>>> af553525
 
     public Secret ToSecret(Guid organizationId)
     {
-        List<Project> assignedProjects = new List<Project>();
-
-        foreach (Guid projectId in ProjectIds)
-        {
-            var project = new Project();
-            project.Id = projectId;
-            assignedProjects.Add(project);
-        }
-
         return new Secret()
         {
             OrganizationId = organizationId,
@@ -42,11 +29,7 @@
             Value = Value,
             Note = Note,
             DeletedDate = null,
-<<<<<<< HEAD
-            Projects = assignedProjects
-=======
-            Projects = ProjectId.HasValue ? new List<Project>() { new() { Id = ProjectId.Value } } : null,
->>>>>>> af553525
+            Projects = ProjectIds != null && ProjectIds.Any() ? ProjectIds.Select(x => new Project() { Id = x }).ToList() : null,
         };
     }
 }