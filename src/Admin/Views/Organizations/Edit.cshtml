--- conflicted
+++ resolved
@@ -191,7 +191,6 @@
         </div>
     </div>
     <h2>Features</h2>
-<<<<<<< HEAD
     <div class="row mb-3">
         <div class="col-4">
             <h3>General</h3>
@@ -239,6 +238,10 @@
                 <input type="checkbox" class="form-check-input" asp-for="UseResetPassword">
                 <label class="form-check-label" asp-for="UseResetPassword"></label>
             </div>
+            <div class="form-check">
+                <input type="checkbox" class="form-check-input" asp-for="UseCustomPermissions">
+                <label class="form-check-label" asp-for="UseCustomPermissions"></label>
+            </div>
         </div>
         <div class="col-4">
             <h3>Password Manager</h3>
@@ -260,64 +263,6 @@
         </div>
     </div>
 
-=======
-    <div class="form-check">
-        <input type="checkbox" class="form-check-input" asp-for="UseTotp">
-        <label class="form-check-label" asp-for="UseTotp"></label>
-    </div>
-    <div class="form-check mb-2">
-        <input type="checkbox" class="form-check-input" asp-for="SelfHost">
-        <label class="form-check-label" asp-for="SelfHost"></label>
-    </div>
-    <div class="form-check">
-        <input type="checkbox" class="form-check-input" asp-for="Use2fa">
-        <label class="form-check-label" asp-for="Use2fa"></label>
-    </div>
-    <div class="form-check">
-        <input type="checkbox" class="form-check-input" asp-for="UseApi">
-        <label class="form-check-label" asp-for="UseApi"></label>
-    </div>
-    <div class="form-check">
-        <input type="checkbox" class="form-check-input" asp-for="UseGroups">
-        <label class="form-check-label" asp-for="UseGroups"></label>
-    </div>
-    <div class="form-check">
-        <input type="checkbox" class="form-check-input" asp-for="UsePolicies">
-        <label class="form-check-label" asp-for="UsePolicies"></label>
-    </div>
-    <div class="form-check">
-        <input type="checkbox" class="form-check-input" asp-for="UseSso">
-        <label class="form-check-label" asp-for="UseSso"></label>
-    </div>
-    <div class="form-check">
-        <input type="checkbox" class="form-check-input" asp-for="UseKeyConnector">
-        <label class="form-check-label" asp-for="UseKeyConnector"></label>
-    </div>
-    <div class="form-check">
-        <input type="checkbox" class="form-check-input" asp-for="UseScim">
-        <label class="form-check-label" asp-for="UseScim"></label>
-    </div>
-    <div class="form-check">
-        <input type="checkbox" class="form-check-input" asp-for="UseDirectory">
-        <label class="form-check-label" asp-for="UseDirectory"></label>
-    </div>
-    <div class="form-check">
-        <input type="checkbox" class="form-check-input" asp-for="UseEvents">
-        <label class="form-check-label" asp-for="UseEvents"></label>
-    </div>
-    <div class="form-check">
-        <input type="checkbox" class="form-check-input" asp-for="UseResetPassword">
-        <label class="form-check-label" asp-for="UseResetPassword"></label>
-    </div>
-    <div class="form-check">
-        <input type="checkbox" class="form-check-input" asp-for="UsersGetPremium">
-        <label class="form-check-label" asp-for="UsersGetPremium"></label>
-    </div>
-    <div class="form-check mb-3">
-        <input type="checkbox" class="form-check-input" asp-for="UseCustomPermissions">
-        <label class="form-check-label" asp-for="UseCustomPermissions"></label>
-    </div>
->>>>>>> e800219d
     <h2>Licensing</h2>
     <div class="row">
         <div class="col-sm">
