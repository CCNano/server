{
  "version": 1,
  "dependencies": {
    "net6.0": {
      "Microsoft.Azure.Cosmos": {
        "type": "Direct",
        "requested": "[3.26.1, )",
        "resolved": "3.26.1",
        "contentHash": "pMoRwtdFR2GhEClLaxWYVsFberOFRq25hsC6rXX9fBGtabe3F4A5aAi3tFXeSeDpNeDfje1ijMaCvEK2Nw/UQw==",
        "dependencies": {
          "Azure.Core": "1.19.0",
          "Microsoft.Bcl.AsyncInterfaces": "1.0.0",
          "Microsoft.Bcl.HashCode": "1.1.0",
          "Newtonsoft.Json": "10.0.2",
          "System.Buffers": "4.5.1",
          "System.Collections.Immutable": "1.7.0",
          "System.Configuration.ConfigurationManager": "4.7.0",
          "System.Memory": "4.5.4",
          "System.Numerics.Vectors": "4.5.0",
          "System.Runtime.CompilerServices.Unsafe": "4.6.0",
          "System.Threading.Tasks.Extensions": "4.5.4",
          "System.ValueTuple": "4.5.0"
        }
      },
      "Microsoft.VisualStudio.Web.CodeGeneration.Design": {
        "type": "Direct",
        "requested": "[6.0.3, )",
        "resolved": "6.0.3",
        "contentHash": "cqxm2k5KF7T0KejRlxt71aizeR+2a/9qk94c1p7/CCOjns4cgwL92IxyrhhpILn0U+kylslBE2O/AJoi28wkSA==",
        "dependencies": {
          "Microsoft.Build.Locator": "1.4.1",
          "Microsoft.DotNet.Scaffolding.Shared": "6.0.3",
          "Microsoft.VisualStudio.Web.CodeGenerators.Mvc": "6.0.3",
          "System.Private.Uri": "4.3.2"
        }
      },
      "AspNetCoreRateLimit": {
        "type": "Transitive",
        "resolved": "4.0.2",
        "contentHash": "FzXAJFgaRjKfnKAVwjEEC7OAGQM5v/I3sQw2tpzmR0yHTCGhUAxZzDuwZiXTk8XLrI6vovzkqKkfKmiDl3nYMg==",
        "dependencies": {
          "Microsoft.Extensions.Caching.Abstractions": "6.0.0",
          "Microsoft.Extensions.Logging.Abstractions": "6.0.1",
          "Microsoft.Extensions.Options": "6.0.0",
          "Newtonsoft.Json": "13.0.1"
        }
      },
      "AspNetCoreRateLimit.Redis": {
        "type": "Transitive",
        "resolved": "1.0.1",
        "contentHash": "CsSGy/7SXt6iBOKg0xCvsRjb/ZHshbtr2Of1MHc912L2sLnZqadUrTboyXZC+ZlgEBeJ14GyjPTu8ZyfEhGUnw==",
        "dependencies": {
          "AspNetCoreRateLimit": "4.0.2",
          "StackExchange.Redis": "2.5.43"
        }
      },
      "AutoMapper": {
        "type": "Transitive",
        "resolved": "11.0.0",
        "contentHash": "+596AnKykYCk9RxXCEF4GYuapSebQtFVvIA1oVG1rrRkCLAC7AkWehJ0brCfYUbdDW3v1H/p0W3hob7JoXGjMw==",
        "dependencies": {
          "Microsoft.CSharp": "4.7.0"
        }
      },
      "AutoMapper.Extensions.Microsoft.DependencyInjection": {
        "type": "Transitive",
        "resolved": "11.0.0",
        "contentHash": "0asw5WxdCFh2OTi9Gv+oKyH9SzxwYQSnO8TV5Dd0GggovILzJW4UimP26JAcxc3yB5NnC5urooZ1BBs8ElpiBw==",
        "dependencies": {
          "AutoMapper": "11.0.0",
          "Microsoft.Extensions.Options": "6.0.0"
        }
      },
      "AWSSDK.Core": {
        "type": "Transitive",
        "resolved": "3.7.10.11",
        "contentHash": "B+M7ggPC0FogATRPQxDXL0eTusCQtXulW4zCuX39yiHV8+u9MEXRytcAw0ZA3zFBYYx6ovl9lklho6OQo1DRRQ=="
      },
      "AWSSDK.SimpleEmail": {
        "type": "Transitive",
        "resolved": "3.7.0.150",
        "contentHash": "rc/4ZnISfbgTfqz5/BWqMHBAzk4R09qfe1xkdJf2jXo44Zn2X72W8IiLLweBtmNhL7d8Tcf6UCtOHYkFwxHvug==",
        "dependencies": {
          "AWSSDK.Core": "[3.7.10.11, 4.0.0)"
        }
      },
      "AWSSDK.SQS": {
        "type": "Transitive",
        "resolved": "3.7.2.47",
        "contentHash": "RPTVBsY333n+aIEqw148Envx9OQkE1/jhjlioNXDP6BrA3fAPN9A+2HoA02c0KSp/sazXYWg8w/kDL8FchH8Dw==",
        "dependencies": {
          "AWSSDK.Core": "[3.7.10.11, 4.0.0)"
        }
      },
      "Azure.Core": {
        "type": "Transitive",
        "resolved": "1.22.0",
        "contentHash": "ze/xRCHSSDe5TIk5vBDbVrauW1EN7UIbnBvIBfMH8KSt/I9+/7yPAjTBDgNBk0IwG6WBV+BBHp4IUtS/PGAQwQ==",
        "dependencies": {
          "Microsoft.Bcl.AsyncInterfaces": "1.1.1",
          "System.Diagnostics.DiagnosticSource": "4.6.0",
          "System.Memory.Data": "1.0.2",
          "System.Numerics.Vectors": "4.5.0",
          "System.Text.Encodings.Web": "4.7.2",
          "System.Text.Json": "4.7.2",
          "System.Threading.Tasks.Extensions": "4.5.4"
        }
      },
      "Azure.Extensions.AspNetCore.DataProtection.Blobs": {
        "type": "Transitive",
        "resolved": "1.2.1",
        "contentHash": "wxvkC6DeWThBtaPbsWdicp5Ltya4J8JuhxmZJDQkhnXG7oihfu8RqBV6w/X1nMieuIOq1qQaGTvjx7nEHHfxSQ==",
        "dependencies": {
          "Azure.Core": "1.14.0",
          "Azure.Storage.Blobs": "12.8.0",
          "Microsoft.AspNetCore.DataProtection": "2.1.0"
        }
      },
      "Azure.Identity": {
        "type": "Transitive",
        "resolved": "1.3.0",
        "contentHash": "l1SYfZKOFBuUFG7C2SWHmJcrQQaiXgBdVCycx4vcZQkC6efDVt7mzZ5pfJAFEJDBUq7mjRQ0RPq9ZDGdSswqMg==",
        "dependencies": {
          "Azure.Core": "1.6.0",
          "Microsoft.Identity.Client": "4.22.0",
          "Microsoft.Identity.Client.Extensions.Msal": "2.16.5",
          "System.Memory": "4.5.3",
          "System.Security.Cryptography.ProtectedData": "4.5.0",
          "System.Text.Json": "4.6.0",
          "System.Threading.Tasks.Extensions": "4.5.2"
        }
      },
      "Azure.Storage.Blobs": {
        "type": "Transitive",
        "resolved": "12.11.0",
        "contentHash": "50eRjIhY7Q1JN7kT2MSawDKCcwSb7uRZUkz00P/BLjSg47gm2hxUYsnJPyvzCHntYMbOWzrvaVQTwYwXabaR5Q==",
        "dependencies": {
          "Azure.Storage.Common": "12.10.0",
          "System.Text.Json": "4.7.2"
        }
      },
      "Azure.Storage.Common": {
        "type": "Transitive",
        "resolved": "12.10.0",
        "contentHash": "vYkHGzUkdZTace/cDPZLG+Mh/EoPqQuGxDIBOau9D+XWoDPmuUFGk325aXplkFE4JFGpSwoytNYzk/qBCaiHqg==",
        "dependencies": {
          "Azure.Core": "1.22.0",
          "System.IO.Hashing": "6.0.0"
        }
      },
      "Azure.Storage.Queues": {
        "type": "Transitive",
        "resolved": "12.9.0",
        "contentHash": "jDiyHtsCUCrWNvZW7SjJnJb46UhpdgQrWCbL8aWpapDHlq9LvbvxYpfLh4dfKAz09QiTznLMIU3i+md9+7GzqQ==",
        "dependencies": {
          "Azure.Storage.Common": "12.10.0",
          "System.Memory.Data": "1.0.2",
          "System.Text.Json": "4.7.2"
        }
      },
      "BitPay.Light": {
        "type": "Transitive",
        "resolved": "1.0.1907",
        "contentHash": "QTTIgXakHrRNQPxNyH7bZ7frm0bI8N6gRDtiqVyKG/QYQ+KfjN70xt0zQ0kO0zf8UBaKuwcV5B7vvpXtzR9ijg==",
        "dependencies": {
          "Newtonsoft.Json": "12.0.2"
        }
      },
      "Braintree": {
        "type": "Transitive",
        "resolved": "5.12.0",
        "contentHash": "bV2tsVIvBQeKwULT4qPZUWhxSr8mFwyAAcvLDvDpCU0cMYPHzGSahha+ghUdgGMb317BqL34/Od59n2s3MkhOQ==",
        "dependencies": {
          "Newtonsoft.Json": "9.0.1",
          "System.Xml.XPath.XmlDocument": "4.3.0"
        }
      },
      "Dapper": {
        "type": "Transitive",
        "resolved": "2.0.123",
        "contentHash": "RDFF4rBLLmbpi6pwkY7q/M6UXHRJEOerplDGE5jwEkP/JGJnBauAClYavNKJPW1yOTWRPIyfj4is3EaJxQXILQ=="
      },
      "dbup-core": {
        "type": "Transitive",
        "resolved": "4.5.0",
        "contentHash": "CR00QMAtHjfeMhwxFC5haoA0q4KZ5s6Y/AdZaT6oFjySik2eFEqVasuLgWSPKSiR7ti3z01BtiR7aD3nVckAsg==",
        "dependencies": {
          "Microsoft.CSharp": "4.4.0",
          "System.Diagnostics.TraceSource": "4.3.0"
        }
      },
      "dbup-sqlserver": {
        "type": "Transitive",
        "resolved": "4.5.0",
        "contentHash": "/4hy4qmbWmtbLJGq8XCH3mtlgMld2G8rbXcjNDhqkq5y6dGZDW03OI4UsnQRxBiTQD5aYOcLuycK1dCJYhkdSw==",
        "dependencies": {
          "Microsoft.Azure.Services.AppAuthentication": "1.3.1",
          "System.Data.SqlClient": "4.6.0",
          "dbup-core": "4.5.0"
        }
      },
      "DnsClient": {
        "type": "Transitive",
        "resolved": "1.7.0",
        "contentHash": "2hrXR83b5g6/ZMJOA36hXp4t56yb7G1mF3Hg6IkrHxvtyaoXRn2WVdgDPN3V8+GugOlUBbTWXgPaka4dXw1QIg==",
        "dependencies": {
          "Microsoft.Win32.Registry": "5.0.0"
        }
      },
      "Fido2": {
        "type": "Transitive",
        "resolved": "3.0.0-beta2",
        "contentHash": "FnNMbK88dyPp0Ww/iMim5g89rSPdqkjQiDiTJJtvxDcEk8JK/eBdTzAl4myNaKS9e8PKrxxddOTrnNja3PHGtQ==",
        "dependencies": {
          "Fido2.Models": "3.0.0-beta2",
          "NSec.Cryptography": "20.2.0",
          "System.Formats.Cbor": "5.0.0",
          "System.IdentityModel.Tokens.Jwt": "6.6.0"
        }
      },
      "Fido2.AspNet": {
        "type": "Transitive",
        "resolved": "3.0.0-beta2",
        "contentHash": "qkowZS0WPS26gDG97rwjZObOa/xtFVjSpvWHl3OwWRQ9ZU5xNePXKk2XJWmO2MCQc40idxyEOfA34MMexCHc3w==",
        "dependencies": {
          "Fido2": "3.0.0-beta2",
          "Fido2.Models": "3.0.0-beta2"
        }
      },
      "Fido2.Models": {
        "type": "Transitive",
        "resolved": "3.0.0-beta2",
        "contentHash": "6ePSMUtqz6lAfDUjDvOONMLugcKiAyz8hzoLSAISk3iDIjBMLMPlZSV3TVZqiY+5SAzC8x61OHNoCODqorucNw=="
      },
      "Handlebars.Net": {
        "type": "Transitive",
        "resolved": "2.1.2",
        "contentHash": "p60QyeBYpZmcZdIXRMqs9XySIBaxJ0lj3+QD0EJVr4ybTigOTCumXMMin5dPwjo9At1UwkDZ3gGwa1lmGjG6DA==",
        "dependencies": {
          "Microsoft.CSharp": "4.7.0"
        }
      },
      "Humanizer.Core": {
        "type": "Transitive",
        "resolved": "2.2.0",
        "contentHash": "rsYXB7+iUPP8AHgQ8JP2UZI2xK2KhjcdGr9E6zX3CsZaTLCaw8M35vaAJRo1rfxeaZEVMuXeaquLVCkZ7JcZ5Q==",
        "dependencies": {
          "NETStandard.Library": "1.6.1"
        }
      },
      "IdentityModel": {
        "type": "Transitive",
        "resolved": "4.4.0",
        "contentHash": "b18wrIx5wnZlMxAX7oVsE+nDtAJ4hajYlH0xPlaRvo4r/fz08K6pPeZvbiqS9nfNbzfIgLFmNX+FL9qR9ZR5PA==",
        "dependencies": {
          "Newtonsoft.Json": "11.0.2",
          "System.Text.Encodings.Web": "4.7.0"
        }
      },
      "IdentityModel.AspNetCore.OAuth2Introspection": {
        "type": "Transitive",
        "resolved": "4.0.1",
        "contentHash": "ZNdMZMaj9fqR3j50vYsu+1U3QGd6n8+fqwf+a8mCTcmXGor+HgFDfdq0mM34bsmD6uEgAQup7sv2ZW5kR36dbA==",
        "dependencies": {
          "IdentityModel": "4.0.0"
        }
      },
      "IdentityServer4": {
        "type": "Transitive",
        "resolved": "4.1.2",
        "contentHash": "blaxxGuOA7v/w1q+fxn97wZ+x2ecG1ZD4mc/N/ZOXMNeFZZhqv+4LF26Gecyik3nWrJPmbMEtQbLmRsKG8k61w==",
        "dependencies": {
          "IdentityModel": "4.4.0",
          "IdentityServer4.Storage": "4.1.2",
          "Microsoft.AspNetCore.Authentication.OpenIdConnect": "3.1.0",
          "Microsoft.IdentityModel.Protocols.OpenIdConnect": "5.6.0",
          "Newtonsoft.Json": "12.0.2"
        }
      },
      "IdentityServer4.AccessTokenValidation": {
        "type": "Transitive",
        "resolved": "3.0.1",
        "contentHash": "qu/M6UyN4o9NVep7q545Ms7hYAnsQqSdLbN1Fjjrn4m35lyBfeQPSSNzDryAKHbodyWOQfHaOqKEyMEJQ5Rpgw==",
        "dependencies": {
          "IdentityModel.AspNetCore.OAuth2Introspection": "4.0.1",
          "Microsoft.AspNetCore.Authentication.JwtBearer": "3.0.0"
        }
      },
      "IdentityServer4.Storage": {
        "type": "Transitive",
        "resolved": "4.1.2",
        "contentHash": "KoSffyZyyeCNTIyJiZnCuPakJ1QbCHlpty6gbWUj/7yl+w0PXIchgmmJnJSvddzBb8iZ2xew/vGlxWUIP17P2g==",
        "dependencies": {
          "IdentityModel": "4.4.0"
        }
      },
      "libsodium": {
        "type": "Transitive",
        "resolved": "1.0.18",
        "contentHash": "Ajv3AR9Qg/C4SQcE2ONx/UieeKnn5lSvVNc6egC3p6NP6qjZzWJ+Xg2vJURNYjkpHui/KctBwQjMPqpZK8/CHA==",
        "dependencies": {
          "Microsoft.NETCore.Platforms": "1.0.1"
        }
      },
      "linq2db": {
        "type": "Transitive",
        "resolved": "3.7.0",
        "contentHash": "iDous2TbSchtALnTLNXQnprmNZF4GrXas0MBz6ZHWkSdilSJjcf26qFM7Qf98Mny0OXHEmNXG/jtIDhoVJ5KmQ==",
        "dependencies": {
          "System.ComponentModel.Annotations": "4.7.0"
        }
      },
      "linq2db.EntityFrameworkCore": {
        "type": "Transitive",
        "resolved": "6.7.1",
        "contentHash": "Bb25vUDyFw3nKnf7KY+bauwKGD0hdM7/syodS+IgHdWlcbH9g7tHxYmMa9+DNuL0yy6DFvP6Q3BkClm7zbQdAw==",
        "dependencies": {
          "Microsoft.EntityFrameworkCore.Relational": "6.0.0",
          "linq2db": "3.7.0"
        }
      },
      "MailKit": {
        "type": "Transitive",
        "resolved": "3.2.0",
        "contentHash": "5MTpTqmjqT7HPvYbP3HozRZMth5vSaT0ReN0iM3rAM4CgLI/R1qqtLDDNWGnFFIlcNzeJkZQRJJMkv8cgzWBbA==",
        "dependencies": {
          "MimeKit": "3.2.0"
        }
      },
      "MessagePack": {
        "type": "Transitive",
        "resolved": "2.1.152",
        "contentHash": "PlJ31qf42uGuJfwc61x/Pt4hJi01xh1rrBofj1MJSLzEot/2UAIRdSgxEHN/8qou5CV8OBeDM9HXKPi1Oj8rpQ==",
        "dependencies": {
          "MessagePack.Annotations": "2.1.152",
          "Microsoft.Bcl.AsyncInterfaces": "1.0.0",
          "System.Memory": "4.5.3",
          "System.Reflection.Emit": "4.6.0",
          "System.Reflection.Emit.Lightweight": "4.6.0",
          "System.Runtime.CompilerServices.Unsafe": "4.5.2",
          "System.Threading.Tasks.Extensions": "4.5.3"
        }
      },
      "MessagePack.Annotations": {
        "type": "Transitive",
        "resolved": "2.1.152",
        "contentHash": "RONktDA/HA641ds/2bfOqYSVew8o8EJMcQ1P4M1J77QGgbzWiWt3nBHvCAwlx0VfO6K9S8xq4b5OLD2CUnhtCg=="
      },
      "MessagePackAnalyzer": {
        "type": "Transitive",
        "resolved": "2.1.152",
        "contentHash": "uJhZlGMkXDaFYsH8V9S6o1EyvsUqB9mpU4DVBXNr0DXZVzZMhuLP1IkLj5xK3EKlaAcvkFkZv3eSvuz360wb3Q=="
      },
      "Microsoft.AspNetCore.Authentication.JwtBearer": {
        "type": "Transitive",
        "resolved": "6.0.4",
        "contentHash": "joDS3+lD1i9qcdFLWP4D316t3bHpezmTNOzbMIf9ZcRPX4QTuiUutZcQn/kZplf3BiLHqwUChZXxPjCAMKaKAQ==",
        "dependencies": {
          "Microsoft.IdentityModel.Protocols.OpenIdConnect": "6.10.0"
        }
      },
      "Microsoft.AspNetCore.Authentication.OpenIdConnect": {
        "type": "Transitive",
        "resolved": "3.1.0",
        "contentHash": "O1cAQYUTU8EfRqwc5/rfTns4E4hKlFlg59fuKRrST+PzsxI6H07KqRN/JjdYhAuVYxF8jPnIGbj+zuc5paOWUw==",
        "dependencies": {
          "Microsoft.IdentityModel.Protocols.OpenIdConnect": "5.5.0"
        }
      },
      "Microsoft.AspNetCore.Cryptography.Internal": {
        "type": "Transitive",
        "resolved": "6.0.4",
        "contentHash": "/0FX1OqckMmXAAlsHgBFNymTZuq4nuAOMhiwm6e8CEMi2aOjnMYwiMc7mtvpGTAO0O4C0zwx+iaChxDgvqit2A=="
      },
      "Microsoft.AspNetCore.Cryptography.KeyDerivation": {
        "type": "Transitive",
        "resolved": "6.0.4",
        "contentHash": "1Lbwrxg/HRY/nbrkcrB3EUXUYQN8Tkw7Ktgb6/2on2P7ybT5aM59H05gk+OBC8ZTBxwdle9e1tyT3wxEYKw5xw==",
        "dependencies": {
          "Microsoft.AspNetCore.Cryptography.Internal": "6.0.4"
        }
      },
      "Microsoft.AspNetCore.DataProtection": {
        "type": "Transitive",
        "resolved": "2.1.0",
        "contentHash": "G+UoMHL0xiyFh30wkL7Bv/XL6eugTAKYhLPS53k1/Me1bYRwOOw+8VL/q0ppq3/yMzpHX+MkExaCTDlYl48FgA==",
        "dependencies": {
          "Microsoft.AspNetCore.Cryptography.Internal": "2.1.0",
          "Microsoft.AspNetCore.DataProtection.Abstractions": "2.1.0",
          "Microsoft.AspNetCore.Hosting.Abstractions": "2.1.0",
          "Microsoft.Extensions.DependencyInjection.Abstractions": "2.1.0",
          "Microsoft.Extensions.Logging.Abstractions": "2.1.0",
          "Microsoft.Extensions.Options": "2.1.0",
          "Microsoft.Win32.Registry": "4.5.0",
          "System.Security.Cryptography.Xml": "4.5.0",
          "System.Security.Principal.Windows": "4.5.0"
        }
      },
      "Microsoft.AspNetCore.DataProtection.Abstractions": {
        "type": "Transitive",
        "resolved": "2.1.0",
        "contentHash": "2+HVDhUqrnV9+EJNEewSy+Gk4hOVPzLPMpFDZI7kuH7NWxtbNkI6A6gT5lO2/kEPMyM8/iLWtohbOwjpC9rHVw=="
      },
      "Microsoft.AspNetCore.Hosting.Abstractions": {
        "type": "Transitive",
        "resolved": "2.1.0",
        "contentHash": "1TQgBfd/NPZLR2o/h6l5Cml2ZCF5hsyV4h9WEwWwAIavrbdTnaNozGGcTOd4AOgQvogMM9UM1ajflm9Cwd0jLQ==",
        "dependencies": {
          "Microsoft.AspNetCore.Hosting.Server.Abstractions": "2.1.0",
          "Microsoft.AspNetCore.Http.Abstractions": "2.1.0",
          "Microsoft.Extensions.Hosting.Abstractions": "2.1.0"
        }
      },
      "Microsoft.AspNetCore.Hosting.Server.Abstractions": {
        "type": "Transitive",
        "resolved": "2.1.0",
        "contentHash": "YTKMi2vHX6P+WHEVpW/DS+eFHnwivCSMklkyamcK1ETtc/4j8H3VR0kgW8XIBqukNxhD8k5wYt22P7PhrWSXjQ==",
        "dependencies": {
          "Microsoft.AspNetCore.Http.Features": "2.1.0",
          "Microsoft.Extensions.Configuration.Abstractions": "2.1.0"
        }
      },
      "Microsoft.AspNetCore.Http.Abstractions": {
        "type": "Transitive",
        "resolved": "2.1.0",
        "contentHash": "vbFDyKsSYBnxl3+RABtN79b0vsTcG66fDY8vD6Nqvu9uLtSej70Q5NcbGlnN6bJpZci5orSdgFTHMhBywivDPg==",
        "dependencies": {
          "Microsoft.AspNetCore.Http.Features": "2.1.0",
          "System.Text.Encodings.Web": "4.5.0"
        }
      },
      "Microsoft.AspNetCore.Http.Features": {
        "type": "Transitive",
        "resolved": "2.1.0",
        "contentHash": "UmkUePxRjsQW0j5euFFscBwjvTu25b8+qIK/2fI3GvcqQ+mkwgbWNAT8b/Gkoei1m2bTWC07lSdutuRDPPLcJA==",
        "dependencies": {
          "Microsoft.Extensions.Primitives": "2.1.0"
        }
      },
      "Microsoft.AspNetCore.Razor.Language": {
        "type": "Transitive",
        "resolved": "6.0.0",
        "contentHash": "yCtBr1GSGzJrrp1NJUb4ltwFYMKHw/tJLnIDvg9g/FnkGIEzmE19tbCQqXARIJv5kdtBgsoVIdGLL+zmjxvM/A=="
      },
      "Microsoft.Azure.Amqp": {
        "type": "Transitive",
        "resolved": "2.4.11",
        "contentHash": "7x5fu2f6TLQDDJS0sY5qW8/daFwJaY9O75YvU8RcUfRzbug+9YGjXUBxoRrprgyi0jxdBAMQL05p1s783SOSFQ==",
        "dependencies": {
          "System.Net.WebSockets.Client": "4.0.2",
          "System.Runtime.Serialization.Primitives": "4.1.1"
        }
      },
      "Microsoft.Azure.Cosmos.Table": {
        "type": "Transitive",
        "resolved": "1.0.8",
        "contentHash": "ToeEd1yijM7nQfLYvdFLG//RjKPmfqm45eOm86UAKrxtyGI/CXqP8iL74mzBp6mZ9A/K/ZYA2fVdpH0xHR5Keg==",
        "dependencies": {
          "Microsoft.Azure.DocumentDB.Core": "2.11.2",
          "Microsoft.OData.Core": "7.6.4",
          "Newtonsoft.Json": "10.0.2"
        }
      },
      "Microsoft.Azure.DocumentDB.Core": {
        "type": "Transitive",
        "resolved": "2.11.2",
        "contentHash": "cA8eWrTFbYrkHrz095x4CUGb7wqQgA1slzFZCYexhNwz6Zcn3v+S1yvWMGwGRmRjT0MKU9tYdFWgLfT0OjSycw==",
        "dependencies": {
          "NETStandard.Library": "1.6.0",
          "Newtonsoft.Json": "9.0.1",
          "System.Collections.Immutable": "1.3.0",
          "System.Collections.NonGeneric": "4.0.1",
          "System.Collections.Specialized": "4.0.1",
          "System.Diagnostics.TraceSource": "4.0.0",
          "System.Dynamic.Runtime": "4.0.11",
          "System.Linq.Queryable": "4.0.1",
          "System.Net.Http": "4.3.4",
          "System.Net.NameResolution": "4.0.0",
          "System.Net.NetworkInformation": "4.1.0",
          "System.Net.Requests": "4.0.11",
          "System.Net.Security": "4.3.2",
          "System.Net.WebHeaderCollection": "4.0.1",
          "System.Runtime.Serialization.Primitives": "4.1.1",
          "System.Security.SecureString": "4.0.0"
        }
      },
      "Microsoft.Azure.NotificationHubs": {
        "type": "Transitive",
        "resolved": "4.1.0",
        "contentHash": "C2SssjX3e6/HIo1OCImQDDVOn64d1+gkgEmgxJryzkwixyivJHWH2YIgxZs33pyzVQcZWx5PR2tqLkQ7riSq8Q==",
        "dependencies": {
          "Microsoft.Extensions.Caching.Memory": "3.1.8",
          "Newtonsoft.Json": "12.0.3"
        }
      },
      "Microsoft.Azure.ServiceBus": {
        "type": "Transitive",
        "resolved": "5.2.0",
        "contentHash": "wyZNJggyFNtKxd+HgvcTiuRYuTjDGi+pgE4RcBvFbfvNiarKr5AOlE4Ne7on1eUJZuMuEa19wN5dj694HlP60A==",
        "dependencies": {
          "Microsoft.Azure.Amqp": "2.4.11",
          "Microsoft.Azure.Services.AppAuthentication": "[1.0.3, 2.0.0)",
          "Newtonsoft.Json": "10.0.3",
          "System.Diagnostics.DiagnosticSource": "4.5.1",
          "System.IdentityModel.Tokens.Jwt": "5.4.0"
        }
      },
      "Microsoft.Azure.Services.AppAuthentication": {
        "type": "Transitive",
        "resolved": "1.3.1",
        "contentHash": "59CEcmUSlg5nYOzcyhdoUu+EQH4wrjCKj7dNuuPMeIjDCikAON9/KQXTQLfzfWTjDwqHIRptAAj0DTBp25lFcg==",
        "dependencies": {
          "Microsoft.IdentityModel.Clients.ActiveDirectory": "4.3.0",
          "System.Diagnostics.Process": "4.3.0"
        }
      },
      "Microsoft.Bcl.AsyncInterfaces": {
        "type": "Transitive",
        "resolved": "5.0.0",
        "contentHash": "W8DPQjkMScOMTtJbPwmPyj9c3zYSFGawDW3jwlBOOsnY+EzZFLgNQ/UMkK35JmkNOVPdCyPr2Tw7Vv9N+KA3ZQ=="
      },
      "Microsoft.Bcl.HashCode": {
        "type": "Transitive",
        "resolved": "1.1.0",
        "contentHash": "J2G1k+u5unBV+aYcwxo94ip16Rkp65pgWFb0R6zwJipzWNMgvqlWeuI7/+R+e8bob66LnSG+llLJ+z8wI94cHg=="
      },
      "Microsoft.Build": {
        "type": "Transitive",
        "resolved": "17.0.0",
        "contentHash": "hCs9OzyCD/TYRid1LxPgghvUDqgXf+tEvV4qd8tBfOyp3zxAk+/rssgxtJnKLMZIu0CEZi3JegvfenaIXjEacQ==",
        "dependencies": {
          "Microsoft.Build.Framework": "17.0.0",
          "Microsoft.NET.StringTools": "1.0.0",
          "Microsoft.Win32.Registry": "4.3.0",
          "System.Collections.Immutable": "5.0.0",
          "System.Configuration.ConfigurationManager": "4.7.0",
          "System.Reflection.Metadata": "1.6.0",
          "System.Security.Principal.Windows": "4.7.0",
          "System.Text.Encoding.CodePages": "4.0.1",
          "System.Text.Json": "5.0.2",
          "System.Threading.Tasks.Dataflow": "4.9.0"
        }
      },
      "Microsoft.Build.Framework": {
        "type": "Transitive",
        "resolved": "17.0.0",
        "contentHash": "XbFA0z+6Ws2pNeRXYcDF3lKlNgRoSGMm2Q5HKzZD+EbwYMKPKrl/BJnnkMuDJHU0KravYHfhzBnLLJpPeZ3E7A==",
        "dependencies": {
          "System.Security.Permissions": "4.7.0"
        }
      },
      "Microsoft.Build.Locator": {
        "type": "Transitive",
        "resolved": "1.4.1",
        "contentHash": "UfyGaxNTjw/r3uWMX/Cv1CPKELo7TCrR5VIahaSKL0WyqmbDT6og9pyjwuhyyUkxC9gk2ElB7oOEySL1OzTZ1g=="
      },
      "Microsoft.CodeAnalysis.Analyzers": {
        "type": "Transitive",
        "resolved": "3.3.2",
        "contentHash": "7xt6zTlIEizUgEsYAIgm37EbdkiMmr6fP6J9pDoKEpiGM4pi32BCPGr/IczmSJI9Zzp0a6HOzpr9OvpMP+2veA=="
      },
      "Microsoft.CodeAnalysis.AnalyzerUtilities": {
        "type": "Transitive",
        "resolved": "3.3.0",
        "contentHash": "gyQ70pJ4T7hu/s0+QnEaXtYfeG/JrttGnxHJlrhpxsQjRIUGuRhVwNBtkHHYOrUAZ/l47L98/NiJX6QmTwAyrg=="
      },
      "Microsoft.CodeAnalysis.Common": {
        "type": "Transitive",
        "resolved": "4.0.0",
        "contentHash": "d02ybMhUJl1r/dI6SkJPHrTiTzXBYCZeJdOLMckV+jyoMU/GGkjqFX/sRbv1K0QmlpwwKuLTiYVQvfYC+8ox2g==",
        "dependencies": {
          "Microsoft.CodeAnalysis.Analyzers": "3.3.2",
          "System.Collections.Immutable": "5.0.0",
          "System.Memory": "4.5.4",
          "System.Reflection.Metadata": "5.0.0",
          "System.Runtime.CompilerServices.Unsafe": "5.0.0",
          "System.Text.Encoding.CodePages": "4.5.1",
          "System.Threading.Tasks.Extensions": "4.5.4"
        }
      },
      "Microsoft.CodeAnalysis.CSharp": {
        "type": "Transitive",
        "resolved": "4.0.0",
        "contentHash": "2UVTGtyQGgTCazvnT6t82f+7AV2L+kqJdyb61rT9GQed4yK+tVh5IkaKcsm70VqyZQhBbDqsfZFNHnY65xhrRw==",
        "dependencies": {
          "Microsoft.CodeAnalysis.Common": "[4.0.0]"
        }
      },
      "Microsoft.CodeAnalysis.CSharp.Features": {
        "type": "Transitive",
        "resolved": "4.0.0",
        "contentHash": "WOTeKJN0I4/AzylA+VuTtB7V7VvnM41GXqnyiiDRNa3QtKFAzJbQ7CwLG97pcme+oQLz708z+s4Nzd9g0irytw==",
        "dependencies": {
          "Humanizer.Core": "2.2.0",
          "Microsoft.CodeAnalysis.CSharp": "[4.0.0]",
          "Microsoft.CodeAnalysis.CSharp.Workspaces": "[4.0.0]",
          "Microsoft.CodeAnalysis.Common": "[4.0.0]",
          "Microsoft.CodeAnalysis.Features": "[4.0.0]",
          "Microsoft.CodeAnalysis.Workspaces.Common": "[4.0.0]"
        }
      },
      "Microsoft.CodeAnalysis.CSharp.Scripting": {
        "type": "Transitive",
        "resolved": "4.0.0",
        "contentHash": "Z8Y8Ye2snCqVQLLx7K6FcEs0hcvdPi4nTG2RDWdPpOfMH8ed1yxTabt252qAd4TH0jpyruuCnBfW4s6DXliMYg==",
        "dependencies": {
          "Microsoft.CSharp": "4.3.0",
          "Microsoft.CodeAnalysis.CSharp": "[4.0.0]",
          "Microsoft.CodeAnalysis.Common": "[4.0.0]",
          "Microsoft.CodeAnalysis.Scripting.Common": "[4.0.0]"
        }
      },
      "Microsoft.CodeAnalysis.CSharp.Workspaces": {
        "type": "Transitive",
        "resolved": "4.0.0",
        "contentHash": "RQMc1+2cIRdOvY8vp6ygkzfBrvlYphnbmhhluKNh9+X+PpprQDKlbPrn9fLn6v9RlCsfa87joS3zJyGBEeWTXQ==",
        "dependencies": {
          "Humanizer.Core": "2.2.0",
          "Microsoft.CodeAnalysis.CSharp": "[4.0.0]",
          "Microsoft.CodeAnalysis.Common": "[4.0.0]",
          "Microsoft.CodeAnalysis.Workspaces.Common": "[4.0.0]"
        }
      },
      "Microsoft.CodeAnalysis.Features": {
        "type": "Transitive",
        "resolved": "4.0.0",
        "contentHash": "ci4pgjEgihb+fu2i1E12iOMGXU6GisYR3YrNd2aqt55ijjzLNqPV/+zt+cV3Qc0n08rJrIY2Bf6cTTMPY0bwJQ==",
        "dependencies": {
          "Microsoft.CodeAnalysis.AnalyzerUtilities": "3.3.0",
          "Microsoft.CodeAnalysis.Common": "[4.0.0]",
          "Microsoft.CodeAnalysis.Scripting.Common": "[4.0.0]",
          "Microsoft.CodeAnalysis.Workspaces.Common": "[4.0.0]",
          "Microsoft.DiaSymReader": "1.3.0",
          "Microsoft.VisualStudio.Debugger.Contracts": "17.2.0",
          "System.Threading.Tasks.Extensions": "4.5.4"
        }
      },
      "Microsoft.CodeAnalysis.Razor": {
        "type": "Transitive",
        "resolved": "6.0.0",
        "contentHash": "uqdzuQXxD7XrJCbIbbwpI/LOv0PBJ9VIR0gdvANTHOfK5pjTaCir+XcwvYvBZ5BIzd0KGzyiamzlEWw1cK1q0w==",
        "dependencies": {
          "Microsoft.AspNetCore.Razor.Language": "6.0.0",
          "Microsoft.CodeAnalysis.CSharp": "4.0.0",
          "Microsoft.CodeAnalysis.Common": "4.0.0"
        }
      },
      "Microsoft.CodeAnalysis.Scripting.Common": {
        "type": "Transitive",
        "resolved": "4.0.0",
        "contentHash": "jU/ncoHSFnXU/L2iju9AFlOwmsAYByIxhCCpeLPNTguXwosJp1o13mtrboJOfkDhi7ebvzQmvcZ++yBu8cF4Sw==",
        "dependencies": {
          "Microsoft.CodeAnalysis.Common": "[4.0.0]"
        }
      },
      "Microsoft.CodeAnalysis.VisualBasic": {
        "type": "Transitive",
        "resolved": "4.0.0",
        "contentHash": "FK+OGUMUh9O6/GCwyIy4c/sOrarF36/yEY07BbXVYMql1qCqHGWfyWXyCQKQ6m/KqReCqW6aO4cK7kK/AYBpyA==",
        "dependencies": {
          "Microsoft.CodeAnalysis.Common": "[4.0.0]"
        }
      },
      "Microsoft.CodeAnalysis.VisualBasic.Features": {
        "type": "Transitive",
        "resolved": "4.0.0",
        "contentHash": "GEJsXFcMd7o+D6OYCLPui2ZvNsonTmdPSluGK0wC3EXVB+gnrro7Lr/sjtTSOwVeiXPlhXgprRuO7zJiMn1uzw==",
        "dependencies": {
          "Microsoft.CodeAnalysis.Common": "[4.0.0]",
          "Microsoft.CodeAnalysis.Features": "[4.0.0]",
          "Microsoft.CodeAnalysis.VisualBasic": "[4.0.0]",
          "Microsoft.CodeAnalysis.VisualBasic.Workspaces": "[4.0.0]",
          "Microsoft.CodeAnalysis.Workspaces.Common": "[4.0.0]"
        }
      },
      "Microsoft.CodeAnalysis.VisualBasic.Workspaces": {
        "type": "Transitive",
        "resolved": "4.0.0",
        "contentHash": "ozmB/thXGX5MoP/oiV9w5ZVGS08mz7fK3lRXiRSHHBeuiXZW1ZCGARwG2YkhylzAl1LlEwSQmlgrr8Irlu+3qQ==",
        "dependencies": {
          "Microsoft.CodeAnalysis.Common": "[4.0.0]",
          "Microsoft.CodeAnalysis.VisualBasic": "[4.0.0]",
          "Microsoft.CodeAnalysis.Workspaces.Common": "[4.0.0]"
        }
      },
      "Microsoft.CodeAnalysis.Workspaces.Common": {
        "type": "Transitive",
        "resolved": "4.0.0",
        "contentHash": "bEfHzx8PLmEN6aogVYHWmViHCWfms8emI43w9nNX+C8MLgtynOmVL/OJ4hbuONVp+4OuDAy5BDj69n5MnXQX8g==",
        "dependencies": {
          "Humanizer.Core": "2.2.0",
          "Microsoft.Bcl.AsyncInterfaces": "5.0.0",
          "Microsoft.CodeAnalysis.Common": "[4.0.0]",
          "System.Composition": "1.0.31",
          "System.IO.Pipelines": "5.0.1"
        }
      },
      "Microsoft.CodeAnalysis.Workspaces.MSBuild": {
        "type": "Transitive",
        "resolved": "4.0.0",
        "contentHash": "0LYNKESZPK4AQmAXwn8l2e8UF/rYpT0pvceEhiTVjurjQ9Y7pGdUZ5E30r8knxYtT5/9ZESR7wKf/AU00r95Mw==",
        "dependencies": {
          "Microsoft.Build.Framework": "16.5.0",
          "Microsoft.CodeAnalysis.Common": "[4.0.0]",
          "Microsoft.CodeAnalysis.Workspaces.Common": "[4.0.0]",
          "System.Text.Json": "4.7.0"
        }
      },
      "Microsoft.CSharp": {
        "type": "Transitive",
        "resolved": "4.7.0",
        "contentHash": "pTj+D3uJWyN3My70i2Hqo+OXixq3Os2D1nJ2x92FFo6sk8fYS1m1WLNTs0Dc1uPaViH0YvEEwvzddQ7y4rhXmA=="
      },
      "Microsoft.Data.SqlClient": {
        "type": "Transitive",
        "resolved": "4.1.0",
        "contentHash": "o/sIRlcKEcI9vg5z9USqJ/VCxtUUBYEOXYr4TrkMNu+gGBh0KfUi06Jqpe+xZgeoxcqYruV9dLOn046uFA4vHQ==",
        "dependencies": {
          "Azure.Identity": "1.3.0",
          "Microsoft.Data.SqlClient.SNI.runtime": "4.0.0",
          "Microsoft.Identity.Client": "4.22.0",
          "Microsoft.IdentityModel.JsonWebTokens": "6.8.0",
          "Microsoft.IdentityModel.Protocols.OpenIdConnect": "6.8.0",
          "Microsoft.Win32.Registry": "5.0.0",
          "System.Buffers": "4.5.1",
          "System.Configuration.ConfigurationManager": "5.0.0",
          "System.Diagnostics.DiagnosticSource": "5.0.0",
          "System.IO": "4.3.0",
          "System.Resources.ResourceManager": "4.3.0",
          "System.Runtime.Caching": "5.0.0",
          "System.Security.Cryptography.Cng": "5.0.0",
          "System.Security.Principal.Windows": "5.0.0",
          "System.Text.Encoding.CodePages": "5.0.0",
          "System.Text.Encodings.Web": "4.7.2"
        }
      },
      "Microsoft.Data.SqlClient.SNI.runtime": {
        "type": "Transitive",
        "resolved": "4.0.0",
        "contentHash": "wtLlRwQX7YoBUYm25xBjJ3UsuLgycme1xXqDn8t3S5kPCWiZrx8uOkyZHLKzH4kkCiQ9m2/J5JeCKNRbZNn3Qg=="
      },
      "Microsoft.DiaSymReader": {
        "type": "Transitive",
        "resolved": "1.3.0",
        "contentHash": "/fn1Tfo7j7k/slViPlM8azJuxQmri7FZ8dQ+gTeLbI29leN/1VK0U/BFcRdJNctsRCUgyKJ2q+I0Tjq07Rc1/Q==",
        "dependencies": {
          "NETStandard.Library": "1.6.1"
        }
      },
      "Microsoft.DotNet.Scaffolding.Shared": {
        "type": "Transitive",
        "resolved": "6.0.3",
        "contentHash": "MHPcl+Vm8tEyvCA0dSEMDd/DfEYW2VtkGs7DXEJBbeRToBmHoK/5djIQws4XWcdqcpuJNo1WqX+C35h7Y5G26w==",
        "dependencies": {
          "Microsoft.CodeAnalysis.CSharp.Features": "4.0.0",
          "Microsoft.CodeAnalysis.CSharp.Scripting": "4.0.0",
          "Microsoft.CodeAnalysis.CSharp.Workspaces": "4.0.0",
          "Microsoft.CodeAnalysis.Features": "4.0.0",
          "Microsoft.CodeAnalysis.VisualBasic.Features": "4.0.0",
          "Microsoft.CodeAnalysis.VisualBasic.Workspaces": "4.0.0",
          "Microsoft.CodeAnalysis.Workspaces.MSBuild": "4.0.0",
          "Newtonsoft.Json": "13.0.1",
          "NuGet.ProjectModel": "5.11.0",
          "System.Collections.Immutable": "6.0.0",
          "System.Private.Uri": "4.3.2"
        }
      },
      "Microsoft.EntityFrameworkCore": {
        "type": "Transitive",
        "resolved": "6.0.4",
        "contentHash": "gTh3SJsF5WNjEmG32kYc3U4tjeTIv55QOrwHAJcF/xtrIVMteDHMArGC35N0dw86WFY0v8yFkKYKOIOln4jkfQ==",
        "dependencies": {
          "Microsoft.EntityFrameworkCore.Abstractions": "6.0.4",
          "Microsoft.EntityFrameworkCore.Analyzers": "6.0.4",
          "Microsoft.Extensions.Caching.Memory": "6.0.1",
          "Microsoft.Extensions.DependencyInjection": "6.0.0",
          "Microsoft.Extensions.Logging": "6.0.0",
          "System.Collections.Immutable": "6.0.0",
          "System.Diagnostics.DiagnosticSource": "6.0.0"
        }
      },
      "Microsoft.EntityFrameworkCore.Abstractions": {
        "type": "Transitive",
        "resolved": "6.0.4",
        "contentHash": "jycTQF0FUJp10cGWBmtsyFhQNeISU9CltDRKCaNiX4QRSEFzgRgaFN4vAFK0T+G5etmXugyddijE4NWCGtgznQ=="
      },
      "Microsoft.EntityFrameworkCore.Analyzers": {
        "type": "Transitive",
        "resolved": "6.0.4",
        "contentHash": "t12WodVyGGP2CuLo7R1qwcawHY5zlg+GiQzvkceZpsjcFJVyTFFBFDPg1isBtzurLzWsl+G3z5fVXeic90mPxg=="
      },
      "Microsoft.EntityFrameworkCore.Relational": {
        "type": "Transitive",
        "resolved": "6.0.4",
        "contentHash": "E867NbEXYRTElBF5ff+1AN5Awa1jkORy/Rrm0ueibaTAV5uw89LsLoH6yTe+b9urZTWMHtLfGd1RDdNjk8+KzA==",
        "dependencies": {
          "Microsoft.EntityFrameworkCore": "6.0.4",
          "Microsoft.Extensions.Configuration.Abstractions": "6.0.0"
        }
      },
      "Microsoft.Extensions.Caching.Abstractions": {
        "type": "Transitive",
        "resolved": "6.0.0",
        "contentHash": "bcz5sSFJbganH0+YrfvIjJDIcKNW7TL07C4d1eTmXy/wOt52iz4LVogJb6pazs7W0+74j0YpXFErvp++Aq5Bsw==",
        "dependencies": {
          "Microsoft.Extensions.Primitives": "6.0.0"
        }
      },
      "Microsoft.Extensions.Caching.Memory": {
        "type": "Transitive",
        "resolved": "6.0.1",
        "contentHash": "B4y+Cev05eMcjf1na0v9gza6GUtahXbtY1JCypIgx3B4Ea/KAgsWyXEmW4q6zMbmTMtKzmPVk09rvFJirvMwTg==",
        "dependencies": {
          "Microsoft.Extensions.Caching.Abstractions": "6.0.0",
          "Microsoft.Extensions.DependencyInjection.Abstractions": "6.0.0",
          "Microsoft.Extensions.Logging.Abstractions": "6.0.0",
          "Microsoft.Extensions.Options": "6.0.0",
          "Microsoft.Extensions.Primitives": "6.0.0"
        }
      },
      "Microsoft.Extensions.Caching.StackExchangeRedis": {
        "type": "Transitive",
        "resolved": "6.0.6",
        "contentHash": "bdVQpYm1hcHf0pyAypMjtDw3HjWQJ89UzloyyF1OBs56QlgA1naM498tP2Vjlho5vVRALMGPYzdRKCen8koubw==",
        "dependencies": {
          "Microsoft.Extensions.Caching.Abstractions": "6.0.0",
          "Microsoft.Extensions.Options": "6.0.0",
          "StackExchange.Redis": "2.2.4"
        }
      },
      "Microsoft.Extensions.Configuration": {
        "type": "Transitive",
        "resolved": "6.0.0",
        "contentHash": "tq2wXyh3fL17EMF2bXgRhU7JrbO3on93MRKYxzz4JzzvuGSA1l0W3GI9/tl8EO89TH+KWEymP7bcFway6z9fXg==",
        "dependencies": {
          "Microsoft.Extensions.Configuration.Abstractions": "6.0.0",
          "Microsoft.Extensions.Primitives": "6.0.0"
        }
      },
      "Microsoft.Extensions.Configuration.Abstractions": {
        "type": "Transitive",
        "resolved": "6.0.0",
        "contentHash": "qWzV9o+ZRWq+pGm+1dF+R7qTgTYoXvbyowRoBxQJGfqTpqDun2eteerjRQhq5PQ/14S+lqto3Ft4gYaRyl4rdQ==",
        "dependencies": {
          "Microsoft.Extensions.Primitives": "6.0.0"
        }
      },
      "Microsoft.Extensions.Configuration.Binder": {
        "type": "Transitive",
        "resolved": "2.0.0",
        "contentHash": "IznHHzGUtrdpuQqIUdmzF6TYPcsYHONhHh3o9dGp39sX/9Zfmt476UnhvU0UhXgJnXXAikt/MpN6AuSLCCMdEQ==",
        "dependencies": {
          "Microsoft.Extensions.Configuration": "2.0.0"
        }
      },
      "Microsoft.Extensions.Configuration.EnvironmentVariables": {
        "type": "Transitive",
        "resolved": "6.0.1",
        "contentHash": "pnyXV1LFOsYjGveuC07xp0YHIyGq7jRq5Ncb5zrrIieMLWVwgMyYxcOH0jTnBedDT4Gh1QinSqsjqzcieHk1og==",
        "dependencies": {
          "Microsoft.Extensions.Configuration": "6.0.0",
          "Microsoft.Extensions.Configuration.Abstractions": "6.0.0"
        }
      },
      "Microsoft.Extensions.Configuration.FileExtensions": {
        "type": "Transitive",
        "resolved": "6.0.0",
        "contentHash": "V4Dth2cYMZpw3HhGw9XUDIijpI6gN+22LDt0AhufIgOppCUfpWX4483OmN+dFXRJkJLc8Tv0Q8QK+1ingT2+KQ==",
        "dependencies": {
          "Microsoft.Extensions.Configuration": "6.0.0",
          "Microsoft.Extensions.Configuration.Abstractions": "6.0.0",
          "Microsoft.Extensions.FileProviders.Abstractions": "6.0.0",
          "Microsoft.Extensions.FileProviders.Physical": "6.0.0",
          "Microsoft.Extensions.Primitives": "6.0.0"
        }
      },
      "Microsoft.Extensions.Configuration.Json": {
        "type": "Transitive",
        "resolved": "6.0.0",
        "contentHash": "GJGery6QytCzS/BxJ96klgG9in3uH26KcUBbiVG/coNDXCRq6LGVVlUT4vXq34KPuM+R2av+LeYdX9h4IZOCUg==",
        "dependencies": {
          "Microsoft.Extensions.Configuration": "6.0.0",
          "Microsoft.Extensions.Configuration.Abstractions": "6.0.0",
          "Microsoft.Extensions.Configuration.FileExtensions": "6.0.0",
          "Microsoft.Extensions.FileProviders.Abstractions": "6.0.0",
          "System.Text.Json": "6.0.0"
        }
      },
      "Microsoft.Extensions.Configuration.UserSecrets": {
        "type": "Transitive",
        "resolved": "6.0.1",
        "contentHash": "Fy8yr4V6obi7ZxvKYI1i85jqtwMq8tqyxQVZpRSkgeA8enqy/KvBIMdcuNdznlxQMZa72mvbHqb7vbg4Pyx95w==",
        "dependencies": {
          "Microsoft.Extensions.Configuration.Abstractions": "6.0.0",
          "Microsoft.Extensions.Configuration.Json": "6.0.0",
          "Microsoft.Extensions.FileProviders.Abstractions": "6.0.0",
          "Microsoft.Extensions.FileProviders.Physical": "6.0.0"
        }
      },
      "Microsoft.Extensions.DependencyInjection": {
        "type": "Transitive",
        "resolved": "6.0.0",
        "contentHash": "k6PWQMuoBDGGHOQTtyois2u4AwyVcIwL2LaSLlTZQm2CYcJ1pxbt6jfAnpWmzENA/wfrYRI/X9DTLoUkE4AsLw==",
        "dependencies": {
          "Microsoft.Extensions.DependencyInjection.Abstractions": "6.0.0",
          "System.Runtime.CompilerServices.Unsafe": "6.0.0"
        }
      },
      "Microsoft.Extensions.DependencyInjection.Abstractions": {
        "type": "Transitive",
        "resolved": "6.0.0",
        "contentHash": "xlzi2IYREJH3/m6+lUrQlujzX8wDitm4QGnUu6kUXTQAWPuZY8i+ticFJbzfqaetLA6KR/rO6Ew/HuYD+bxifg=="
      },
      "Microsoft.Extensions.DependencyModel": {
        "type": "Transitive",
        "resolved": "3.0.0",
        "contentHash": "Iaectmzg9Dc4ZbKX/FurrRjgO/I8rTumL5UU+Uube6vZuGetcnXoIgTA94RthFWePhdMVm8MMhVFJZdbzMsdyQ==",
        "dependencies": {
          "System.Text.Json": "4.6.0"
        }
      },
      "Microsoft.Extensions.FileProviders.Abstractions": {
        "type": "Transitive",
        "resolved": "6.0.0",
        "contentHash": "0pd4/fho0gC12rQswaGQxbU34jOS1TPS8lZPpkFCH68ppQjHNHYle9iRuHeev1LhrJ94YPvzcRd8UmIuFk23Qw==",
        "dependencies": {
          "Microsoft.Extensions.Primitives": "6.0.0"
        }
      },
      "Microsoft.Extensions.FileProviders.Physical": {
        "type": "Transitive",
        "resolved": "6.0.0",
        "contentHash": "QvkL7l0nM8udt3gfyu0Vw8bbCXblxaKOl7c2oBfgGy4LCURRaL9XWZX1FWJrQc43oMokVneVxH38iz+bY1sbhg==",
        "dependencies": {
          "Microsoft.Extensions.FileProviders.Abstractions": "6.0.0",
          "Microsoft.Extensions.FileSystemGlobbing": "6.0.0",
          "Microsoft.Extensions.Primitives": "6.0.0"
        }
      },
      "Microsoft.Extensions.FileSystemGlobbing": {
        "type": "Transitive",
        "resolved": "6.0.0",
        "contentHash": "ip8jnL1aPiaPeKINCqaTEbvBFDmVx9dXQEBZ2HOBRXPD1eabGNqP/bKlsIcp7U2lGxiXd5xIhoFcmY8nM4Hdiw=="
      },
      "Microsoft.Extensions.Hosting.Abstractions": {
        "type": "Transitive",
        "resolved": "3.1.8",
        "contentHash": "7ZJUKwPipkDvuv2KJPZ3r01wp2AWNMiYH+61i0dL89F7QICknjKpWgLKLpTSUYFgl77S3b4264I6i4HzDdrb2A==",
        "dependencies": {
          "Microsoft.Extensions.Configuration.Abstractions": "3.1.8",
          "Microsoft.Extensions.DependencyInjection.Abstractions": "3.1.8",
          "Microsoft.Extensions.FileProviders.Abstractions": "3.1.8",
          "Microsoft.Extensions.Logging.Abstractions": "3.1.8"
        }
      },
      "Microsoft.Extensions.Identity.Core": {
        "type": "Transitive",
        "resolved": "6.0.4",
        "contentHash": "8vBsyGkA8ZI3lZvm1nf+9ynRC/TzPD+UtbdgTlKk+cz+AW5I41LrK8f/adGej5uXgprOA2DMjZw33vZG6vyXxA==",
        "dependencies": {
          "Microsoft.AspNetCore.Cryptography.KeyDerivation": "6.0.4",
          "Microsoft.Extensions.Logging": "6.0.0",
          "Microsoft.Extensions.Options": "6.0.0"
        }
      },
      "Microsoft.Extensions.Identity.Stores": {
        "type": "Transitive",
        "resolved": "6.0.4",
        "contentHash": "linRCnWBfnqg8qjrd9u/KMISy8O4a6X/GRhpHXU0ar654YQw9LJ/Ht+psx8QLqSX5EsCBbBCZzuamatH2FWIyQ==",
        "dependencies": {
          "Microsoft.Extensions.Caching.Abstractions": "6.0.0",
          "Microsoft.Extensions.Identity.Core": "6.0.4",
          "Microsoft.Extensions.Logging": "6.0.0"
        }
      },
      "Microsoft.Extensions.Logging": {
        "type": "Transitive",
        "resolved": "6.0.0",
        "contentHash": "eIbyj40QDg1NDz0HBW0S5f3wrLVnKWnDJ/JtZ+yJDFnDj90VoPuoPmFkeaXrtu+0cKm5GRAwoDf+dBWXK0TUdg==",
        "dependencies": {
          "Microsoft.Extensions.DependencyInjection": "6.0.0",
          "Microsoft.Extensions.DependencyInjection.Abstractions": "6.0.0",
          "Microsoft.Extensions.Logging.Abstractions": "6.0.0",
          "Microsoft.Extensions.Options": "6.0.0",
          "System.Diagnostics.DiagnosticSource": "6.0.0"
        }
      },
      "Microsoft.Extensions.Logging.Abstractions": {
        "type": "Transitive",
        "resolved": "6.0.1",
        "contentHash": "dzB2Cgg+JmrouhjkcQGzSFjjvpwlq353i8oBQO2GWNjCXSzhbtBRUf28HSauWe7eib3wYOdb3tItdjRwAdwCSg=="
      },
      "Microsoft.Extensions.Options": {
        "type": "Transitive",
        "resolved": "6.0.0",
        "contentHash": "dzXN0+V1AyjOe2xcJ86Qbo233KHuLEY0njf/P2Kw8SfJU+d45HNS2ctJdnEnrWbM9Ye2eFgaC5Mj9otRMU6IsQ==",
        "dependencies": {
          "Microsoft.Extensions.DependencyInjection.Abstractions": "6.0.0",
          "Microsoft.Extensions.Primitives": "6.0.0"
        }
      },
      "Microsoft.Extensions.Options.ConfigurationExtensions": {
        "type": "Transitive",
        "resolved": "2.0.0",
        "contentHash": "Y/lGICwO27fCkQRK3tZseVzFjZaxfGmui990E67sB4MuiPzdJHnJDS/BeYWrHShSSBgCl4KyKRx4ux686fftPg==",
        "dependencies": {
          "Microsoft.Extensions.Configuration.Abstractions": "2.0.0",
          "Microsoft.Extensions.Configuration.Binder": "2.0.0",
          "Microsoft.Extensions.DependencyInjection.Abstractions": "2.0.0",
          "Microsoft.Extensions.Options": "2.0.0"
        }
      },
      "Microsoft.Extensions.Primitives": {
        "type": "Transitive",
        "resolved": "6.0.0",
        "contentHash": "9+PnzmQFfEFNR9J2aDTfJGGupShHjOuGw4VUv+JB044biSHrnmCIMD+mJHmb2H7YryrfBEXDurxQ47gJZdCKNQ==",
        "dependencies": {
          "System.Runtime.CompilerServices.Unsafe": "6.0.0"
        }
      },
      "Microsoft.Identity.Client": {
        "type": "Transitive",
        "resolved": "4.22.0",
        "contentHash": "GlamU9rs8cSVIx9WSGv5QKpt66KkE+ImxNa/wNZZUJ3knt3PM98T9sOY8B7NcEfhw7NoxU2/0TSOcmnRSJQgqw=="
      },
      "Microsoft.Identity.Client.Extensions.Msal": {
        "type": "Transitive",
        "resolved": "2.16.5",
        "contentHash": "VlGUZEpF8KP/GCfFI59sdE0WA0o9quqwM1YQY0dSp6jpGy5EOBkureaybLfpwCuYUUjQbLkN2p7neUIcQCfbzA==",
        "dependencies": {
          "Microsoft.Identity.Client": "4.22.0",
          "System.Security.Cryptography.ProtectedData": "4.5.0"
        }
      },
      "Microsoft.IdentityModel.Clients.ActiveDirectory": {
        "type": "Transitive",
        "resolved": "4.3.0",
        "contentHash": "IRXnTCHxwnpnGBHVnTWd8RBJk7nsBsNZVl8j20kh234bP+oBILkt+6Iw5vQg5Q+sZmALt3Oq6X3Kx7qY71XyVw==",
        "dependencies": {
          "NETStandard.Library": "1.6.1",
          "System.Runtime.Serialization.Json": "4.3.0",
          "System.Runtime.Serialization.Primitives": "4.3.0",
          "System.Security.Cryptography.X509Certificates": "4.3.0",
          "System.Security.SecureString": "4.3.0",
          "System.Xml.XDocument": "4.3.0"
        }
      },
      "Microsoft.IdentityModel.JsonWebTokens": {
        "type": "Transitive",
        "resolved": "6.10.0",
        "contentHash": "0qjS31rN1MQTc46tAYbzmMTSRfdV5ndZxSjYxIGqKSidd4wpNJfNII/pdhU5Fx8olarQoKL9lqqYw4yNOIwT0Q==",
        "dependencies": {
          "Microsoft.IdentityModel.Tokens": "6.10.0"
        }
      },
      "Microsoft.IdentityModel.Logging": {
        "type": "Transitive",
        "resolved": "6.10.0",
        "contentHash": "zbcwV6esnNzhZZ/VP87dji6VrUBLB5rxnZBkDMqNYpyG+nrBnBsbm4PUYLCBMUflHCM9EMLDG0rLnqqT+l0ldA=="
      },
      "Microsoft.IdentityModel.Protocols": {
        "type": "Transitive",
        "resolved": "6.10.0",
        "contentHash": "DFyXD0xylP+DknCT3hzJ7q/Q5qRNu0hO/gCU90O0ATdR0twZmlcuY9RNYaaDofXKVbzcShYNCFCGle2G/o8mkg==",
        "dependencies": {
          "Microsoft.IdentityModel.Logging": "6.10.0",
          "Microsoft.IdentityModel.Tokens": "6.10.0"
        }
      },
      "Microsoft.IdentityModel.Protocols.OpenIdConnect": {
        "type": "Transitive",
        "resolved": "6.10.0",
        "contentHash": "LVvMXAWPbPeEWTylDrxunlHH2wFyE4Mv0L4gZrJHC4HTESbWHquKZb/y/S8jgiQEDycOP0PDQvbG4RR/tr2TVQ==",
        "dependencies": {
          "Microsoft.IdentityModel.Protocols": "6.10.0",
          "System.IdentityModel.Tokens.Jwt": "6.10.0"
        }
      },
      "Microsoft.IdentityModel.Tokens": {
        "type": "Transitive",
        "resolved": "6.10.0",
        "contentHash": "qbf1NslutDB4oLrriYTJpy7oB1pbh2ej2lEHd2IPDQH9C74ysOdhU5wAC7KoXblldbo7YsNR2QYFOqQM/b0Rsg==",
        "dependencies": {
          "Microsoft.CSharp": "4.5.0",
          "Microsoft.IdentityModel.Logging": "6.10.0",
          "System.Security.Cryptography.Cng": "4.5.0"
        }
      },
      "Microsoft.NET.StringTools": {
        "type": "Transitive",
        "resolved": "1.0.0",
        "contentHash": "ZYVcoDM0LnSyT5nWoRGfShYdOecCw2sOXWwP6j1Z0u48Xq3+BVvZ+EiPCX9/8Gz439giW+O1H1kWF9Eb/w6rVg==",
        "dependencies": {
          "System.Memory": "4.5.4",
          "System.Runtime.CompilerServices.Unsafe": "5.0.0"
        }
      },
      "Microsoft.NETCore.Platforms": {
        "type": "Transitive",
        "resolved": "5.0.0",
        "contentHash": "VyPlqzH2wavqquTcYpkIIAQ6WdenuKoFN0BdYBbCWsclXacSOHNQn66Gt4z5NBqEYW0FAPm5rlvki9ZiCij5xQ=="
      },
      "Microsoft.NETCore.Targets": {
        "type": "Transitive",
        "resolved": "1.1.3",
        "contentHash": "3Wrmi0kJDzClwAC+iBdUBpEKmEle8FQNsCs77fkiOIw/9oYA07bL1EZNX0kQ2OMN3xpwvl0vAtOCYY3ndDNlhQ=="
      },
      "Microsoft.OData.Core": {
        "type": "Transitive",
        "resolved": "7.6.4",
        "contentHash": "/EjnJezMBjXf8OjcShhGzPY7pOO0CopgoZGhS6xsP3t2uhC+O72IBHgtQ7F3v1rRXWVtJwLGhzE1GfJUlx3c4Q==",
        "dependencies": {
          "Microsoft.OData.Edm": "[7.6.4]",
          "Microsoft.Spatial": "[7.6.4]"
        }
      },
      "Microsoft.OData.Edm": {
        "type": "Transitive",
        "resolved": "7.6.4",
        "contentHash": "MSSmA6kIfpgFTtNpOnnayoSj/6KSzHC1U9KOjF7cTA1PG4tZ7rIMi1pvjFc8CmYEvP4cxGl/+vrCn+HpK26HTQ=="
      },
      "Microsoft.Spatial": {
        "type": "Transitive",
        "resolved": "7.6.4",
        "contentHash": "3mB+Frn4LU4yb5ie9R752QiRn0Hvp9PITkSRofV/Lzm9EyLM87Fy9ziqgz75O/c712dh6GxuypMSBUGmNFwMeA=="
      },
      "Microsoft.VisualStudio.Debugger.Contracts": {
        "type": "Transitive",
        "resolved": "17.2.0",
        "contentHash": "br/qV/aHqLqVlqtcMKglCC8MHMMLey0yMkKSplnMl58F5gKjwnh7wjs8+g0j/vf4T6h4KK7JWrC0+oN70pbugg==",
        "dependencies": {
          "MessagePack": "2.1.152",
          "MessagePackAnalyzer": "2.1.152",
          "Microsoft.Bcl.AsyncInterfaces": "1.1.1",
          "System.Collections.Immutable": "5.0.0"
        }
      },
      "Microsoft.VisualStudio.Web.CodeGeneration": {
        "type": "Transitive",
        "resolved": "6.0.3",
        "contentHash": "rD1Lj6LljO7iEeZJuGtEp0O9rZHvr+tAZJx8QgwdmlrMReaYA0+KQCH/woEdcmBo+ifnwUUyNgG+9NUECYTT9g==",
        "dependencies": {
          "Microsoft.Extensions.DependencyInjection": "6.0.0",
          "Microsoft.VisualStudio.Web.CodeGeneration.EntityFrameworkCore": "6.0.3",
          "System.Collections.Immutable": "6.0.0",
          "System.Private.Uri": "4.3.2"
        }
      },
      "Microsoft.VisualStudio.Web.CodeGeneration.Core": {
        "type": "Transitive",
        "resolved": "6.0.3",
        "contentHash": "o+rN2+WrG4NTU4dzcExaMAGpQk84+SJMC8D3v7pe35f6DJQIXC3lc9V9npgNtiiD19aP+Pdto8L5nuwQ83dgTw==",
        "dependencies": {
          "Microsoft.Extensions.DependencyInjection": "6.0.0",
          "Microsoft.VisualStudio.Web.CodeGeneration.Templating": "6.0.3",
          "Newtonsoft.Json": "13.0.1",
          "System.Private.Uri": "4.3.2"
        }
      },
      "Microsoft.VisualStudio.Web.CodeGeneration.EntityFrameworkCore": {
        "type": "Transitive",
        "resolved": "6.0.3",
        "contentHash": "Mg0HpwFZyOJQHtW04gbCLekZ8Lt3VSs9s9JqgGm6DXoeTbAbaHhJGZohuT296Z+0MuFJgl9mD1/j1Zof8hPgcA==",
        "dependencies": {
          "Microsoft.DotNet.Scaffolding.Shared": "6.0.3",
          "Microsoft.VisualStudio.Web.CodeGeneration.Core": "6.0.3",
          "System.Private.Uri": "4.3.2"
        }
      },
      "Microsoft.VisualStudio.Web.CodeGeneration.Templating": {
        "type": "Transitive",
        "resolved": "6.0.3",
        "contentHash": "TMV1xzJSjNpiWCGkw6/8/XHmYF0HiimH/8kmPZfT/J+WBKABn4DRbZNpgTYNKmcuYxg4mKySFPVpblQ0XMf9Tg==",
        "dependencies": {
          "Microsoft.AspNetCore.Razor.Language": "6.0.0",
          "Microsoft.CodeAnalysis.CSharp": "4.0.0",
          "Microsoft.CodeAnalysis.Razor": "6.0.0",
          "Microsoft.VisualStudio.Web.CodeGeneration.Utils": "6.0.3",
          "System.Private.Uri": "4.3.2"
        }
      },
      "Microsoft.VisualStudio.Web.CodeGeneration.Utils": {
        "type": "Transitive",
        "resolved": "6.0.3",
        "contentHash": "M8k06jnZ0l7031mPYDbLaiiz20ju1MP+FJlpDKVilkAPOQVITSFRDm8Hhd2Pyd+BSj+nCzDC1ZMglK8z+lJ5ig==",
        "dependencies": {
          "Microsoft.Build": "17.0.0",
          "Microsoft.Build.Locator": "1.4.1",
          "Microsoft.CodeAnalysis.CSharp.Workspaces": "4.0.0",
          "Microsoft.DotNet.Scaffolding.Shared": "6.0.3",
          "Newtonsoft.Json": "13.0.1",
          "System.Private.Uri": "4.3.2"
        }
      },
      "Microsoft.VisualStudio.Web.CodeGenerators.Mvc": {
        "type": "Transitive",
        "resolved": "6.0.3",
        "contentHash": "Oe3QkXildc2AFM33rN9WSLj53kzuQAPLAv7aduz+bnYc86SFBPA/qpYZ2ZJhlKYbrJUpztRqoWvLqGfDT6XkUw==",
        "dependencies": {
          "Microsoft.DotNet.Scaffolding.Shared": "6.0.3",
          "Microsoft.VisualStudio.Web.CodeGeneration": "6.0.3",
          "System.Private.Uri": "4.3.2"
        }
      },
      "Microsoft.Win32.Primitives": {
        "type": "Transitive",
        "resolved": "4.3.0",
        "contentHash": "9ZQKCWxH7Ijp9BfahvL2Zyf1cJIk8XYLF6Yjzr2yi0b2cOut/HQ31qf1ThHAgCc3WiZMdnWcfJCgN82/0UunxA==",
        "dependencies": {
          "Microsoft.NETCore.Platforms": "1.1.0",
          "Microsoft.NETCore.Targets": "1.1.0",
          "System.Runtime": "4.3.0"
        }
      },
      "Microsoft.Win32.Registry": {
        "type": "Transitive",
        "resolved": "5.0.0",
        "contentHash": "dDoKi0PnDz31yAyETfRntsLArTlVAVzUzCIvvEDsDsucrl33Dl8pIJG06ePTJTI3tGpeyHS9Cq7Foc/s4EeKcg==",
        "dependencies": {
          "System.Security.AccessControl": "5.0.0",
          "System.Security.Principal.Windows": "5.0.0"
        }
      },
      "Microsoft.Win32.SystemEvents": {
        "type": "Transitive",
        "resolved": "6.0.0",
        "contentHash": "hqTM5628jSsQiv+HGpiq3WKBl2c8v1KZfby2J6Pr7pEPlK9waPdgEO6b8A/+/xn/yZ9ulv8HuqK71ONy2tg67A=="
      },
      "MimeKit": {
        "type": "Transitive",
        "resolved": "3.2.0",
        "contentHash": "l9YHMBhBUwY7qQHUp8fw0EvjcbmhN4Iggz6MdjqIShBf42+0nJTa5gu0kuupCOPuiARc9ZaS9c9f0gKz4OnxKw==",
        "dependencies": {
          "Portable.BouncyCastle": "1.9.0",
          "System.Security.Cryptography.Pkcs": "6.0.0"
        }
      },
      "MySqlConnector": {
        "type": "Transitive",
        "resolved": "2.1.2",
        "contentHash": "JVokQTUNN3WHAu9Vw8ieeq1dXTFokJiig5P0VJ4f439UxRrsPo6SaVWC8Zdm6mkPeQFhZ0/9afdWa02EY/1j/w=="
      },
      "NETStandard.Library": {
        "type": "Transitive",
        "resolved": "1.6.1",
        "contentHash": "WcSp3+vP+yHNgS8EV5J7pZ9IRpeDuARBPN28by8zqff1wJQXm26PVU8L3/fYLBJVU7BtDyqNVWq2KlCVvSSR4A==",
        "dependencies": {
          "Microsoft.NETCore.Platforms": "1.1.0",
          "Microsoft.Win32.Primitives": "4.3.0",
          "System.AppContext": "4.3.0",
          "System.Collections": "4.3.0",
          "System.Collections.Concurrent": "4.3.0",
          "System.Console": "4.3.0",
          "System.Diagnostics.Debug": "4.3.0",
          "System.Diagnostics.Tools": "4.3.0",
          "System.Diagnostics.Tracing": "4.3.0",
          "System.Globalization": "4.3.0",
          "System.Globalization.Calendars": "4.3.0",
          "System.IO": "4.3.0",
          "System.IO.Compression": "4.3.0",
          "System.IO.Compression.ZipFile": "4.3.0",
          "System.IO.FileSystem": "4.3.0",
          "System.IO.FileSystem.Primitives": "4.3.0",
          "System.Linq": "4.3.0",
          "System.Linq.Expressions": "4.3.0",
          "System.Net.Http": "4.3.0",
          "System.Net.Primitives": "4.3.0",
          "System.Net.Sockets": "4.3.0",
          "System.ObjectModel": "4.3.0",
          "System.Reflection": "4.3.0",
          "System.Reflection.Extensions": "4.3.0",
          "System.Reflection.Primitives": "4.3.0",
          "System.Resources.ResourceManager": "4.3.0",
          "System.Runtime": "4.3.0",
          "System.Runtime.Extensions": "4.3.0",
          "System.Runtime.Handles": "4.3.0",
          "System.Runtime.InteropServices": "4.3.0",
          "System.Runtime.InteropServices.RuntimeInformation": "4.3.0",
          "System.Runtime.Numerics": "4.3.0",
          "System.Security.Cryptography.Algorithms": "4.3.0",
          "System.Security.Cryptography.Encoding": "4.3.0",
          "System.Security.Cryptography.Primitives": "4.3.0",
          "System.Security.Cryptography.X509Certificates": "4.3.0",
          "System.Text.Encoding": "4.3.0",
          "System.Text.Encoding.Extensions": "4.3.0",
          "System.Text.RegularExpressions": "4.3.0",
          "System.Threading": "4.3.0",
          "System.Threading.Tasks": "4.3.0",
          "System.Threading.Timer": "4.3.0",
          "System.Xml.ReaderWriter": "4.3.0",
          "System.Xml.XDocument": "4.3.0"
        }
      },
      "Newtonsoft.Json": {
        "type": "Transitive",
        "resolved": "13.0.1",
        "contentHash": "ppPFpBcvxdsfUonNcvITKqLl3bqxWbDCZIzDWHzjpdAHRFfZe0Dw9HmA0+za13IdyrgJwpkDTDA9fHaxOrt20A=="
      },
      "Npgsql": {
        "type": "Transitive",
        "resolved": "6.0.4",
        "contentHash": "SJMlOmFHr32oOzVXeHmarGaBKkhi0wHVN/rzuu2tUSJ4Qx2AkHCpr9R/DhLWwDiklqgzFU++9wkFyGJxbx/zzg==",
        "dependencies": {
          "System.Runtime.CompilerServices.Unsafe": "6.0.0"
        }
      },
      "Npgsql.EntityFrameworkCore.PostgreSQL": {
        "type": "Transitive",
        "resolved": "6.0.4",
        "contentHash": "fzgRmBd3nAFvKt/L70sJfFWAdobtwDEeOzOzruJq9og97O8/5B96inQOAgOpYyaUjPYpS4ZS5/bxm3vnOJ0+pQ==",
        "dependencies": {
          "Microsoft.EntityFrameworkCore": "6.0.4",
          "Microsoft.EntityFrameworkCore.Abstractions": "6.0.4",
          "Microsoft.EntityFrameworkCore.Relational": "6.0.4",
          "Npgsql": "6.0.4"
        }
      },
      "NSec.Cryptography": {
        "type": "Transitive",
        "resolved": "20.2.0",
        "contentHash": "NxzHaDQm3JfH+9VQdLI1bC4h/ZTKPo5o/4BEscBu4KK0Yv35sB87hSRuzpr09VahxY5ZpJfE2tHyK4u27jfiyQ==",
        "dependencies": {
          "System.Runtime.CompilerServices.Unsafe": "4.7.0",
          "libsodium": "[1.0.18, 1.0.19)"
        }
      },
      "NuGet.Common": {
        "type": "Transitive",
        "resolved": "5.11.0",
        "contentHash": "WCHexQBfSqBDRqP3PSDSUw7YM+PwuvMHGAkT/sXI5UHze4T41yLE+VB/km2Fe0z9y3m2mudcr2djFZezivjMJw==",
        "dependencies": {
          "NuGet.Frameworks": "5.11.0"
        }
      },
      "NuGet.Configuration": {
        "type": "Transitive",
        "resolved": "5.11.0",
        "contentHash": "NqsQe198CTHoo7NMrKQL8utd6n9yVb9CPgJmpyF6kpEsLFo/9r0wqGL3ln8Mtcz8yuJpOPWFQEoOlzDzu3LfUg==",
        "dependencies": {
          "NuGet.Common": "5.11.0",
          "System.Security.Cryptography.ProtectedData": "4.4.0"
        }
      },
      "NuGet.DependencyResolver.Core": {
        "type": "Transitive",
        "resolved": "5.11.0",
        "contentHash": "kkWhU0msuCRyiIJeoL95j6bXUQMc1mTk8wZ3mMxl+0VzOf39eXSObmxKuJ7eh+6zOMQyzd0TAXU5u5aQSxOVSg==",
        "dependencies": {
          "NuGet.LibraryModel": "5.11.0",
          "NuGet.Protocol": "5.11.0"
        }
      },
      "NuGet.Frameworks": {
        "type": "Transitive",
        "resolved": "5.11.0",
        "contentHash": "eaiXkUjC4NPcquGWzAGMXjuxvLwc6XGKMptSyOGQeT0X70BUZObuybJFZLA0OfTdueLd3US23NBPTBb6iF3V1Q=="
      },
      "NuGet.LibraryModel": {
        "type": "Transitive",
        "resolved": "5.11.0",
        "contentHash": "Iq0tbX3Rsl4837VlWy90fliA7T2+g2FPdz/s/lK6H9g/5RCta/7AZADV0l/A/f0HDCDlMxBN2ha1hsmgxe1sGQ==",
        "dependencies": {
          "NuGet.Common": "5.11.0",
          "NuGet.Versioning": "5.11.0"
        }
      },
      "NuGet.Packaging": {
        "type": "Transitive",
        "resolved": "5.11.0",
        "contentHash": "knlpQuqTL8BEXUHTdZ9Wlz3pjck5nv0OYsCpSkaQAukl7fFcX4apAs8cwJgxHiEZjfWNG1npZOzpYdHG59v5xQ==",
        "dependencies": {
          "Newtonsoft.Json": "9.0.1",
          "NuGet.Configuration": "5.11.0",
          "NuGet.Versioning": "5.11.0",
          "System.Security.Cryptography.Cng": "5.0.0",
          "System.Security.Cryptography.Pkcs": "5.0.0"
        }
      },
      "NuGet.ProjectModel": {
        "type": "Transitive",
        "resolved": "5.11.0",
        "contentHash": "8q7mAwHHP1/Ua1r3FQDg+kXcFvRgBmCCXQeqTkTVQoO5t3G/AwxzJVt7Jii0eNrM17Wzm975U0gnkNqlp+gdsw==",
        "dependencies": {
          "NuGet.DependencyResolver.Core": "5.11.0"
        }
      },
      "NuGet.Protocol": {
        "type": "Transitive",
        "resolved": "5.11.0",
        "contentHash": "eS/sJLqMzPz6gonD1zaXIcpDME/1DuKqv0Hlag8RuJcboZJliA15qjfg7UvuQB8/ineOleaEvrTzMjpKE0FdbQ==",
        "dependencies": {
          "NuGet.Packaging": "5.11.0"
        }
      },
      "NuGet.Versioning": {
        "type": "Transitive",
        "resolved": "5.11.0",
        "contentHash": "mCv/GzvMk5iatWoZY41PoIShEbwVxq9CDCc1fV/uqPFKZ4DD/1JuKZ5AL/FJJRsTanvMR3EOXKYCLdQ7PFYn8Q=="
      },
      "Otp.NET": {
        "type": "Transitive",
        "resolved": "1.2.2",
        "contentHash": "2hrZfkbzeWJ3tNXXt/1beg4IY+nS4F3gIfh4NVFvW0f6Pj51hGpiJ4prBz7Dmrr4ZYrA96rTERVGieZ4xYm7jA=="
      },
      "Pipelines.Sockets.Unofficial": {
        "type": "Transitive",
        "resolved": "2.2.2",
        "contentHash": "Bhk0FWxH1paI+18zr1g5cTL+ebeuDcBCR+rRFO+fKEhretgjs7MF2Mc1P64FGLecWp4zKCUOPzngBNrqVyY7Zg==",
        "dependencies": {
          "System.IO.Pipelines": "5.0.1"
        }
      },
      "Pomelo.EntityFrameworkCore.MySql": {
        "type": "Transitive",
        "resolved": "6.0.1",
        "contentHash": "sFIo5e9RmQoCTEvH6EeSV8ptmX3dw/6XgyD8R93X/i7A9+XCeG9KTjSNjrszVjVOtCu/eyvYqqcv2uZ/BHhlYA==",
        "dependencies": {
          "Microsoft.EntityFrameworkCore.Relational": "[6.0.1, 7.0.0)",
          "Microsoft.Extensions.DependencyInjection": "6.0.0",
          "MySqlConnector": "2.1.2"
        }
      },
      "Portable.BouncyCastle": {
        "type": "Transitive",
        "resolved": "1.9.0",
        "contentHash": "eZZBCABzVOek+id9Xy04HhmgykF0wZg9wpByzrWN7q8qEI0Qen9b7tfd7w8VA3dOeesumMG7C5ZPy0jk7PSRHw=="
      },
      "Quartz": {
        "type": "Transitive",
        "resolved": "3.4.0",
        "contentHash": "N8350OAlQhd8zKg0ARFikGjh3bfAW/CF/KVxu2fTIlAALB/oC1eg54n/QAPYR5ryHuYyDr5G8/Qa4k+D/7OFRQ==",
        "dependencies": {
          "Microsoft.Extensions.Logging.Abstractions": "2.1.1",
          "System.Configuration.ConfigurationManager": "4.7.0",
          "System.Diagnostics.DiagnosticSource": "4.7.1"
        }
      },
      "runtime.debian.8-x64.runtime.native.System.Security.Cryptography.OpenSsl": {
        "type": "Transitive",
        "resolved": "4.3.2",
        "contentHash": "7VSGO0URRKoMEAq0Sc9cRz8mb6zbyx/BZDEWhgPdzzpmFhkam3fJ1DAGWFXBI4nGlma+uPKpfuMQP5LXRnOH5g=="
      },
      "runtime.fedora.23-x64.runtime.native.System.Security.Cryptography.OpenSsl": {
        "type": "Transitive",
        "resolved": "4.3.2",
        "contentHash": "0oAaTAm6e2oVH+/Zttt0cuhGaePQYKII1dY8iaqP7CvOpVKgLybKRFvQjXR2LtxXOXTVPNv14j0ot8uV+HrUmw=="
      },
      "runtime.fedora.24-x64.runtime.native.System.Security.Cryptography.OpenSsl": {
        "type": "Transitive",
        "resolved": "4.3.2",
        "contentHash": "G24ibsCNi5Kbz0oXWynBoRgtGvsw5ZSVEWjv13/KiCAM8C6wz9zzcCniMeQFIkJ2tasjo2kXlvlBZhplL51kGg=="
      },
      "runtime.native.System": {
        "type": "Transitive",
        "resolved": "4.3.0",
        "contentHash": "c/qWt2LieNZIj1jGnVNsE2Kl23Ya2aSTBuXMD6V7k9KWr6l16Tqdwq+hJScEpWER9753NWC8h96PaVNY5Ld7Jw==",
        "dependencies": {
          "Microsoft.NETCore.Platforms": "1.1.0",
          "Microsoft.NETCore.Targets": "1.1.0"
        }
      },
      "runtime.native.System.Data.SqlClient.sni": {
        "type": "Transitive",
        "resolved": "4.7.0",
        "contentHash": "9kyFSIdN3T0qjDQ2R0HRXYIhS3l5psBzQi6qqhdLz+SzFyEy4sVxNOke+yyYv8Cu8rPER12c3RDjLT8wF3WBYQ==",
        "dependencies": {
          "runtime.win-arm64.runtime.native.System.Data.SqlClient.sni": "4.4.0",
          "runtime.win-x64.runtime.native.System.Data.SqlClient.sni": "4.4.0",
          "runtime.win-x86.runtime.native.System.Data.SqlClient.sni": "4.4.0"
        }
      },
      "runtime.native.System.IO.Compression": {
        "type": "Transitive",
        "resolved": "4.3.0",
        "contentHash": "INBPonS5QPEgn7naufQFXJEp3zX6L4bwHgJ/ZH78aBTpeNfQMtf7C6VrAFhlq2xxWBveIOWyFzQjJ8XzHMhdOQ==",
        "dependencies": {
          "Microsoft.NETCore.Platforms": "1.1.0",
          "Microsoft.NETCore.Targets": "1.1.0"
        }
      },
      "runtime.native.System.Net.Http": {
        "type": "Transitive",
        "resolved": "4.3.0",
        "contentHash": "ZVuZJqnnegJhd2k/PtAbbIcZ3aZeITq3sj06oKfMBSfphW3HDmk/t4ObvbOk/JA/swGR0LNqMksAh/f7gpTROg==",
        "dependencies": {
          "Microsoft.NETCore.Platforms": "1.1.0",
          "Microsoft.NETCore.Targets": "1.1.0"
        }
      },
      "runtime.native.System.Net.Security": {
        "type": "Transitive",
        "resolved": "4.3.0",
        "contentHash": "M2nN92ePS8BgQ2oi6Jj3PlTUzadYSIWLdZrHY1n1ZcW9o4wAQQ6W+aQ2lfq1ysZQfVCgDwY58alUdowrzezztg==",
        "dependencies": {
          "Microsoft.NETCore.Platforms": "1.1.0",
          "Microsoft.NETCore.Targets": "1.1.0"
        }
      },
      "runtime.native.System.Security.Cryptography.Apple": {
        "type": "Transitive",
        "resolved": "4.3.0",
        "contentHash": "DloMk88juo0OuOWr56QG7MNchmafTLYWvABy36izkrLI5VledI0rq28KGs1i9wbpeT9NPQrx/wTf8U2vazqQ3Q==",
        "dependencies": {
          "runtime.osx.10.10-x64.runtime.native.System.Security.Cryptography.Apple": "4.3.0"
        }
      },
      "runtime.native.System.Security.Cryptography.OpenSsl": {
        "type": "Transitive",
        "resolved": "4.3.2",
        "contentHash": "QR1OwtwehHxSeQvZKXe+iSd+d3XZNkEcuWMFYa2i0aG1l+lR739HPicKMlTbJst3spmeekDVBUS7SeS26s4U/g==",
        "dependencies": {
          "runtime.debian.8-x64.runtime.native.System.Security.Cryptography.OpenSsl": "4.3.2",
          "runtime.fedora.23-x64.runtime.native.System.Security.Cryptography.OpenSsl": "4.3.2",
          "runtime.fedora.24-x64.runtime.native.System.Security.Cryptography.OpenSsl": "4.3.2",
          "runtime.opensuse.13.2-x64.runtime.native.System.Security.Cryptography.OpenSsl": "4.3.2",
          "runtime.opensuse.42.1-x64.runtime.native.System.Security.Cryptography.OpenSsl": "4.3.2",
          "runtime.osx.10.10-x64.runtime.native.System.Security.Cryptography.OpenSsl": "4.3.2",
          "runtime.rhel.7-x64.runtime.native.System.Security.Cryptography.OpenSsl": "4.3.2",
          "runtime.ubuntu.14.04-x64.runtime.native.System.Security.Cryptography.OpenSsl": "4.3.2",
          "runtime.ubuntu.16.04-x64.runtime.native.System.Security.Cryptography.OpenSsl": "4.3.2",
          "runtime.ubuntu.16.10-x64.runtime.native.System.Security.Cryptography.OpenSsl": "4.3.2"
        }
      },
      "runtime.opensuse.13.2-x64.runtime.native.System.Security.Cryptography.OpenSsl": {
        "type": "Transitive",
        "resolved": "4.3.2",
        "contentHash": "I+GNKGg2xCHueRd1m9PzeEW7WLbNNLznmTuEi8/vZX71HudUbx1UTwlGkiwMri7JLl8hGaIAWnA/GONhu+LOyQ=="
      },
      "runtime.opensuse.42.1-x64.runtime.native.System.Security.Cryptography.OpenSsl": {
        "type": "Transitive",
        "resolved": "4.3.2",
        "contentHash": "1Z3TAq1ytS1IBRtPXJvEUZdVsfWfeNEhBkbiOCGEl9wwAfsjP2lz3ZFDx5tq8p60/EqbS0HItG5piHuB71RjoA=="
      },
      "runtime.osx.10.10-x64.runtime.native.System.Security.Cryptography.Apple": {
        "type": "Transitive",
        "resolved": "4.3.0",
        "contentHash": "kVXCuMTrTlxq4XOOMAysuNwsXWpYeboGddNGpIgNSZmv1b6r/s/DPk0fYMB7Q5Qo4bY68o48jt4T4y5BVecbCQ=="
      },
      "runtime.osx.10.10-x64.runtime.native.System.Security.Cryptography.OpenSsl": {
        "type": "Transitive",
        "resolved": "4.3.2",
        "contentHash": "6mU/cVmmHtQiDXhnzUImxIcDL48GbTk+TsptXyJA+MIOG9LRjPoAQC/qBFB7X+UNyK86bmvGwC8t+M66wsYC8w=="
      },
      "runtime.rhel.7-x64.runtime.native.System.Security.Cryptography.OpenSsl": {
        "type": "Transitive",
        "resolved": "4.3.2",
        "contentHash": "vjwG0GGcTW/PPg6KVud8F9GLWYuAV1rrw1BKAqY0oh4jcUqg15oYF1+qkGR2x2ZHM4DQnWKQ7cJgYbfncz/lYg=="
      },
      "runtime.ubuntu.14.04-x64.runtime.native.System.Security.Cryptography.OpenSsl": {
        "type": "Transitive",
        "resolved": "4.3.2",
        "contentHash": "7KMFpTkHC/zoExs+PwP8jDCWcrK9H6L7soowT80CUx3e+nxP/AFnq0AQAW5W76z2WYbLAYCRyPfwYFG6zkvQRw=="
      },
      "runtime.ubuntu.16.04-x64.runtime.native.System.Security.Cryptography.OpenSsl": {
        "type": "Transitive",
        "resolved": "4.3.2",
        "contentHash": "xrlmRCnKZJLHxyyLIqkZjNXqgxnKdZxfItrPkjI+6pkRo5lHX8YvSZlWrSI5AVwLMi4HbNWP7064hcAWeZKp5w=="
      },
      "runtime.ubuntu.16.10-x64.runtime.native.System.Security.Cryptography.OpenSsl": {
        "type": "Transitive",
        "resolved": "4.3.2",
        "contentHash": "leXiwfiIkW7Gmn7cgnNcdtNAU70SjmKW3jxGj1iKHOvdn0zRWsgv/l2OJUO5zdGdiv2VRFnAsxxhDgMzofPdWg=="
      },
      "runtime.win-arm64.runtime.native.System.Data.SqlClient.sni": {
        "type": "Transitive",
        "resolved": "4.4.0",
        "contentHash": "LbrynESTp3bm5O/+jGL8v0Qg5SJlTV08lpIpFesXjF6uGNMWqFnUQbYBJwZTeua6E/Y7FIM1C54Ey1btLWupdg=="
      },
      "runtime.win-x64.runtime.native.System.Data.SqlClient.sni": {
        "type": "Transitive",
        "resolved": "4.4.0",
        "contentHash": "38ugOfkYJqJoX9g6EYRlZB5U2ZJH51UP8ptxZgdpS07FgOEToV+lS11ouNK2PM12Pr6X/PpT5jK82G3DwH/SxQ=="
      },
      "runtime.win-x86.runtime.native.System.Data.SqlClient.sni": {
        "type": "Transitive",
        "resolved": "4.4.0",
        "contentHash": "YhEdSQUsTx+C8m8Bw7ar5/VesXvCFMItyZF7G1AUY+OM0VPZUOeAVpJ4Wl6fydBGUYZxojTDR3I6Bj/+BPkJNA=="
      },
      "SendGrid": {
        "type": "Transitive",
        "resolved": "9.27.0",
        "contentHash": "kMyXRQ8hmN2bG3tYZ7T31Ufl1kXkpuP5+WBh1BJ32WY31DTnBTCVGURoIqfbTo/tRuQfAYLxra6C8cQGN6kk+A==",
        "dependencies": {
          "Newtonsoft.Json": "9.0.1",
          "starkbank-ecdsa": "[1.3.3, 2.0.0)"
        }
      },
      "Sentry": {
        "type": "Transitive",
        "resolved": "3.16.0",
        "contentHash": "Pkw4+51EDUQ0X02jdCZIpaM2Q4UO06VKGDE+dYYNxgvOirRXGKTKxRk4NPKJTLSTNl+2JyT9HoE7C6BTlYhLOw=="
      },
      "Sentry.Serilog": {
        "type": "Transitive",
        "resolved": "3.16.0",
        "contentHash": "GFTVfQdOFqZ9Vmo8EEZTx1EQMDRJjka/4v2CwxnAUh+sqHDICga4eOm4AyGzDBbE4s9iAHMgMUCceIqo+7z84w==",
        "dependencies": {
          "Sentry": "3.16.0",
          "Serilog": "2.10.0"
        }
      },
      "Serilog": {
        "type": "Transitive",
        "resolved": "2.10.0",
        "contentHash": "+QX0hmf37a0/OZLxM3wL7V6/ADvC1XihXN4Kq/p6d8lCPfgkRdiuhbWlMaFjR9Av0dy5F0+MBeDmDdRZN/YwQA=="
      },
      "Serilog.AspNetCore": {
        "type": "Transitive",
        "resolved": "5.0.0",
        "contentHash": "/JO/txIxRR61x1UXQAgUzG2Sx05o1QHCkokVBWrKzmAoDu+p5EtCAj7L/TVVg7Ezhh3GPiZ0JI9OJCmRO9tSRw==",
        "dependencies": {
          "Microsoft.Extensions.DependencyInjection": "5.0.0",
          "Microsoft.Extensions.Logging": "5.0.0",
          "Serilog": "2.10.0",
          "Serilog.Extensions.Hosting": "4.2.0",
          "Serilog.Formatting.Compact": "1.1.0",
          "Serilog.Settings.Configuration": "3.3.0",
          "Serilog.Sinks.Console": "4.0.1",
          "Serilog.Sinks.Debug": "2.0.0",
          "Serilog.Sinks.File": "5.0.0"
        }
      },
      "Serilog.Extensions.Hosting": {
        "type": "Transitive",
        "resolved": "4.2.0",
        "contentHash": "gT2keceCmPQR9EX0VpXQZvUgELdfE7yqJ7MOxBhm3WLCblcvRgswEOOTgok/DHObbM15A3V/DtF3VdVDQPIZzQ==",
        "dependencies": {
          "Microsoft.Extensions.DependencyInjection.Abstractions": "3.1.8",
          "Microsoft.Extensions.Hosting.Abstractions": "3.1.8",
          "Microsoft.Extensions.Logging.Abstractions": "3.1.8",
          "Serilog": "2.10.0",
          "Serilog.Extensions.Logging": "3.1.0"
        }
      },
      "Serilog.Extensions.Logging": {
        "type": "Transitive",
        "resolved": "3.1.0",
        "contentHash": "IWfem7wfrFbB3iw1OikqPFNPEzfayvDuN4WP7Ue1AVFskalMByeWk3QbtUXQR34SBkv1EbZ3AySHda/ErDgpcg==",
        "dependencies": {
          "Microsoft.Extensions.Logging": "2.0.0",
          "Serilog": "2.9.0"
        }
      },
      "Serilog.Extensions.Logging.File": {
        "type": "Transitive",
        "resolved": "2.0.0",
        "contentHash": "usO0qr4v9VCMBWiTJ1nQmAbPNCt40FrkDol6CpfCXbsxGZS/hH+YCueF7vvPQ32ATI0GWcMWiKRdjXEE7/HxTQ==",
        "dependencies": {
          "Microsoft.Extensions.Configuration.Abstractions": "2.0.0",
          "Microsoft.Extensions.Configuration.Binder": "2.0.0",
          "Serilog": "2.5.0",
          "Serilog.Extensions.Logging": "2.0.2",
          "Serilog.Formatting.Compact": "1.0.0",
          "Serilog.Sinks.Async": "1.1.0",
          "Serilog.Sinks.RollingFile": "3.3.0"
        }
      },
      "Serilog.Formatting.Compact": {
        "type": "Transitive",
        "resolved": "1.1.0",
        "contentHash": "pNroKVjo+rDqlxNG5PXkRLpfSCuDOBY0ri6jp9PLe505ljqwhwZz8ospy2vWhQlFu5GkIesh3FcDs4n7sWZODA==",
        "dependencies": {
          "Serilog": "2.8.0"
        }
      },
      "Serilog.Settings.Configuration": {
        "type": "Transitive",
        "resolved": "3.3.0",
        "contentHash": "7GNudISZwqaT902hqEL2OFGTZeUFWfnrNLupJkOqeF41AR3GjcxX+Hwb30xb8gG2/CDXsCMVfF8o0+8KY0fJNg==",
        "dependencies": {
          "Microsoft.Extensions.DependencyModel": "3.0.0",
          "Microsoft.Extensions.Options.ConfigurationExtensions": "2.0.0",
          "Serilog": "2.10.0"
        }
      },
      "Serilog.Sinks.Async": {
        "type": "Transitive",
        "resolved": "1.1.0",
        "contentHash": "xll0Kanz2BkCxuv+F3p1WXr47jdsVM0GU1n1LZvK+18QiRZ/WGFNxSNw9EMKFV5ED5gr7MUpAe6PCMNL1HGUMA==",
        "dependencies": {
          "Serilog": "2.1.0",
          "System.Collections.Concurrent": "4.0.12"
        }
      },
      "Serilog.Sinks.AzureCosmosDB": {
        "type": "Transitive",
        "resolved": "2.0.0",
        "contentHash": "Im2/ZqjXQIpsd727qEo5Pq+br0MiNVuTvI40Yk7736tgjCpEx+omPHv4+c4fEAxnOP2kL9Ge6UoDFoDw3cjF2A==",
        "dependencies": {
          "Microsoft.Azure.Cosmos": "3.24.0",
          "Microsoft.CSharp": "4.7.0",
          "Newtonsoft.Json": "13.0.1",
          "Serilog": "2.10.0",
          "Serilog.Sinks.PeriodicBatching": "2.3.1"
        }
      },
      "Serilog.Sinks.Console": {
        "type": "Transitive",
        "resolved": "4.0.1",
        "contentHash": "apLOvSJQLlIbKlbx+Y2UDHSP05kJsV7mou+fvJoRGs/iR+jC22r8cuFVMjjfVxz/AD4B2UCltFhE1naRLXwKNw==",
        "dependencies": {
          "Serilog": "2.10.0"
        }
      },
      "Serilog.Sinks.Debug": {
        "type": "Transitive",
        "resolved": "2.0.0",
        "contentHash": "Y6g3OBJ4JzTyyw16fDqtFcQ41qQAydnEvEqmXjhwhgjsnG/FaJ8GUqF5ldsC/bVkK8KYmqrPhDO+tm4dF6xx4A==",
        "dependencies": {
          "Serilog": "2.10.0"
        }
      },
      "Serilog.Sinks.File": {
        "type": "Transitive",
        "resolved": "5.0.0",
        "contentHash": "uwV5hdhWPwUH1szhO8PJpFiahqXmzPzJT/sOijH/kFgUx+cyoDTMM8MHD0adw9+Iem6itoibbUXHYslzXsLEAg==",
        "dependencies": {
          "Serilog": "2.10.0"
        }
      },
      "Serilog.Sinks.PeriodicBatching": {
        "type": "Transitive",
        "resolved": "2.3.1",
        "contentHash": "LVYvqpqjSTD8dhfxRnzpxTs8/ys3V2q01MvaY3r0eKsDgpKK1U1y/5N6gFHgiesbxG0V+O5IWdz4+c1DzoNyOQ==",
        "dependencies": {
          "Serilog": "2.0.0"
        }
      },
      "Serilog.Sinks.RollingFile": {
        "type": "Transitive",
        "resolved": "3.3.0",
        "contentHash": "2lT5X1r3GH4P0bRWJfhA7etGl8Q2Ipw9AACvtAHWRUSpYZ42NGVyHoVs2ALBZ/cAkkS+tA4jl80Zie144eLQPg==",
        "dependencies": {
          "Serilog.Sinks.File": "3.2.0",
          "System.IO": "4.1.0",
          "System.IO.FileSystem.Primitives": "4.0.1",
          "System.Runtime.InteropServices": "4.1.0",
          "System.Text.Encoding.Extensions": "4.0.11"
        }
      },
      "Serilog.Sinks.SyslogMessages": {
        "type": "Transitive",
        "resolved": "2.0.6",
        "contentHash": "V2Yq2GEbk7taEPbpBLFzLXhrHrUzKf4sQu/zLrANU8XIoUn/Mr08M2E8PrcrWVXCj0R4xLMWYe0Z1sxOrMF3IA==",
        "dependencies": {
          "Serilog": "2.5.0",
          "Serilog.Sinks.PeriodicBatching": "2.3.0"
        }
      },
      "StackExchange.Redis": {
        "type": "Transitive",
        "resolved": "2.5.43",
        "contentHash": "YQ38jVbX1b5mBi6lizESou+NpV6QZpeo6ofRR6qeuqJ8ePOmhcwhje3nDTNIGEkfPSK0sLuF6pR5rtFyq2F46g==",
        "dependencies": {
          "Pipelines.Sockets.Unofficial": "2.2.2",
          "System.Diagnostics.PerformanceCounter": "5.0.0"
        }
      },
      "starkbank-ecdsa": {
        "type": "Transitive",
        "resolved": "1.3.3",
        "contentHash": "OblOaKb1enXn+dSp7tsx9yjwV+/BEKM9jFhshIkZTwCk7LuTFTp+wSon6rFzuPiIiTGtvVWQNUw2slHjGktJog=="
      },
      "Stripe.net": {
        "type": "Transitive",
        "resolved": "40.0.0",
        "contentHash": "SD1bGiF+sVQG3p2LXNTZ5rEG2aCnXIHokcxYS9yyW3dR01J0ryf+iNFOwid148yePZ0gCBcRxj3wiW1mTmP7UQ==",
        "dependencies": {
          "Newtonsoft.Json": "12.0.3",
          "System.Configuration.ConfigurationManager": "6.0.0"
        }
      },
      "System.AppContext": {
        "type": "Transitive",
        "resolved": "4.3.0",
        "contentHash": "fKC+rmaLfeIzUhagxY17Q9siv/sPrjjKcfNg1Ic8IlQkZLipo8ljcaZQu4VtI4Jqbzjc2VTjzGLF6WmsRXAEgA==",
        "dependencies": {
          "System.Runtime": "4.3.0"
        }
      },
      "System.Buffers": {
        "type": "Transitive",
        "resolved": "4.5.1",
        "contentHash": "Rw7ijyl1qqRS0YQD/WycNst8hUUMgrMH4FCn1nNm27M4VxchZ1js3fVjQaANHO5f3sN4isvP4a+Met9Y4YomAg=="
      },
      "System.Collections": {
        "type": "Transitive",
        "resolved": "4.3.0",
        "contentHash": "3Dcj85/TBdVpL5Zr+gEEBUuFe2icOnLalmEh9hfck1PTYbbyWuZgh4fmm2ysCLTrqLQw6t3TgTyJ+VLp+Qb+Lw==",
        "dependencies": {
          "Microsoft.NETCore.Platforms": "1.1.0",
          "Microsoft.NETCore.Targets": "1.1.0",
          "System.Runtime": "4.3.0"
        }
      },
      "System.Collections.Concurrent": {
        "type": "Transitive",
        "resolved": "4.3.0",
        "contentHash": "ztl69Xp0Y/UXCL+3v3tEU+lIy+bvjKNUmopn1wep/a291pVPK7dxBd6T7WnlQqRog+d1a/hSsgRsmFnIBKTPLQ==",
        "dependencies": {
          "System.Collections": "4.3.0",
          "System.Diagnostics.Debug": "4.3.0",
          "System.Diagnostics.Tracing": "4.3.0",
          "System.Globalization": "4.3.0",
          "System.Reflection": "4.3.0",
          "System.Resources.ResourceManager": "4.3.0",
          "System.Runtime": "4.3.0",
          "System.Runtime.Extensions": "4.3.0",
          "System.Threading": "4.3.0",
          "System.Threading.Tasks": "4.3.0"
        }
      },
      "System.Collections.Immutable": {
        "type": "Transitive",
        "resolved": "6.0.0",
        "contentHash": "l4zZJ1WU2hqpQQHXz1rvC3etVZN+2DLmQMO79FhOTZHMn8tDRr+WU287sbomD0BETlmKDn0ygUgVy9k5xkkJdA==",
        "dependencies": {
          "System.Runtime.CompilerServices.Unsafe": "6.0.0"
        }
      },
      "System.Collections.NonGeneric": {
        "type": "Transitive",
        "resolved": "4.0.1",
        "contentHash": "hMxFT2RhhlffyCdKLDXjx8WEC5JfCvNozAZxCablAuFRH74SCV4AgzE8yJCh/73bFnEoZgJ9MJmkjQ0dJmnKqA==",
        "dependencies": {
          "System.Diagnostics.Debug": "4.0.11",
          "System.Globalization": "4.0.11",
          "System.Resources.ResourceManager": "4.0.1",
          "System.Runtime": "4.1.0",
          "System.Runtime.Extensions": "4.1.0",
          "System.Threading": "4.0.11"
        }
      },
      "System.Collections.Specialized": {
        "type": "Transitive",
        "resolved": "4.0.1",
        "contentHash": "/HKQyVP0yH1I0YtK7KJL/28snxHNH/bi+0lgk/+MbURF6ULhAE31MDI+NZDerNWu264YbxklXCCygISgm+HMug==",
        "dependencies": {
          "System.Collections.NonGeneric": "4.0.1",
          "System.Globalization": "4.0.11",
          "System.Globalization.Extensions": "4.0.1",
          "System.Resources.ResourceManager": "4.0.1",
          "System.Runtime": "4.1.0",
          "System.Runtime.Extensions": "4.1.0",
          "System.Threading": "4.0.11"
        }
      },
      "System.ComponentModel.Annotations": {
        "type": "Transitive",
        "resolved": "4.7.0",
        "contentHash": "0YFqjhp/mYkDGpU0Ye1GjE53HMp9UVfGN7seGpAMttAC0C40v5gw598jCgpbBLMmCo0E5YRLBv5Z2doypO49ZQ=="
      },
      "System.Composition": {
        "type": "Transitive",
        "resolved": "1.0.31",
        "contentHash": "I+D26qpYdoklyAVUdqwUBrEIckMNjAYnuPJy/h9dsQItpQwVREkDFs4b4tkBza0kT2Yk48Lcfsv2QQ9hWsh9Iw==",
        "dependencies": {
          "System.Composition.AttributedModel": "1.0.31",
          "System.Composition.Convention": "1.0.31",
          "System.Composition.Hosting": "1.0.31",
          "System.Composition.Runtime": "1.0.31",
          "System.Composition.TypedParts": "1.0.31"
        }
      },
      "System.Composition.AttributedModel": {
        "type": "Transitive",
        "resolved": "1.0.31",
        "contentHash": "NHWhkM3ZkspmA0XJEsKdtTt1ViDYuojgSND3yHhTzwxepiwqZf+BCWuvCbjUt4fe0NxxQhUDGJ5km6sLjo9qnQ==",
        "dependencies": {
          "System.Reflection": "4.3.0",
          "System.Runtime": "4.3.0"
        }
      },
      "System.Composition.Convention": {
        "type": "Transitive",
        "resolved": "1.0.31",
        "contentHash": "GLjh2Ju71k6C0qxMMtl4efHa68NmWeIUYh4fkUI8xbjQrEBvFmRwMDFcylT8/PR9SQbeeL48IkFxU/+gd0nYEQ==",
        "dependencies": {
          "System.Collections": "4.3.0",
          "System.Composition.AttributedModel": "1.0.31",
          "System.Diagnostics.Debug": "4.3.0",
          "System.Diagnostics.Tools": "4.3.0",
          "System.Globalization": "4.3.0",
          "System.Linq": "4.3.0",
          "System.Linq.Expressions": "4.3.0",
          "System.Reflection": "4.3.0",
          "System.Reflection.Extensions": "4.3.0",
          "System.Resources.ResourceManager": "4.3.0",
          "System.Runtime": "4.3.0",
          "System.Threading": "4.3.0"
        }
      },
      "System.Composition.Hosting": {
        "type": "Transitive",
        "resolved": "1.0.31",
        "contentHash": "fN1bT4RX4vUqjbgoyuJFVUizAl2mYF5VAb+bVIxIYZSSc0BdnX+yGAxcavxJuDDCQ1K+/mdpgyEFc8e9ikjvrg==",
        "dependencies": {
          "System.Collections": "4.3.0",
          "System.Composition.Runtime": "1.0.31",
          "System.Diagnostics.Debug": "4.3.0",
          "System.Diagnostics.Tools": "4.3.0",
          "System.Globalization": "4.3.0",
          "System.Linq": "4.3.0",
          "System.Linq.Expressions": "4.3.0",
          "System.ObjectModel": "4.3.0",
          "System.Reflection": "4.3.0",
          "System.Reflection.Extensions": "4.3.0",
          "System.Resources.ResourceManager": "4.3.0",
          "System.Runtime": "4.3.0",
          "System.Threading": "4.3.0"
        }
      },
      "System.Composition.Runtime": {
        "type": "Transitive",
        "resolved": "1.0.31",
        "contentHash": "0LEJN+2NVM89CE4SekDrrk5tHV5LeATltkp+9WNYrR+Huiyt0vaCqHbbHtVAjPyeLWIc8dOz/3kthRBj32wGQg==",
        "dependencies": {
          "System.Collections": "4.3.0",
          "System.Diagnostics.Debug": "4.3.0",
          "System.Diagnostics.Tools": "4.3.0",
          "System.Globalization": "4.3.0",
          "System.Linq": "4.3.0",
          "System.Reflection": "4.3.0",
          "System.Resources.ResourceManager": "4.3.0",
          "System.Runtime": "4.3.0"
        }
      },
      "System.Composition.TypedParts": {
        "type": "Transitive",
        "resolved": "1.0.31",
        "contentHash": "0Zae/FtzeFgDBBuILeIbC/T9HMYbW4olAmi8XqqAGosSOWvXfiQLfARZEhiGd0LVXaYgXr0NhxiU1LldRP1fpQ==",
        "dependencies": {
          "System.Collections": "4.3.0",
          "System.Composition.AttributedModel": "1.0.31",
          "System.Composition.Hosting": "1.0.31",
          "System.Composition.Runtime": "1.0.31",
          "System.Diagnostics.Debug": "4.3.0",
          "System.Diagnostics.Tools": "4.3.0",
          "System.Globalization": "4.3.0",
          "System.Linq": "4.3.0",
          "System.Linq.Expressions": "4.3.0",
          "System.Reflection": "4.3.0",
          "System.Reflection.Extensions": "4.3.0",
          "System.Resources.ResourceManager": "4.3.0",
          "System.Runtime": "4.3.0",
          "System.Runtime.Extensions": "4.3.0"
        }
      },
      "System.Configuration.ConfigurationManager": {
        "type": "Transitive",
        "resolved": "6.0.0",
        "contentHash": "7T+m0kDSlIPTHIkPMIu6m6tV6qsMqJpvQWW2jIc2qi7sn40qxFo0q+7mEQAhMPXZHMKnWrnv47ntGlM/ejvw3g==",
        "dependencies": {
          "System.Security.Cryptography.ProtectedData": "6.0.0",
          "System.Security.Permissions": "6.0.0"
        }
      },
      "System.Console": {
        "type": "Transitive",
        "resolved": "4.3.0",
        "contentHash": "DHDrIxiqk1h03m6khKWV2X8p/uvN79rgSqpilL6uzpmSfxfU5ng8VcPtW4qsDsQDHiTv6IPV9TmD5M/vElPNLg==",
        "dependencies": {
          "Microsoft.NETCore.Platforms": "1.1.0",
          "Microsoft.NETCore.Targets": "1.1.0",
          "System.IO": "4.3.0",
          "System.Runtime": "4.3.0",
          "System.Text.Encoding": "4.3.0"
        }
      },
      "System.Data.SqlClient": {
        "type": "Transitive",
        "resolved": "4.8.3",
        "contentHash": "yERfVLXAY0QbylAgaGLByYN0hFxX28aeEQ0hUgJO+Ntn1AfmWl5HHUoYJA0Yl9HhIUUJHVaS/Sw/RLZr5aaC+A==",
        "dependencies": {
          "Microsoft.Win32.Registry": "4.7.0",
          "System.Security.Principal.Windows": "4.7.0",
          "runtime.native.System.Data.SqlClient.sni": "4.7.0"
        }
      },
      "System.Diagnostics.Debug": {
        "type": "Transitive",
        "resolved": "4.3.0",
        "contentHash": "ZUhUOdqmaG5Jk3Xdb8xi5kIyQYAA4PnTNlHx1mu9ZY3qv4ELIdKbnL/akbGaKi2RnNUWaZsAs31rvzFdewTj2g==",
        "dependencies": {
          "Microsoft.NETCore.Platforms": "1.1.0",
          "Microsoft.NETCore.Targets": "1.1.0",
          "System.Runtime": "4.3.0"
        }
      },
      "System.Diagnostics.DiagnosticSource": {
        "type": "Transitive",
        "resolved": "6.0.0",
        "contentHash": "frQDfv0rl209cKm1lnwTgFPzNigy2EKk1BS3uAvHvlBVKe5cymGyHO+Sj+NLv5VF/AhHsqPIUUwya5oV4CHMUw==",
        "dependencies": {
          "System.Runtime.CompilerServices.Unsafe": "6.0.0"
        }
      },
      "System.Diagnostics.PerformanceCounter": {
        "type": "Transitive",
        "resolved": "5.0.0",
        "contentHash": "kcQWWtGVC3MWMNXdMDWfrmIlFZZ2OdoeT6pSNVRtk9+Sa7jwdPiMlNwb0ZQcS7NRlT92pCfmjRtkSWUW3RAKwg==",
        "dependencies": {
          "Microsoft.NETCore.Platforms": "5.0.0",
          "Microsoft.Win32.Registry": "5.0.0",
          "System.Configuration.ConfigurationManager": "5.0.0",
          "System.Security.Principal.Windows": "5.0.0"
        }
      },
      "System.Diagnostics.Process": {
        "type": "Transitive",
        "resolved": "4.3.0",
        "contentHash": "J0wOX07+QASQblsfxmIMFc9Iq7KTXYL3zs2G/Xc704Ylv3NpuVdo6gij6V3PGiptTxqsK0K7CdXenRvKUnkA2g==",
        "dependencies": {
          "Microsoft.NETCore.Platforms": "1.1.0",
          "Microsoft.Win32.Primitives": "4.3.0",
          "Microsoft.Win32.Registry": "4.3.0",
          "System.Collections": "4.3.0",
          "System.Diagnostics.Debug": "4.3.0",
          "System.Globalization": "4.3.0",
          "System.IO": "4.3.0",
          "System.IO.FileSystem": "4.3.0",
          "System.IO.FileSystem.Primitives": "4.3.0",
          "System.Resources.ResourceManager": "4.3.0",
          "System.Runtime": "4.3.0",
          "System.Runtime.Extensions": "4.3.0",
          "System.Runtime.Handles": "4.3.0",
          "System.Runtime.InteropServices": "4.3.0",
          "System.Text.Encoding": "4.3.0",
          "System.Text.Encoding.Extensions": "4.3.0",
          "System.Threading": "4.3.0",
          "System.Threading.Tasks": "4.3.0",
          "System.Threading.Thread": "4.3.0",
          "System.Threading.ThreadPool": "4.3.0",
          "runtime.native.System": "4.3.0"
        }
      },
      "System.Diagnostics.Tools": {
        "type": "Transitive",
        "resolved": "4.3.0",
        "contentHash": "UUvkJfSYJMM6x527dJg2VyWPSRqIVB0Z7dbjHst1zmwTXz5CcXSYJFWRpuigfbO1Lf7yfZiIaEUesfnl/g5EyA==",
        "dependencies": {
          "Microsoft.NETCore.Platforms": "1.1.0",
          "Microsoft.NETCore.Targets": "1.1.0",
          "System.Runtime": "4.3.0"
        }
      },
      "System.Diagnostics.TraceSource": {
        "type": "Transitive",
        "resolved": "4.3.0",
        "contentHash": "VnYp1NxGx8Ww731y2LJ1vpfb/DKVNKEZ8Jsh5SgQTZREL/YpWRArgh9pI8CDLmgHspZmLL697CaLvH85qQpRiw==",
        "dependencies": {
          "Microsoft.NETCore.Platforms": "1.1.0",
          "System.Collections": "4.3.0",
          "System.Diagnostics.Debug": "4.3.0",
          "System.Globalization": "4.3.0",
          "System.Resources.ResourceManager": "4.3.0",
          "System.Runtime": "4.3.0",
          "System.Runtime.Extensions": "4.3.0",
          "System.Threading": "4.3.0",
          "runtime.native.System": "4.3.0"
        }
      },
      "System.Diagnostics.Tracing": {
        "type": "Transitive",
        "resolved": "4.3.0",
        "contentHash": "rswfv0f/Cqkh78rA5S8eN8Neocz234+emGCtTF3lxPY96F+mmmUen6tbn0glN6PMvlKQb9bPAY5e9u7fgPTkKw==",
        "dependencies": {
          "Microsoft.NETCore.Platforms": "1.1.0",
          "Microsoft.NETCore.Targets": "1.1.0",
          "System.Runtime": "4.3.0"
        }
      },
      "System.Drawing.Common": {
        "type": "Transitive",
        "resolved": "6.0.0",
        "contentHash": "NfuoKUiP2nUWwKZN6twGqXioIe1zVD0RIj2t976A+czLHr2nY454RwwXs6JU9Htc6mwqL6Dn/nEL3dpVf2jOhg==",
        "dependencies": {
          "Microsoft.Win32.SystemEvents": "6.0.0"
        }
      },
      "System.Dynamic.Runtime": {
        "type": "Transitive",
        "resolved": "4.0.11",
        "contentHash": "db34f6LHYM0U0JpE+sOmjar27BnqTVkbLJhgfwMpTdgTigG/Hna3m2MYVwnFzGGKnEJk2UXFuoVTr8WUbU91/A==",
        "dependencies": {
          "System.Collections": "4.0.11",
          "System.Diagnostics.Debug": "4.0.11",
          "System.Globalization": "4.0.11",
          "System.Linq": "4.1.0",
          "System.Linq.Expressions": "4.1.0",
          "System.ObjectModel": "4.0.12",
          "System.Reflection": "4.1.0",
          "System.Reflection.Emit": "4.0.1",
          "System.Reflection.Emit.ILGeneration": "4.0.1",
          "System.Reflection.Primitives": "4.0.1",
          "System.Reflection.TypeExtensions": "4.1.0",
          "System.Resources.ResourceManager": "4.0.1",
          "System.Runtime": "4.1.0",
          "System.Runtime.Extensions": "4.1.0",
          "System.Threading": "4.0.11"
        }
      },
      "System.Formats.Asn1": {
        "type": "Transitive",
        "resolved": "6.0.0",
        "contentHash": "T6fD00dQ3NTbPDy31m4eQUwKW84s03z0N2C8HpOklyeaDgaJPa/TexP4/SkORMSOwc7WhKifnA6Ya33AkzmafA=="
      },
      "System.Formats.Cbor": {
        "type": "Transitive",
        "resolved": "5.0.0",
        "contentHash": "OJ8UXNyYIvu22ZrMHDBcnBvs3l6w2wEWUSwgPf2gimUrdoKJC4pcg963kiYAA9kvs8HYLQKQ+2Arr7pm19aZ4A=="
      },
      "System.Globalization": {
        "type": "Transitive",
        "resolved": "4.3.0",
        "contentHash": "kYdVd2f2PAdFGblzFswE4hkNANJBKRmsfa2X5LG2AcWE1c7/4t0pYae1L8vfZ5xvE2nK/R9JprtToA61OSHWIg==",
        "dependencies": {
          "Microsoft.NETCore.Platforms": "1.1.0",
          "Microsoft.NETCore.Targets": "1.1.0",
          "System.Runtime": "4.3.0"
        }
      },
      "System.Globalization.Calendars": {
        "type": "Transitive",
        "resolved": "4.3.0",
        "contentHash": "GUlBtdOWT4LTV3I+9/PJW+56AnnChTaOqqTLFtdmype/L500M2LIyXgmtd9X2P2VOkmJd5c67H5SaC2QcL1bFA==",
        "dependencies": {
          "Microsoft.NETCore.Platforms": "1.1.0",
          "Microsoft.NETCore.Targets": "1.1.0",
          "System.Globalization": "4.3.0",
          "System.Runtime": "4.3.0"
        }
      },
      "System.Globalization.Extensions": {
        "type": "Transitive",
        "resolved": "4.3.0",
        "contentHash": "FhKmdR6MPG+pxow6wGtNAWdZh7noIOpdD5TwQ3CprzgIE1bBBoim0vbR1+AWsWjQmU7zXHgQo4TWSP6lCeiWcQ==",
        "dependencies": {
          "Microsoft.NETCore.Platforms": "1.1.0",
          "System.Globalization": "4.3.0",
          "System.Resources.ResourceManager": "4.3.0",
          "System.Runtime": "4.3.0",
          "System.Runtime.Extensions": "4.3.0",
          "System.Runtime.InteropServices": "4.3.0"
        }
      },
      "System.IdentityModel.Tokens.Jwt": {
        "type": "Transitive",
        "resolved": "6.10.0",
        "contentHash": "C+Q5ORsFycRkRuvy/Xd0Pv5xVpmWSAvQYZAGs7VQogmkqlLhvfZXTgBIlHqC3cxkstSoLJAYx6xZB7foQ2y5eg==",
        "dependencies": {
          "Microsoft.IdentityModel.JsonWebTokens": "6.10.0",
          "Microsoft.IdentityModel.Tokens": "6.10.0"
        }
      },
      "System.IO": {
        "type": "Transitive",
        "resolved": "4.3.0",
        "contentHash": "3qjaHvxQPDpSOYICjUoTsmoq5u6QJAFRUITgeT/4gqkF1bajbSmb1kwSxEA8AHlofqgcKJcM8udgieRNhaJ5Cg==",
        "dependencies": {
          "Microsoft.NETCore.Platforms": "1.1.0",
          "Microsoft.NETCore.Targets": "1.1.0",
          "System.Runtime": "4.3.0",
          "System.Text.Encoding": "4.3.0",
          "System.Threading.Tasks": "4.3.0"
        }
      },
      "System.IO.Compression": {
        "type": "Transitive",
        "resolved": "4.3.0",
        "contentHash": "YHndyoiV90iu4iKG115ibkhrG+S3jBm8Ap9OwoUAzO5oPDAWcr0SFwQFm0HjM8WkEZWo0zvLTyLmbvTkW1bXgg==",
        "dependencies": {
          "Microsoft.NETCore.Platforms": "1.1.0",
          "System.Buffers": "4.3.0",
          "System.Collections": "4.3.0",
          "System.Diagnostics.Debug": "4.3.0",
          "System.IO": "4.3.0",
          "System.Resources.ResourceManager": "4.3.0",
          "System.Runtime": "4.3.0",
          "System.Runtime.Extensions": "4.3.0",
          "System.Runtime.Handles": "4.3.0",
          "System.Runtime.InteropServices": "4.3.0",
          "System.Text.Encoding": "4.3.0",
          "System.Threading": "4.3.0",
          "System.Threading.Tasks": "4.3.0",
          "runtime.native.System": "4.3.0",
          "runtime.native.System.IO.Compression": "4.3.0"
        }
      },
      "System.IO.Compression.ZipFile": {
        "type": "Transitive",
        "resolved": "4.3.0",
        "contentHash": "G4HwjEsgIwy3JFBduZ9quBkAu+eUwjIdJleuNSgmUojbH6O3mlvEIme+GHx/cLlTAPcrnnL7GqvB9pTlWRfhOg==",
        "dependencies": {
          "System.Buffers": "4.3.0",
          "System.IO": "4.3.0",
          "System.IO.Compression": "4.3.0",
          "System.IO.FileSystem": "4.3.0",
          "System.IO.FileSystem.Primitives": "4.3.0",
          "System.Resources.ResourceManager": "4.3.0",
          "System.Runtime": "4.3.0",
          "System.Runtime.Extensions": "4.3.0",
          "System.Text.Encoding": "4.3.0"
        }
      },
      "System.IO.FileSystem": {
        "type": "Transitive",
        "resolved": "4.3.0",
        "contentHash": "3wEMARTnuio+ulnvi+hkRNROYwa1kylvYahhcLk4HSoVdl+xxTFVeVlYOfLwrDPImGls0mDqbMhrza8qnWPTdA==",
        "dependencies": {
          "Microsoft.NETCore.Platforms": "1.1.0",
          "Microsoft.NETCore.Targets": "1.1.0",
          "System.IO": "4.3.0",
          "System.IO.FileSystem.Primitives": "4.3.0",
          "System.Runtime": "4.3.0",
          "System.Runtime.Handles": "4.3.0",
          "System.Text.Encoding": "4.3.0",
          "System.Threading.Tasks": "4.3.0"
        }
      },
      "System.IO.FileSystem.Primitives": {
        "type": "Transitive",
        "resolved": "4.3.0",
        "contentHash": "6QOb2XFLch7bEc4lIcJH49nJN2HV+OC3fHDgsLVsBVBk3Y4hFAnOBGzJ2lUu7CyDDFo9IBWkSsnbkT6IBwwiMw==",
        "dependencies": {
          "System.Runtime": "4.3.0"
        }
      },
      "System.IO.Hashing": {
        "type": "Transitive",
        "resolved": "6.0.0",
        "contentHash": "Rfm2jYCaUeGysFEZjDe7j1R4x6Z6BzumS/vUT5a1AA/AWJuGX71PoGB0RmpyX3VmrGqVnAwtfMn39OHR8Y/5+g=="
      },
      "System.IO.Pipelines": {
        "type": "Transitive",
        "resolved": "5.0.1",
        "contentHash": "qEePWsaq9LoEEIqhbGe6D5J8c9IqQOUuTzzV6wn1POlfdLkJliZY3OlB0j0f17uMWlqZYjH7txj+2YbyrIA8Yg=="
      },
      "System.Linq": {
        "type": "Transitive",
        "resolved": "4.3.0",
        "contentHash": "5DbqIUpsDp0dFftytzuMmc0oeMdQwjcP/EWxsksIz/w1TcFRkZ3yKKz0PqiYFMmEwPSWw+qNVqD7PJ889JzHbw==",
        "dependencies": {
          "System.Collections": "4.3.0",
          "System.Diagnostics.Debug": "4.3.0",
          "System.Resources.ResourceManager": "4.3.0",
          "System.Runtime": "4.3.0",
          "System.Runtime.Extensions": "4.3.0"
        }
      },
      "System.Linq.Expressions": {
        "type": "Transitive",
        "resolved": "4.3.0",
        "contentHash": "PGKkrd2khG4CnlyJwxwwaWWiSiWFNBGlgXvJpeO0xCXrZ89ODrQ6tjEWS/kOqZ8GwEOUATtKtzp1eRgmYNfclg==",
        "dependencies": {
          "System.Collections": "4.3.0",
          "System.Diagnostics.Debug": "4.3.0",
          "System.Globalization": "4.3.0",
          "System.IO": "4.3.0",
          "System.Linq": "4.3.0",
          "System.ObjectModel": "4.3.0",
          "System.Reflection": "4.3.0",
          "System.Reflection.Emit": "4.3.0",
          "System.Reflection.Emit.ILGeneration": "4.3.0",
          "System.Reflection.Emit.Lightweight": "4.3.0",
          "System.Reflection.Extensions": "4.3.0",
          "System.Reflection.Primitives": "4.3.0",
          "System.Reflection.TypeExtensions": "4.3.0",
          "System.Resources.ResourceManager": "4.3.0",
          "System.Runtime": "4.3.0",
          "System.Runtime.Extensions": "4.3.0",
          "System.Threading": "4.3.0"
        }
      },
      "System.Linq.Queryable": {
        "type": "Transitive",
        "resolved": "4.0.1",
        "contentHash": "Yn/WfYe9RoRfmSLvUt2JerP0BTGGykCZkQPgojaxgzF2N0oPo+/AhB8TXOpdCcNlrG3VRtsamtK2uzsp3cqRVw==",
        "dependencies": {
          "System.Collections": "4.0.11",
          "System.Diagnostics.Debug": "4.0.11",
          "System.Linq": "4.1.0",
          "System.Linq.Expressions": "4.1.0",
          "System.Reflection": "4.1.0",
          "System.Reflection.Extensions": "4.0.1",
          "System.Resources.ResourceManager": "4.0.1",
          "System.Runtime": "4.1.0"
        }
      },
      "System.Memory": {
        "type": "Transitive",
        "resolved": "4.5.4",
        "contentHash": "1MbJTHS1lZ4bS4FmsJjnuGJOu88ZzTT2rLvrhW7Ygic+pC0NWA+3hgAen0HRdsocuQXCkUTdFn9yHJJhsijDXw=="
      },
      "System.Memory.Data": {
        "type": "Transitive",
        "resolved": "1.0.2",
        "contentHash": "JGkzeqgBsiZwKJZ1IxPNsDFZDhUvuEdX8L8BDC8N3KOj+6zMcNU28CNN59TpZE/VJYy9cP+5M+sbxtWJx3/xtw==",
        "dependencies": {
          "System.Text.Encodings.Web": "4.7.2",
          "System.Text.Json": "4.6.0"
        }
      },
      "System.Net.Http": {
        "type": "Transitive",
        "resolved": "4.3.4",
        "contentHash": "aOa2d51SEbmM+H+Csw7yJOuNZoHkrP2XnAurye5HWYgGVVU54YZDvsLUYRv6h18X3sPnjNCANmN7ZhIPiqMcjA==",
        "dependencies": {
          "Microsoft.NETCore.Platforms": "1.1.1",
          "System.Collections": "4.3.0",
          "System.Diagnostics.Debug": "4.3.0",
          "System.Diagnostics.DiagnosticSource": "4.3.0",
          "System.Diagnostics.Tracing": "4.3.0",
          "System.Globalization": "4.3.0",
          "System.Globalization.Extensions": "4.3.0",
          "System.IO": "4.3.0",
          "System.IO.FileSystem": "4.3.0",
          "System.Net.Primitives": "4.3.0",
          "System.Resources.ResourceManager": "4.3.0",
          "System.Runtime": "4.3.0",
          "System.Runtime.Extensions": "4.3.0",
          "System.Runtime.Handles": "4.3.0",
          "System.Runtime.InteropServices": "4.3.0",
          "System.Security.Cryptography.Algorithms": "4.3.0",
          "System.Security.Cryptography.Encoding": "4.3.0",
          "System.Security.Cryptography.OpenSsl": "4.3.0",
          "System.Security.Cryptography.Primitives": "4.3.0",
          "System.Security.Cryptography.X509Certificates": "4.3.0",
          "System.Text.Encoding": "4.3.0",
          "System.Threading": "4.3.0",
          "System.Threading.Tasks": "4.3.0",
          "runtime.native.System": "4.3.0",
          "runtime.native.System.Net.Http": "4.3.0",
          "runtime.native.System.Security.Cryptography.OpenSsl": "4.3.2"
        }
      },
      "System.Net.NameResolution": {
        "type": "Transitive",
        "resolved": "4.0.0",
        "contentHash": "JdqRdM1Qym3YehqdKIi5LHrpypP4JMfxKQSNCJ2z4WawkG0il+N3XfNeJOxll2XrTnG7WgYYPoeiu/KOwg0DQw==",
        "dependencies": {
          "Microsoft.NETCore.Platforms": "1.0.1",
          "System.Collections": "4.0.11",
          "System.Diagnostics.Tracing": "4.1.0",
          "System.Globalization": "4.0.11",
          "System.Net.Primitives": "4.0.11",
          "System.Resources.ResourceManager": "4.0.1",
          "System.Runtime": "4.1.0",
          "System.Runtime.Extensions": "4.1.0",
          "System.Runtime.Handles": "4.0.1",
          "System.Runtime.InteropServices": "4.1.0",
          "System.Security.Principal.Windows": "4.0.0",
          "System.Threading": "4.0.11",
          "System.Threading.Tasks": "4.0.11",
          "runtime.native.System": "4.0.0"
        }
      },
      "System.Net.NetworkInformation": {
        "type": "Transitive",
        "resolved": "4.1.0",
        "contentHash": "Q0rfeiW6QsiZuicGjrFA7cRr2+kXex0JIljTTxzI09GIftB8k+aNL31VsQD1sI2g31cw7UGDTgozA/FgeNSzsQ==",
        "dependencies": {
          "Microsoft.NETCore.Platforms": "1.0.1",
          "Microsoft.Win32.Primitives": "4.0.1",
          "System.Collections": "4.0.11",
          "System.Diagnostics.Tracing": "4.1.0",
          "System.Globalization": "4.0.11",
          "System.IO": "4.1.0",
          "System.IO.FileSystem": "4.0.1",
          "System.IO.FileSystem.Primitives": "4.0.1",
          "System.Linq": "4.1.0",
          "System.Net.Primitives": "4.0.11",
          "System.Net.Sockets": "4.1.0",
          "System.Resources.ResourceManager": "4.0.1",
          "System.Runtime": "4.1.0",
          "System.Runtime.Extensions": "4.1.0",
          "System.Runtime.Handles": "4.0.1",
          "System.Runtime.InteropServices": "4.1.0",
          "System.Security.Principal.Windows": "4.0.0",
          "System.Threading": "4.0.11",
          "System.Threading.Overlapped": "4.0.1",
          "System.Threading.Tasks": "4.0.11",
          "System.Threading.Thread": "4.0.0",
          "System.Threading.ThreadPool": "4.0.10",
          "runtime.native.System": "4.0.0"
        }
      },
      "System.Net.Primitives": {
        "type": "Transitive",
        "resolved": "4.3.0",
        "contentHash": "qOu+hDwFwoZPbzPvwut2qATe3ygjeQBDQj91xlsaqGFQUI5i4ZnZb8yyQuLGpDGivEPIt8EJkd1BVzVoP31FXA==",
        "dependencies": {
          "Microsoft.NETCore.Platforms": "1.1.0",
          "Microsoft.NETCore.Targets": "1.1.0",
          "System.Runtime": "4.3.0",
          "System.Runtime.Handles": "4.3.0"
        }
      },
      "System.Net.Requests": {
        "type": "Transitive",
        "resolved": "4.0.11",
        "contentHash": "vxGt7C0cZixN+VqoSW4Yakc1Y9WknmxauDqzxgpw/FnBdz4kQNN51l4wxdXX5VY1xjqy//+G+4CvJWp1+f+y6Q==",
        "dependencies": {
          "Microsoft.NETCore.Platforms": "1.0.1",
          "System.Collections": "4.0.11",
          "System.Diagnostics.Debug": "4.0.11",
          "System.Diagnostics.Tracing": "4.1.0",
          "System.Globalization": "4.0.11",
          "System.IO": "4.1.0",
          "System.Net.Http": "4.1.0",
          "System.Net.Primitives": "4.0.11",
          "System.Net.WebHeaderCollection": "4.0.1",
          "System.Resources.ResourceManager": "4.0.1",
          "System.Runtime": "4.1.0",
          "System.Threading": "4.0.11",
          "System.Threading.Tasks": "4.0.11"
        }
      },
      "System.Net.Security": {
        "type": "Transitive",
        "resolved": "4.3.2",
        "contentHash": "xT2jbYpbBo3ha87rViHoTA6WdvqOAW37drmqyx/6LD8p7HEPT2qgdxoimRzWtPg8Jh4X5G9BV2seeTv4x6FYlA==",
        "dependencies": {
          "Microsoft.NETCore.Platforms": "1.1.0",
          "Microsoft.Win32.Primitives": "4.3.0",
          "System.Collections": "4.3.0",
          "System.Collections.Concurrent": "4.3.0",
          "System.Diagnostics.Tracing": "4.3.0",
          "System.Globalization": "4.3.0",
          "System.Globalization.Extensions": "4.3.0",
          "System.IO": "4.3.0",
          "System.Net.Primitives": "4.3.0",
          "System.Resources.ResourceManager": "4.3.0",
          "System.Runtime": "4.3.0",
          "System.Runtime.Extensions": "4.3.0",
          "System.Runtime.Handles": "4.3.0",
          "System.Runtime.InteropServices": "4.3.0",
          "System.Security.Claims": "4.3.0",
          "System.Security.Cryptography.Algorithms": "4.3.0",
          "System.Security.Cryptography.Encoding": "4.3.0",
          "System.Security.Cryptography.OpenSsl": "4.3.0",
          "System.Security.Cryptography.Primitives": "4.3.0",
          "System.Security.Cryptography.X509Certificates": "4.3.0",
          "System.Security.Principal": "4.3.0",
          "System.Text.Encoding": "4.3.0",
          "System.Threading": "4.3.0",
          "System.Threading.Tasks": "4.3.0",
          "System.Threading.ThreadPool": "4.3.0",
          "runtime.native.System": "4.3.0",
          "runtime.native.System.Net.Security": "4.3.0",
          "runtime.native.System.Security.Cryptography.OpenSsl": "4.3.2"
        }
      },
      "System.Net.Sockets": {
        "type": "Transitive",
        "resolved": "4.3.0",
        "contentHash": "m6icV6TqQOAdgt5N/9I5KNpjom/5NFtkmGseEH+AK/hny8XrytLH3+b5M8zL/Ycg3fhIocFpUMyl/wpFnVRvdw==",
        "dependencies": {
          "Microsoft.NETCore.Platforms": "1.1.0",
          "Microsoft.NETCore.Targets": "1.1.0",
          "System.IO": "4.3.0",
          "System.Net.Primitives": "4.3.0",
          "System.Runtime": "4.3.0",
          "System.Threading.Tasks": "4.3.0"
        }
      },
      "System.Net.WebHeaderCollection": {
        "type": "Transitive",
        "resolved": "4.0.1",
        "contentHash": "XX2TIAN+wBSAIV51BU2FvvXMdstUa8b0FBSZmDWjZdwUMmggQSifpTOZ5fNH20z9ZCg2fkV1L5SsZnpO2RQDRQ==",
        "dependencies": {
          "System.Collections": "4.0.11",
          "System.Resources.ResourceManager": "4.0.1",
          "System.Runtime": "4.1.0",
          "System.Runtime.Extensions": "4.1.0"
        }
      },
      "System.Net.WebSockets": {
        "type": "Transitive",
        "resolved": "4.0.0",
        "contentHash": "2KJo8hir6Edi9jnMDAMhiJoI691xRBmKcbNpwjrvpIMOCTYOtBpSsSEGBxBDV7PKbasJNaFp1+PZz1D7xS41Hg==",
        "dependencies": {
          "Microsoft.Win32.Primitives": "4.0.1",
          "System.Resources.ResourceManager": "4.0.1",
          "System.Runtime": "4.1.0",
          "System.Threading.Tasks": "4.0.11"
        }
      },
      "System.Net.WebSockets.Client": {
        "type": "Transitive",
        "resolved": "4.0.2",
        "contentHash": "NUCcDroX4lCQXgOrzlwIZ1u9YJ0krfyF0wk0ONnyLUmcQoEiYV2/OfUPRqUwQBbpH1BlGApkLgoQUwMqb5+c1g==",
        "dependencies": {
          "Microsoft.NETCore.Platforms": "1.0.2",
          "Microsoft.Win32.Primitives": "4.0.1",
          "System.Collections": "4.0.11",
          "System.Diagnostics.Debug": "4.0.11",
          "System.Diagnostics.Tracing": "4.1.0",
          "System.Globalization": "4.0.11",
          "System.Net.Primitives": "4.0.11",
          "System.Net.WebHeaderCollection": "4.0.1",
          "System.Net.WebSockets": "4.0.0",
          "System.Resources.ResourceManager": "4.0.1",
          "System.Runtime": "4.1.0",
          "System.Runtime.Extensions": "4.1.0",
          "System.Runtime.Handles": "4.0.1",
          "System.Runtime.InteropServices": "4.1.0",
          "System.Security.Cryptography.X509Certificates": "4.1.0",
          "System.Text.Encoding": "4.0.11",
          "System.Threading": "4.0.11",
          "System.Threading.Tasks": "4.0.11"
        }
      },
      "System.Numerics.Vectors": {
        "type": "Transitive",
        "resolved": "4.5.0",
        "contentHash": "QQTlPTl06J/iiDbJCiepZ4H//BVraReU4O4EoRw1U02H5TLUIT7xn3GnDp9AXPSlJUDyFs4uWjWafNX6WrAojQ=="
      },
      "System.ObjectModel": {
        "type": "Transitive",
        "resolved": "4.3.0",
        "contentHash": "bdX+80eKv9bN6K4N+d77OankKHGn6CH711a6fcOpMQu2Fckp/Ft4L/kW9WznHpyR0NRAvJutzOMHNNlBGvxQzQ==",
        "dependencies": {
          "System.Collections": "4.3.0",
          "System.Diagnostics.Debug": "4.3.0",
          "System.Resources.ResourceManager": "4.3.0",
          "System.Runtime": "4.3.0",
          "System.Threading": "4.3.0"
        }
      },
      "System.Private.DataContractSerialization": {
        "type": "Transitive",
        "resolved": "4.3.0",
        "contentHash": "yDaJ2x3mMmjdZEDB4IbezSnCsnjQ4BxinKhRAaP6kEgL6Bb6jANWphs5SzyD8imqeC/3FxgsuXT6ykkiH1uUmA==",
        "dependencies": {
          "System.Collections": "4.3.0",
          "System.Collections.Concurrent": "4.3.0",
          "System.Diagnostics.Debug": "4.3.0",
          "System.Globalization": "4.3.0",
          "System.IO": "4.3.0",
          "System.Linq": "4.3.0",
          "System.Reflection": "4.3.0",
          "System.Reflection.Emit.ILGeneration": "4.3.0",
          "System.Reflection.Emit.Lightweight": "4.3.0",
          "System.Reflection.Extensions": "4.3.0",
          "System.Reflection.Primitives": "4.3.0",
          "System.Reflection.TypeExtensions": "4.3.0",
          "System.Resources.ResourceManager": "4.3.0",
          "System.Runtime": "4.3.0",
          "System.Runtime.Extensions": "4.3.0",
          "System.Runtime.Serialization.Primitives": "4.3.0",
          "System.Text.Encoding": "4.3.0",
          "System.Text.Encoding.Extensions": "4.3.0",
          "System.Text.RegularExpressions": "4.3.0",
          "System.Threading": "4.3.0",
          "System.Threading.Tasks": "4.3.0",
          "System.Xml.ReaderWriter": "4.3.0",
          "System.Xml.XDocument": "4.3.0",
          "System.Xml.XmlDocument": "4.3.0",
          "System.Xml.XmlSerializer": "4.3.0"
        }
      },
      "System.Private.Uri": {
        "type": "Transitive",
        "resolved": "4.3.2",
        "contentHash": "o1+7RJnu3Ik3PazR7Z7tJhjPdE000Eq2KGLLWhqJJKXj04wrS8lwb1OFtDF9jzXXADhUuZNJZlPc98uwwqmpFA==",
        "dependencies": {
          "Microsoft.NETCore.Platforms": "1.1.1",
          "Microsoft.NETCore.Targets": "1.1.3"
        }
      },
      "System.Reflection": {
        "type": "Transitive",
        "resolved": "4.3.0",
        "contentHash": "KMiAFoW7MfJGa9nDFNcfu+FpEdiHpWgTcS2HdMpDvt9saK3y/G4GwprPyzqjFH9NTaGPQeWNHU+iDlDILj96aQ==",
        "dependencies": {
          "Microsoft.NETCore.Platforms": "1.1.0",
          "Microsoft.NETCore.Targets": "1.1.0",
          "System.IO": "4.3.0",
          "System.Reflection.Primitives": "4.3.0",
          "System.Runtime": "4.3.0"
        }
      },
      "System.Reflection.Emit": {
        "type": "Transitive",
        "resolved": "4.6.0",
        "contentHash": "qAo4jyXtC9i71iElngX7P2r+zLaiHzxKwf66sc3X91tL5Ks6fnQ1vxL04o7ZSm3sYfLExySL7GN8aTpNYpU1qw=="
      },
      "System.Reflection.Emit.ILGeneration": {
        "type": "Transitive",
        "resolved": "4.3.0",
        "contentHash": "59tBslAk9733NXLrUJrwNZEzbMAcu8k344OYo+wfSVygcgZ9lgBdGIzH/nrg3LYhXceynyvTc8t5/GD4Ri0/ng==",
        "dependencies": {
          "System.Reflection": "4.3.0",
          "System.Reflection.Primitives": "4.3.0",
          "System.Runtime": "4.3.0"
        }
      },
      "System.Reflection.Emit.Lightweight": {
        "type": "Transitive",
        "resolved": "4.6.0",
        "contentHash": "j/V5HVvxvBQ7uubYD0PptQW2KGsi1Pc2kZ9yfwLixv3ADdjL/4M78KyC5e+ymW612DY8ZE4PFoZmWpoNmN2mqg=="
      },
      "System.Reflection.Extensions": {
        "type": "Transitive",
        "resolved": "4.3.0",
        "contentHash": "rJkrJD3kBI5B712aRu4DpSIiHRtr6QlfZSQsb0hYHrDCZORXCFjQfoipo2LaMUHoT9i1B7j7MnfaEKWDFmFQNQ==",
        "dependencies": {
          "Microsoft.NETCore.Platforms": "1.1.0",
          "Microsoft.NETCore.Targets": "1.1.0",
          "System.Reflection": "4.3.0",
          "System.Runtime": "4.3.0"
        }
      },
      "System.Reflection.Metadata": {
        "type": "Transitive",
        "resolved": "5.0.0",
        "contentHash": "5NecZgXktdGg34rh1OenY1rFNDCI8xSjFr+Z4OU4cU06AQHUdRnIIEeWENu3Wl4YowbzkymAIMvi3WyK9U53pQ=="
      },
      "System.Reflection.Primitives": {
        "type": "Transitive",
        "resolved": "4.3.0",
        "contentHash": "5RXItQz5As4xN2/YUDxdpsEkMhvw3e6aNveFXUn4Hl/udNTCNhnKp8lT9fnc3MhvGKh1baak5CovpuQUXHAlIA==",
        "dependencies": {
          "Microsoft.NETCore.Platforms": "1.1.0",
          "Microsoft.NETCore.Targets": "1.1.0",
          "System.Runtime": "4.3.0"
        }
      },
      "System.Reflection.TypeExtensions": {
        "type": "Transitive",
        "resolved": "4.3.0",
        "contentHash": "7u6ulLcZbyxB5Gq0nMkQttcdBTx57ibzw+4IOXEfR+sXYQoHvjW5LTLyNr8O22UIMrqYbchJQJnos4eooYzYJA==",
        "dependencies": {
          "System.Reflection": "4.3.0",
          "System.Runtime": "4.3.0"
        }
      },
      "System.Resources.ResourceManager": {
        "type": "Transitive",
        "resolved": "4.3.0",
        "contentHash": "/zrcPkkWdZmI4F92gL/TPumP98AVDu/Wxr3CSJGQQ+XN6wbRZcyfSKVoPo17ilb3iOr0cCRqJInGwNMolqhS8A==",
        "dependencies": {
          "Microsoft.NETCore.Platforms": "1.1.0",
          "Microsoft.NETCore.Targets": "1.1.0",
          "System.Globalization": "4.3.0",
          "System.Reflection": "4.3.0",
          "System.Runtime": "4.3.0"
        }
      },
      "System.Runtime": {
        "type": "Transitive",
        "resolved": "4.3.0",
        "contentHash": "JufQi0vPQ0xGnAczR13AUFglDyVYt4Kqnz1AZaiKZ5+GICq0/1MH/mO/eAJHt/mHW1zjKBJd7kV26SrxddAhiw==",
        "dependencies": {
          "Microsoft.NETCore.Platforms": "1.1.0",
          "Microsoft.NETCore.Targets": "1.1.0"
        }
      },
      "System.Runtime.Caching": {
        "type": "Transitive",
        "resolved": "5.0.0",
        "contentHash": "30D6MkO8WF9jVGWZIP0hmCN8l9BTY4LCsAzLIe4xFSXzs+AjDotR7DpSmj27pFskDURzUvqYYY0ikModgBTxWw==",
        "dependencies": {
          "System.Configuration.ConfigurationManager": "5.0.0"
        }
      },
      "System.Runtime.CompilerServices.Unsafe": {
        "type": "Transitive",
        "resolved": "6.0.0",
        "contentHash": "/iUeP3tq1S0XdNNoMz5C9twLSrM/TH+qElHkXWaPvuNOt+99G75NrV0OS2EqHx5wMN7popYjpc8oTjC1y16DLg=="
      },
      "System.Runtime.Extensions": {
        "type": "Transitive",
        "resolved": "4.3.0",
        "contentHash": "guW0uK0fn5fcJJ1tJVXYd7/1h5F+pea1r7FLSOz/f8vPEqbR2ZAknuRDvTQ8PzAilDveOxNjSfr0CHfIQfFk8g==",
        "dependencies": {
          "Microsoft.NETCore.Platforms": "1.1.0",
          "Microsoft.NETCore.Targets": "1.1.0",
          "System.Runtime": "4.3.0"
        }
      },
      "System.Runtime.Handles": {
        "type": "Transitive",
        "resolved": "4.3.0",
        "contentHash": "OKiSUN7DmTWeYb3l51A7EYaeNMnvxwE249YtZz7yooT4gOZhmTjIn48KgSsw2k2lYdLgTKNJw/ZIfSElwDRVgg==",
        "dependencies": {
          "Microsoft.NETCore.Platforms": "1.1.0",
          "Microsoft.NETCore.Targets": "1.1.0",
          "System.Runtime": "4.3.0"
        }
      },
      "System.Runtime.InteropServices": {
        "type": "Transitive",
        "resolved": "4.3.0",
        "contentHash": "uv1ynXqiMK8mp1GM3jDqPCFN66eJ5w5XNomaK2XD+TuCroNTLFGeZ+WCmBMcBDyTFKou3P6cR6J/QsaqDp7fGQ==",
        "dependencies": {
          "Microsoft.NETCore.Platforms": "1.1.0",
          "Microsoft.NETCore.Targets": "1.1.0",
          "System.Reflection": "4.3.0",
          "System.Reflection.Primitives": "4.3.0",
          "System.Runtime": "4.3.0",
          "System.Runtime.Handles": "4.3.0"
        }
      },
      "System.Runtime.InteropServices.RuntimeInformation": {
        "type": "Transitive",
        "resolved": "4.3.0",
        "contentHash": "cbz4YJMqRDR7oLeMRbdYv7mYzc++17lNhScCX0goO2XpGWdvAt60CGN+FHdePUEHCe/Jy9jUlvNAiNdM+7jsOw==",
        "dependencies": {
          "System.Reflection": "4.3.0",
          "System.Reflection.Extensions": "4.3.0",
          "System.Resources.ResourceManager": "4.3.0",
          "System.Runtime": "4.3.0",
          "System.Runtime.InteropServices": "4.3.0",
          "System.Threading": "4.3.0",
          "runtime.native.System": "4.3.0"
        }
      },
      "System.Runtime.Numerics": {
        "type": "Transitive",
        "resolved": "4.3.0",
        "contentHash": "yMH+MfdzHjy17l2KESnPiF2dwq7T+xLnSJar7slyimAkUh/gTrS9/UQOtv7xarskJ2/XDSNvfLGOBQPjL7PaHQ==",
        "dependencies": {
          "System.Globalization": "4.3.0",
          "System.Resources.ResourceManager": "4.3.0",
          "System.Runtime": "4.3.0",
          "System.Runtime.Extensions": "4.3.0"
        }
      },
      "System.Runtime.Serialization.Json": {
        "type": "Transitive",
        "resolved": "4.3.0",
        "contentHash": "CpVfOH0M/uZ5PH+M9+Gu56K0j9lJw3M+PKRegTkcrY/stOIvRUeonggxNrfBYLA5WOHL2j15KNJuTuld3x4o9w==",
        "dependencies": {
          "System.IO": "4.3.0",
          "System.Private.DataContractSerialization": "4.3.0",
          "System.Runtime": "4.3.0"
        }
      },
      "System.Runtime.Serialization.Primitives": {
        "type": "Transitive",
        "resolved": "4.3.0",
        "contentHash": "Wz+0KOukJGAlXjtKr+5Xpuxf8+c8739RI1C+A2BoQZT+wMCCoMDDdO8/4IRHfaVINqL78GO8dW8G2lW/e45Mcw==",
        "dependencies": {
          "System.Resources.ResourceManager": "4.3.0",
          "System.Runtime": "4.3.0"
        }
      },
      "System.Security.AccessControl": {
        "type": "Transitive",
        "resolved": "6.0.0",
        "contentHash": "AUADIc0LIEQe7MzC+I0cl0rAT8RrTAKFHl53yHjEUzNVIaUlhFY11vc2ebiVJzVBuOzun6F7FBA+8KAbGTTedQ=="
      },
      "System.Security.Claims": {
        "type": "Transitive",
        "resolved": "4.3.0",
        "contentHash": "P/+BR/2lnc4PNDHt/TPBAWHVMLMRHsyYZbU1NphW4HIWzCggz8mJbTQQ3MKljFE7LS3WagmVFuBgoLcFzYXlkA==",
        "dependencies": {
          "System.Collections": "4.3.0",
          "System.Globalization": "4.3.0",
          "System.IO": "4.3.0",
          "System.Resources.ResourceManager": "4.3.0",
          "System.Runtime": "4.3.0",
          "System.Runtime.Extensions": "4.3.0",
          "System.Security.Principal": "4.3.0"
        }
      },
      "System.Security.Cryptography.Algorithms": {
        "type": "Transitive",
        "resolved": "4.3.0",
        "contentHash": "W1kd2Y8mYSCgc3ULTAZ0hOP2dSdG5YauTb1089T0/kRcN2MpSAW1izOFROrJgxSlMn3ArsgHXagigyi+ibhevg==",
        "dependencies": {
          "Microsoft.NETCore.Platforms": "1.1.0",
          "System.Collections": "4.3.0",
          "System.IO": "4.3.0",
          "System.Resources.ResourceManager": "4.3.0",
          "System.Runtime": "4.3.0",
          "System.Runtime.Extensions": "4.3.0",
          "System.Runtime.Handles": "4.3.0",
          "System.Runtime.InteropServices": "4.3.0",
          "System.Runtime.Numerics": "4.3.0",
          "System.Security.Cryptography.Encoding": "4.3.0",
          "System.Security.Cryptography.Primitives": "4.3.0",
          "System.Text.Encoding": "4.3.0",
          "runtime.native.System.Security.Cryptography.Apple": "4.3.0",
          "runtime.native.System.Security.Cryptography.OpenSsl": "4.3.0"
        }
      },
      "System.Security.Cryptography.Cng": {
        "type": "Transitive",
        "resolved": "5.0.0",
        "contentHash": "jIMXsKn94T9JY7PvPq/tMfqa6GAaHpElRDpmG+SuL+D3+sTw2M8VhnibKnN8Tq+4JqbPJ/f+BwtLeDMEnzAvRg==",
        "dependencies": {
          "System.Formats.Asn1": "5.0.0"
        }
      },
      "System.Security.Cryptography.Csp": {
        "type": "Transitive",
        "resolved": "4.3.0",
        "contentHash": "X4s/FCkEUnRGnwR3aSfVIkldBmtURMhmexALNTwpjklzxWU7yjMk7GHLKOZTNkgnWnE0q7+BCf9N2LVRWxewaA==",
        "dependencies": {
          "Microsoft.NETCore.Platforms": "1.1.0",
          "System.IO": "4.3.0",
          "System.Reflection": "4.3.0",
          "System.Resources.ResourceManager": "4.3.0",
          "System.Runtime": "4.3.0",
          "System.Runtime.Extensions": "4.3.0",
          "System.Runtime.Handles": "4.3.0",
          "System.Runtime.InteropServices": "4.3.0",
          "System.Security.Cryptography.Algorithms": "4.3.0",
          "System.Security.Cryptography.Encoding": "4.3.0",
          "System.Security.Cryptography.Primitives": "4.3.0",
          "System.Text.Encoding": "4.3.0",
          "System.Threading": "4.3.0"
        }
      },
      "System.Security.Cryptography.Encoding": {
        "type": "Transitive",
        "resolved": "4.3.0",
        "contentHash": "1DEWjZZly9ae9C79vFwqaO5kaOlI5q+3/55ohmq/7dpDyDfc8lYe7YVxJUZ5MF/NtbkRjwFRo14yM4OEo9EmDw==",
        "dependencies": {
          "Microsoft.NETCore.Platforms": "1.1.0",
          "System.Collections": "4.3.0",
          "System.Collections.Concurrent": "4.3.0",
          "System.Linq": "4.3.0",
          "System.Resources.ResourceManager": "4.3.0",
          "System.Runtime": "4.3.0",
          "System.Runtime.Extensions": "4.3.0",
          "System.Runtime.Handles": "4.3.0",
          "System.Runtime.InteropServices": "4.3.0",
          "System.Security.Cryptography.Primitives": "4.3.0",
          "System.Text.Encoding": "4.3.0",
          "runtime.native.System.Security.Cryptography.OpenSsl": "4.3.0"
        }
      },
      "System.Security.Cryptography.OpenSsl": {
        "type": "Transitive",
        "resolved": "4.3.0",
        "contentHash": "h4CEgOgv5PKVF/HwaHzJRiVboL2THYCou97zpmhjghx5frc7fIvlkY1jL+lnIQyChrJDMNEXS6r7byGif8Cy4w==",
        "dependencies": {
          "System.Collections": "4.3.0",
          "System.IO": "4.3.0",
          "System.Resources.ResourceManager": "4.3.0",
          "System.Runtime": "4.3.0",
          "System.Runtime.Extensions": "4.3.0",
          "System.Runtime.Handles": "4.3.0",
          "System.Runtime.InteropServices": "4.3.0",
          "System.Runtime.Numerics": "4.3.0",
          "System.Security.Cryptography.Algorithms": "4.3.0",
          "System.Security.Cryptography.Encoding": "4.3.0",
          "System.Security.Cryptography.Primitives": "4.3.0",
          "System.Text.Encoding": "4.3.0",
          "runtime.native.System.Security.Cryptography.OpenSsl": "4.3.0"
        }
      },
      "System.Security.Cryptography.Pkcs": {
        "type": "Transitive",
        "resolved": "6.0.0",
        "contentHash": "elM3x+xSRhzQysiqo85SbidJJ2YbZlnvmh+53TuSZHsD7dNuuEWser+9EFtY+rYupBwkq2avc6ZCO3/6qACgmg==",
        "dependencies": {
          "System.Formats.Asn1": "6.0.0"
        }
      },
      "System.Security.Cryptography.Primitives": {
        "type": "Transitive",
        "resolved": "4.3.0",
        "contentHash": "7bDIyVFNL/xKeFHjhobUAQqSpJq9YTOpbEs6mR233Et01STBMXNAc/V+BM6dwYGc95gVh/Zf+iVXWzj3mE8DWg==",
        "dependencies": {
          "System.Diagnostics.Debug": "4.3.0",
          "System.Globalization": "4.3.0",
          "System.IO": "4.3.0",
          "System.Resources.ResourceManager": "4.3.0",
          "System.Runtime": "4.3.0",
          "System.Threading": "4.3.0",
          "System.Threading.Tasks": "4.3.0"
        }
      },
      "System.Security.Cryptography.ProtectedData": {
        "type": "Transitive",
        "resolved": "6.0.0",
        "contentHash": "rp1gMNEZpvx9vP0JW0oHLxlf8oSiQgtno77Y4PLUBjSiDYoD77Y8uXHr1Ea5XG4/pIKhqAdxZ8v8OTUtqo9PeQ=="
      },
      "System.Security.Cryptography.X509Certificates": {
        "type": "Transitive",
        "resolved": "4.3.0",
        "contentHash": "t2Tmu6Y2NtJ2um0RtcuhP7ZdNNxXEgUm2JeoA/0NvlMjAhKCnM1NX07TDl3244mVp3QU6LPEhT3HTtH1uF7IYw==",
        "dependencies": {
          "Microsoft.NETCore.Platforms": "1.1.0",
          "System.Collections": "4.3.0",
          "System.Diagnostics.Debug": "4.3.0",
          "System.Globalization": "4.3.0",
          "System.Globalization.Calendars": "4.3.0",
          "System.IO": "4.3.0",
          "System.IO.FileSystem": "4.3.0",
          "System.IO.FileSystem.Primitives": "4.3.0",
          "System.Resources.ResourceManager": "4.3.0",
          "System.Runtime": "4.3.0",
          "System.Runtime.Extensions": "4.3.0",
          "System.Runtime.Handles": "4.3.0",
          "System.Runtime.InteropServices": "4.3.0",
          "System.Runtime.Numerics": "4.3.0",
          "System.Security.Cryptography.Algorithms": "4.3.0",
          "System.Security.Cryptography.Cng": "4.3.0",
          "System.Security.Cryptography.Csp": "4.3.0",
          "System.Security.Cryptography.Encoding": "4.3.0",
          "System.Security.Cryptography.OpenSsl": "4.3.0",
          "System.Security.Cryptography.Primitives": "4.3.0",
          "System.Text.Encoding": "4.3.0",
          "System.Threading": "4.3.0",
          "runtime.native.System": "4.3.0",
          "runtime.native.System.Net.Http": "4.3.0",
          "runtime.native.System.Security.Cryptography.OpenSsl": "4.3.0"
        }
      },
      "System.Security.Cryptography.Xml": {
        "type": "Transitive",
        "resolved": "4.5.0",
        "contentHash": "i2Jn6rGXR63J0zIklImGRkDIJL4b1NfPSEbIVHBlqoIb12lfXIigCbDRpDmIEzwSo/v1U5y/rYJdzZYSyCWxvg==",
        "dependencies": {
          "System.Security.Cryptography.Pkcs": "4.5.0",
          "System.Security.Permissions": "4.5.0"
        }
      },
      "System.Security.Permissions": {
        "type": "Transitive",
        "resolved": "6.0.0",
        "contentHash": "T/uuc7AklkDoxmcJ7LGkyX1CcSviZuLCa4jg3PekfJ7SU0niF0IVTXwUiNVP9DSpzou2PpxJ+eNY2IfDM90ZCg==",
        "dependencies": {
          "System.Security.AccessControl": "6.0.0",
          "System.Windows.Extensions": "6.0.0"
        }
      },
      "System.Security.Principal": {
        "type": "Transitive",
        "resolved": "4.3.0",
        "contentHash": "I1tkfQlAoMM2URscUtpcRo/hX0jinXx6a/KUtEQoz3owaYwl3qwsO8cbzYVVnjxrzxjHo3nJC+62uolgeGIS9A==",
        "dependencies": {
          "System.Runtime": "4.3.0"
        }
      },
      "System.Security.Principal.Windows": {
        "type": "Transitive",
        "resolved": "5.0.0",
        "contentHash": "t0MGLukB5WAVU9bO3MGzvlGnyJPgUlcwerXn1kzBRjwLKixT96XV0Uza41W49gVd8zEMFu9vQEFlv0IOrytICA=="
      },
      "System.Security.SecureString": {
        "type": "Transitive",
        "resolved": "4.3.0",
        "contentHash": "PnXp38O9q/2Oe4iZHMH60kinScv6QiiL2XH54Pj2t0Y6c2zKPEiAZsM/M3wBOHLNTBDFP0zfy13WN2M0qFz5jg==",
        "dependencies": {
          "Microsoft.NETCore.Platforms": "1.1.0",
          "System.Resources.ResourceManager": "4.3.0",
          "System.Runtime": "4.3.0",
          "System.Runtime.Handles": "4.3.0",
          "System.Runtime.InteropServices": "4.3.0",
          "System.Security.Cryptography.Primitives": "4.3.0",
          "System.Text.Encoding": "4.3.0",
          "System.Threading": "4.3.0"
        }
      },
      "System.Text.Encoding": {
        "type": "Transitive",
        "resolved": "4.3.0",
        "contentHash": "BiIg+KWaSDOITze6jGQynxg64naAPtqGHBwDrLaCtixsa5bKiR8dpPOHA7ge3C0JJQizJE+sfkz1wV+BAKAYZw==",
        "dependencies": {
          "Microsoft.NETCore.Platforms": "1.1.0",
          "Microsoft.NETCore.Targets": "1.1.0",
          "System.Runtime": "4.3.0"
        }
      },
      "System.Text.Encoding.CodePages": {
        "type": "Transitive",
        "resolved": "5.0.0",
        "contentHash": "NyscU59xX6Uo91qvhOs2Ccho3AR2TnZPomo1Z0K6YpyztBPM/A5VbkzOO19sy3A3i1TtEnTxA7bCe3Us+r5MWg==",
        "dependencies": {
          "Microsoft.NETCore.Platforms": "5.0.0"
        }
      },
      "System.Text.Encoding.Extensions": {
        "type": "Transitive",
        "resolved": "4.3.0",
        "contentHash": "YVMK0Bt/A43RmwizJoZ22ei2nmrhobgeiYwFzC4YAN+nue8RF6djXDMog0UCn+brerQoYVyaS+ghy9P/MUVcmw==",
        "dependencies": {
          "Microsoft.NETCore.Platforms": "1.1.0",
          "Microsoft.NETCore.Targets": "1.1.0",
          "System.Runtime": "4.3.0",
          "System.Text.Encoding": "4.3.0"
        }
      },
      "System.Text.Encodings.Web": {
        "type": "Transitive",
        "resolved": "6.0.0",
        "contentHash": "Vg8eB5Tawm1IFqj4TVK1czJX89rhFxJo9ELqc/Eiq0eXy13RK00eubyU6TJE6y+GQXjyV5gSfiewDUZjQgSE0w==",
        "dependencies": {
          "System.Runtime.CompilerServices.Unsafe": "6.0.0"
        }
      },
      "System.Text.Json": {
        "type": "Transitive",
        "resolved": "6.0.0",
        "contentHash": "zaJsHfESQvJ11vbXnNlkrR46IaMULk/gHxYsJphzSF+07kTjPHv+Oc14w6QEOfo3Q4hqLJgStUaYB9DBl0TmWg==",
        "dependencies": {
          "System.Runtime.CompilerServices.Unsafe": "6.0.0",
          "System.Text.Encodings.Web": "6.0.0"
        }
      },
      "System.Text.RegularExpressions": {
        "type": "Transitive",
        "resolved": "4.3.0",
        "contentHash": "RpT2DA+L660cBt1FssIE9CAGpLFdFPuheB7pLpKpn6ZXNby7jDERe8Ua/Ne2xGiwLVG2JOqziiaVCGDon5sKFA==",
        "dependencies": {
          "System.Runtime": "4.3.0"
        }
      },
      "System.Threading": {
        "type": "Transitive",
        "resolved": "4.3.0",
        "contentHash": "VkUS0kOBcUf3Wwm0TSbrevDDZ6BlM+b/HRiapRFWjM5O0NS0LviG0glKmFK+hhPDd1XFeSdU1GmlLhb2CoVpIw==",
        "dependencies": {
          "System.Runtime": "4.3.0",
          "System.Threading.Tasks": "4.3.0"
        }
      },
      "System.Threading.Overlapped": {
        "type": "Transitive",
        "resolved": "4.0.1",
        "contentHash": "f7aLuLkBoCQM2kng7zqLFBXz9Gk48gDK8lk1ih9rH/1arJJzZK9gJwNvPDhL6Ps/l6rwOr8jw+4FCHL0KKWiEg==",
        "dependencies": {
          "Microsoft.NETCore.Platforms": "1.0.1",
          "System.Resources.ResourceManager": "4.0.1",
          "System.Runtime": "4.1.0",
          "System.Runtime.Handles": "4.0.1"
        }
      },
      "System.Threading.Tasks": {
        "type": "Transitive",
        "resolved": "4.3.0",
        "contentHash": "LbSxKEdOUhVe8BezB/9uOGGppt+nZf6e1VFyw6v3DN6lqitm0OSn2uXMOdtP0M3W4iMcqcivm2J6UgqiwwnXiA==",
        "dependencies": {
          "Microsoft.NETCore.Platforms": "1.1.0",
          "Microsoft.NETCore.Targets": "1.1.0",
          "System.Runtime": "4.3.0"
        }
      },
      "System.Threading.Tasks.Dataflow": {
        "type": "Transitive",
        "resolved": "4.9.0",
        "contentHash": "dTS+3D/GtG2/Pvc3E5YzVvAa7aQJgLDlZDIzukMOJjYudVOQOUXEU68y6Zi3Nn/jqIeB5kOCwrGbQFAKHVzXEQ=="
      },
      "System.Threading.Tasks.Extensions": {
        "type": "Transitive",
        "resolved": "4.5.4",
        "contentHash": "zteT+G8xuGu6mS+mzDzYXbzS7rd3K6Fjb9RiZlYlJPam2/hU7JCBZBVEcywNuR+oZ1ncTvc/cq0faRr3P01OVg=="
      },
      "System.Threading.Thread": {
        "type": "Transitive",
        "resolved": "4.3.0",
        "contentHash": "OHmbT+Zz065NKII/ZHcH9XO1dEuLGI1L2k7uYss+9C1jLxTC9kTZZuzUOyXHayRk+dft9CiDf3I/QZ0t8JKyBQ==",
        "dependencies": {
          "System.Runtime": "4.3.0"
        }
      },
      "System.Threading.ThreadPool": {
        "type": "Transitive",
        "resolved": "4.3.0",
        "contentHash": "k/+g4b7vjdd4aix83sTgC9VG6oXYKAktSfNIJUNGxPEj7ryEOfzHHhfnmsZvjxawwcD9HyWXKCXmPjX8U4zeSw==",
        "dependencies": {
          "System.Runtime": "4.3.0",
          "System.Runtime.Handles": "4.3.0"
        }
      },
      "System.Threading.Timer": {
        "type": "Transitive",
        "resolved": "4.3.0",
        "contentHash": "Z6YfyYTCg7lOZjJzBjONJTFKGN9/NIYKSxhU5GRd+DTwHSZyvWp1xuI5aR+dLg+ayyC5Xv57KiY4oJ0tMO89fQ==",
        "dependencies": {
          "Microsoft.NETCore.Platforms": "1.1.0",
          "Microsoft.NETCore.Targets": "1.1.0",
          "System.Runtime": "4.3.0"
        }
      },
      "System.ValueTuple": {
        "type": "Transitive",
        "resolved": "4.5.0",
        "contentHash": "okurQJO6NRE/apDIP23ajJ0hpiNmJ+f0BwOlB/cSqTLQlw5upkf+5+96+iG2Jw40G1fCVCyPz/FhIABUjMR+RQ=="
      },
      "System.Windows.Extensions": {
        "type": "Transitive",
        "resolved": "6.0.0",
        "contentHash": "IXoJOXIqc39AIe+CIR7koBtRGMiCt/LPM3lI+PELtDIy9XdyeSrwXFdWV9dzJ2Awl0paLWUaknLxFQ5HpHZUog==",
        "dependencies": {
          "System.Drawing.Common": "6.0.0"
        }
      },
      "System.Xml.ReaderWriter": {
        "type": "Transitive",
        "resolved": "4.3.0",
        "contentHash": "GrprA+Z0RUXaR4N7/eW71j1rgMnEnEVlgii49GZyAjTH7uliMnrOU3HNFBr6fEDBCJCIdlVNq9hHbaDR621XBA==",
        "dependencies": {
          "System.Collections": "4.3.0",
          "System.Diagnostics.Debug": "4.3.0",
          "System.Globalization": "4.3.0",
          "System.IO": "4.3.0",
          "System.IO.FileSystem": "4.3.0",
          "System.IO.FileSystem.Primitives": "4.3.0",
          "System.Resources.ResourceManager": "4.3.0",
          "System.Runtime": "4.3.0",
          "System.Runtime.Extensions": "4.3.0",
          "System.Runtime.InteropServices": "4.3.0",
          "System.Text.Encoding": "4.3.0",
          "System.Text.Encoding.Extensions": "4.3.0",
          "System.Text.RegularExpressions": "4.3.0",
          "System.Threading.Tasks": "4.3.0",
          "System.Threading.Tasks.Extensions": "4.3.0"
        }
      },
      "System.Xml.XDocument": {
        "type": "Transitive",
        "resolved": "4.3.0",
        "contentHash": "5zJ0XDxAIg8iy+t4aMnQAu0MqVbqyvfoUVl1yDV61xdo3Vth45oA2FoY4pPkxYAH5f8ixpmTqXeEIya95x0aCQ==",
        "dependencies": {
          "System.Collections": "4.3.0",
          "System.Diagnostics.Debug": "4.3.0",
          "System.Diagnostics.Tools": "4.3.0",
          "System.Globalization": "4.3.0",
          "System.IO": "4.3.0",
          "System.Reflection": "4.3.0",
          "System.Resources.ResourceManager": "4.3.0",
          "System.Runtime": "4.3.0",
          "System.Runtime.Extensions": "4.3.0",
          "System.Text.Encoding": "4.3.0",
          "System.Threading": "4.3.0",
          "System.Xml.ReaderWriter": "4.3.0"
        }
      },
      "System.Xml.XmlDocument": {
        "type": "Transitive",
        "resolved": "4.3.0",
        "contentHash": "lJ8AxvkX7GQxpC6GFCeBj8ThYVyQczx2+f/cWHJU8tjS7YfI6Cv6bon70jVEgs2CiFbmmM8b9j1oZVx0dSI2Ww==",
        "dependencies": {
          "System.Collections": "4.3.0",
          "System.Diagnostics.Debug": "4.3.0",
          "System.Globalization": "4.3.0",
          "System.IO": "4.3.0",
          "System.Resources.ResourceManager": "4.3.0",
          "System.Runtime": "4.3.0",
          "System.Runtime.Extensions": "4.3.0",
          "System.Text.Encoding": "4.3.0",
          "System.Threading": "4.3.0",
          "System.Xml.ReaderWriter": "4.3.0"
        }
      },
      "System.Xml.XmlSerializer": {
        "type": "Transitive",
        "resolved": "4.3.0",
        "contentHash": "MYoTCP7EZ98RrANESW05J5ZwskKDoN0AuZ06ZflnowE50LTpbR5yRg3tHckTVm5j/m47stuGgCrCHWePyHS70Q==",
        "dependencies": {
          "System.Collections": "4.3.0",
          "System.Globalization": "4.3.0",
          "System.IO": "4.3.0",
          "System.Linq": "4.3.0",
          "System.Reflection": "4.3.0",
          "System.Reflection.Emit": "4.3.0",
          "System.Reflection.Emit.ILGeneration": "4.3.0",
          "System.Reflection.Extensions": "4.3.0",
          "System.Reflection.Primitives": "4.3.0",
          "System.Reflection.TypeExtensions": "4.3.0",
          "System.Resources.ResourceManager": "4.3.0",
          "System.Runtime": "4.3.0",
          "System.Runtime.Extensions": "4.3.0",
          "System.Text.RegularExpressions": "4.3.0",
          "System.Threading": "4.3.0",
          "System.Xml.ReaderWriter": "4.3.0",
          "System.Xml.XmlDocument": "4.3.0"
        }
      },
      "System.Xml.XPath": {
        "type": "Transitive",
        "resolved": "4.3.0",
        "contentHash": "v1JQ5SETnQusqmS3RwStF7vwQ3L02imIzl++sewmt23VGygix04pEH+FCj1yWb+z4GDzKiljr1W7Wfvrx0YwgA==",
        "dependencies": {
          "System.Collections": "4.3.0",
          "System.Diagnostics.Debug": "4.3.0",
          "System.Globalization": "4.3.0",
          "System.IO": "4.3.0",
          "System.Resources.ResourceManager": "4.3.0",
          "System.Runtime": "4.3.0",
          "System.Runtime.Extensions": "4.3.0",
          "System.Threading": "4.3.0",
          "System.Xml.ReaderWriter": "4.3.0"
        }
      },
      "System.Xml.XPath.XmlDocument": {
        "type": "Transitive",
        "resolved": "4.3.0",
        "contentHash": "A/uxsWi/Ifzkmd4ArTLISMbfFs6XpRPsXZonrIqyTY70xi8t+mDtvSM5Os0RqyRDobjMBwIDHDL4NOIbkDwf7A==",
        "dependencies": {
          "System.Collections": "4.3.0",
          "System.Globalization": "4.3.0",
          "System.IO": "4.3.0",
          "System.Resources.ResourceManager": "4.3.0",
          "System.Runtime": "4.3.0",
          "System.Runtime.Extensions": "4.3.0",
          "System.Threading": "4.3.0",
          "System.Xml.ReaderWriter": "4.3.0",
          "System.Xml.XPath": "4.3.0",
          "System.Xml.XmlDocument": "4.3.0"
        }
      },
      "YubicoDotNetClient": {
        "type": "Transitive",
        "resolved": "1.2.0",
        "contentHash": "uP5F3Ko1gqZi3lwS2R/jAAwhBxXs/6PKDpS6FdQjsBA5qmF0hQmbtfxM6QHTXOMoWbUtfetG7+LtgmG8T5zDIg==",
        "dependencies": {
          "NETStandard.Library": "1.6.1"
        }
      },
      "commercial.core": {
        "type": "Project",
        "dependencies": {
          "Core": "[2022.10.0, )"
        }
      },
      "core": {
        "type": "Project",
        "dependencies": {
          "AWSSDK.SQS": "[3.7.2.47, )",
          "AWSSDK.SimpleEmail": "[3.7.0.150, )",
          "AspNetCoreRateLimit": "[4.0.2, )",
          "AspNetCoreRateLimit.Redis": "[1.0.1, )",
          "Azure.Extensions.AspNetCore.DataProtection.Blobs": "[1.2.1, )",
          "Azure.Storage.Blobs": "[12.11.0, )",
          "Azure.Storage.Queues": "[12.9.0, )",
          "BitPay.Light": "[1.0.1907, )",
          "Braintree": "[5.12.0, )",
<<<<<<< HEAD
          "DnsClient": "[1.7.0, )",
=======
>>>>>>> fe59186c
          "Fido2.AspNet": "[3.0.0-beta2, )",
          "Handlebars.Net": "[2.1.2, )",
          "IdentityServer4": "[4.1.2, )",
          "IdentityServer4.AccessTokenValidation": "[3.0.1, )",
          "MailKit": "[3.2.0, )",
          "Microsoft.AspNetCore.Authentication.JwtBearer": "[6.0.4, )",
          "Microsoft.Azure.Cosmos.Table": "[1.0.8, )",
          "Microsoft.Azure.NotificationHubs": "[4.1.0, )",
          "Microsoft.Azure.ServiceBus": "[5.2.0, )",
          "Microsoft.Data.SqlClient": "[4.1.0, )",
          "Microsoft.Extensions.Caching.StackExchangeRedis": "[6.0.6, )",
          "Microsoft.Extensions.Configuration.EnvironmentVariables": "[6.0.1, )",
          "Microsoft.Extensions.Configuration.UserSecrets": "[6.0.1, )",
          "Microsoft.Extensions.Identity.Stores": "[6.0.4, )",
          "Newtonsoft.Json": "[13.0.1, )",
          "Otp.NET": "[1.2.2, )",
          "Quartz": "[3.4.0, )",
          "SendGrid": "[9.27.0, )",
          "Sentry.Serilog": "[3.16.0, )",
          "Serilog.AspNetCore": "[5.0.0, )",
          "Serilog.Extensions.Logging": "[3.1.0, )",
          "Serilog.Extensions.Logging.File": "[2.0.0, )",
          "Serilog.Sinks.AzureCosmosDB": "[2.0.0, )",
          "Serilog.Sinks.SyslogMessages": "[2.0.6, )",
          "Stripe.net": "[40.0.0, )",
          "YubicoDotNetClient": "[1.2.0, )"
        }
      },
      "infrastructure.dapper": {
        "type": "Project",
        "dependencies": {
          "Core": "[2022.10.0, )",
          "Dapper": "[2.0.123, )",
          "System.Data.SqlClient": "[4.8.3, )"
        }
      },
      "infrastructure.entityframework": {
        "type": "Project",
        "dependencies": {
          "AutoMapper.Extensions.Microsoft.DependencyInjection": "[11.0.0, )",
          "Core": "[2022.10.0, )",
          "Microsoft.EntityFrameworkCore.Relational": "[6.0.4, )",
          "Npgsql.EntityFrameworkCore.PostgreSQL": "[6.0.4, )",
          "Pomelo.EntityFrameworkCore.MySql": "[6.0.1, )",
          "linq2db.EntityFrameworkCore": "[6.7.1, )"
        }
      },
      "migrator": {
        "type": "Project",
        "dependencies": {
          "Core": "[2022.10.0, )",
          "Microsoft.Extensions.Logging": "[6.0.0, )",
          "dbup-sqlserver": "[4.5.0, )"
<<<<<<< HEAD
=======
        }
      },
      "mysqlmigrations": {
        "type": "Project",
        "dependencies": {
          "Core": "[2022.10.0, )",
          "Infrastructure.EntityFramework": "[2022.10.0, )"
        }
      },
      "postgresmigrations": {
        "type": "Project",
        "dependencies": {
          "Core": "[2022.10.0, )",
          "Infrastructure.EntityFramework": "[2022.10.0, )"
>>>>>>> fe59186c
        }
      },
      "sharedweb": {
        "type": "Project",
        "dependencies": {
          "Core": "[2022.10.0, )",
          "Infrastructure.Dapper": "[2022.10.0, )",
          "Infrastructure.EntityFramework": "[2022.10.0, )"
        }
      }
    }
  }
}<|MERGE_RESOLUTION|>--- conflicted
+++ resolved
@@ -3234,10 +3234,7 @@
           "Azure.Storage.Queues": "[12.9.0, )",
           "BitPay.Light": "[1.0.1907, )",
           "Braintree": "[5.12.0, )",
-<<<<<<< HEAD
           "DnsClient": "[1.7.0, )",
-=======
->>>>>>> fe59186c
           "Fido2.AspNet": "[3.0.0-beta2, )",
           "Handlebars.Net": "[2.1.2, )",
           "IdentityServer4": "[4.1.2, )",
@@ -3291,8 +3288,6 @@
           "Core": "[2022.10.0, )",
           "Microsoft.Extensions.Logging": "[6.0.0, )",
           "dbup-sqlserver": "[4.5.0, )"
-<<<<<<< HEAD
-=======
         }
       },
       "mysqlmigrations": {
@@ -3307,7 +3302,6 @@
         "dependencies": {
           "Core": "[2022.10.0, )",
           "Infrastructure.EntityFramework": "[2022.10.0, )"
->>>>>>> fe59186c
         }
       },
       "sharedweb": {
