﻿using System.Reflection;
using System.Security.Claims;
using System.Security.Cryptography.X509Certificates;
using AspNetCoreRateLimit;
using Bit.Core.Auth.Enums;
using Bit.Core.Auth.Identity;
using Bit.Core.Auth.IdentityServer;
using Bit.Core.Auth.LoginFeatures;
using Bit.Core.Auth.Models.Business.Tokenables;
using Bit.Core.Auth.Services;
using Bit.Core.Auth.Services.Implementations;
using Bit.Core.Entities;
using Bit.Core.Enums;
using Bit.Core.HostedServices;
using Bit.Core.Identity;
using Bit.Core.IdentityServer;
using Bit.Core.OrganizationFeatures;
using Bit.Core.Repositories;
using Bit.Core.Resources;
using Bit.Core.Services;
using Bit.Core.Settings;
using Bit.Core.Tokens;
using Bit.Core.Tools.Services;
using Bit.Core.Utilities;
using Bit.Core.Vault.Services;
using Bit.Infrastructure.Dapper;
using Bit.Infrastructure.EntityFramework;
using DnsClient;
using IdentityModel;
using IdentityServer4.AccessTokenValidation;
using IdentityServer4.Configuration;
using Microsoft.AspNetCore.Authentication.Cookies;
using Microsoft.AspNetCore.Authorization;
using Microsoft.AspNetCore.Builder;
using Microsoft.AspNetCore.DataProtection;
using Microsoft.AspNetCore.Hosting;
using Microsoft.AspNetCore.Http;
using Microsoft.AspNetCore.HttpOverrides;
using Microsoft.AspNetCore.Identity;
using Microsoft.AspNetCore.Mvc.Localization;
using Microsoft.Extensions.Caching.Distributed;
using Microsoft.Extensions.Caching.StackExchangeRedis;
using Microsoft.Extensions.Configuration;
using Microsoft.Extensions.DependencyInjection;
using Microsoft.Extensions.Hosting;
using Microsoft.Extensions.Logging;
using Microsoft.Extensions.Options;
using Serilog.Context;
using StackExchange.Redis;
using NoopRepos = Bit.Core.Repositories.Noop;
using Role = Bit.Core.Entities.Role;
using TableStorageRepos = Bit.Core.Repositories.TableStorage;

namespace Bit.SharedWeb.Utilities;

public static class ServiceCollectionExtensions
{
    public static SupportedDatabaseProviders AddDatabaseRepositories(this IServiceCollection services, GlobalSettings globalSettings)
    {
        var selectedDatabaseProvider = globalSettings.DatabaseProvider;
        var provider = SupportedDatabaseProviders.SqlServer;
        var connectionString = string.Empty;

        if (!string.IsNullOrWhiteSpace(selectedDatabaseProvider))
        {
            switch (selectedDatabaseProvider.ToLowerInvariant())
            {
                case "postgres":
                case "postgresql":
                    provider = SupportedDatabaseProviders.Postgres;
                    connectionString = globalSettings.PostgreSql.ConnectionString;
                    break;
                case "mysql":
                case "mariadb":
                    provider = SupportedDatabaseProviders.MySql;
                    connectionString = globalSettings.MySql.ConnectionString;
                    break;
                case "sqlite":
                    provider = SupportedDatabaseProviders.Sqlite;
                    connectionString = globalSettings.Sqlite.ConnectionString;
                    break;
                case "sqlserver":
                    connectionString = globalSettings.SqlServer.ConnectionString;
                    break;
                default:
                    break;
            }
        }
        else
        {
            // Default to attempting to use SqlServer connection string if globalSettings.DatabaseProvider has no value.
            connectionString = globalSettings.SqlServer.ConnectionString;
        }

        services.SetupEntityFramework(connectionString, provider);

        if (provider != SupportedDatabaseProviders.SqlServer)
        {
            services.AddPasswordManagerEFRepositories(globalSettings.SelfHosted);
        }
        else
        {
            services.AddDapperRepositories(globalSettings.SelfHosted);
        }

        if (globalSettings.SelfHosted)
        {
            services.AddSingleton<IInstallationDeviceRepository, NoopRepos.InstallationDeviceRepository>();
            services.AddSingleton<IMetaDataRepository, NoopRepos.MetaDataRepository>();
        }
        else
        {
            services.AddSingleton<IEventRepository, TableStorageRepos.EventRepository>();
            services.AddSingleton<IInstallationDeviceRepository, TableStorageRepos.InstallationDeviceRepository>();
            services.AddSingleton<IMetaDataRepository, TableStorageRepos.MetaDataRepository>();
        }

        return provider;
    }

    public static void AddBaseServices(this IServiceCollection services, IGlobalSettings globalSettings)
    {
        services.AddScoped<ICipherService, CipherService>();
        services.AddScoped<IUserService, UserService>();
        services.AddOrganizationServices(globalSettings);
        services.AddScoped<ICollectionService, CollectionService>();
        services.AddScoped<IGroupService, GroupService>();
        services.AddScoped<IPolicyService, PolicyService>();
        services.AddScoped<IEventService, EventService>();
        services.AddScoped<IEmergencyAccessService, EmergencyAccessService>();
        services.AddSingleton<IDeviceService, DeviceService>();
        services.AddSingleton<IAppleIapService, AppleIapService>();
        services.AddScoped<ISsoConfigService, SsoConfigService>();
        services.AddScoped<IAuthRequestService, AuthRequestService>();
        services.AddScoped<ISendService, SendService>();
        services.AddLoginServices();
        services.AddScoped<IOrganizationDomainService, OrganizationDomainService>();
    }

    public static void AddTokenizers(this IServiceCollection services)
    {
        services.AddSingleton<IDataProtectorTokenFactory<EmergencyAccessInviteTokenable>>(serviceProvider =>
            new DataProtectorTokenFactory<EmergencyAccessInviteTokenable>(
                EmergencyAccessInviteTokenable.ClearTextPrefix,
                EmergencyAccessInviteTokenable.DataProtectorPurpose,
                serviceProvider.GetDataProtectionProvider(),
                serviceProvider.GetRequiredService<ILogger<DataProtectorTokenFactory<EmergencyAccessInviteTokenable>>>())
        );
        services.AddSingleton<IDataProtectorTokenFactory<HCaptchaTokenable>>(serviceProvider =>
            new DataProtectorTokenFactory<HCaptchaTokenable>(
                HCaptchaTokenable.ClearTextPrefix,
                HCaptchaTokenable.DataProtectorPurpose,
                serviceProvider.GetDataProtectionProvider(),
                serviceProvider.GetRequiredService<ILogger<DataProtectorTokenFactory<HCaptchaTokenable>>>())
        );
        services.AddSingleton<IDataProtectorTokenFactory<SsoTokenable>>(serviceProvider =>
            new DataProtectorTokenFactory<SsoTokenable>(
                SsoTokenable.ClearTextPrefix,
                SsoTokenable.DataProtectorPurpose,
                serviceProvider.GetDataProtectionProvider(),
                serviceProvider.GetRequiredService<ILogger<DataProtectorTokenFactory<SsoTokenable>>>()));
        services.AddSingleton<IDataProtectorTokenFactory<WebAuthnLoginTokenable>>(serviceProvider =>
            new DataProtectorTokenFactory<WebAuthnLoginTokenable>(
                WebAuthnLoginTokenable.ClearTextPrefix,
                WebAuthnLoginTokenable.DataProtectorPurpose,
                serviceProvider.GetDataProtectionProvider(),
                serviceProvider.GetRequiredService<ILogger<DataProtectorTokenFactory<WebAuthnLoginTokenable>>>()));
<<<<<<< HEAD
        services.AddSingleton<IDataProtectorTokenFactory<WebAuthnCredentialCreateOptionsTokenable>>(serviceProvider =>
            new DataProtectorTokenFactory<WebAuthnCredentialCreateOptionsTokenable>(
                WebAuthnCredentialCreateOptionsTokenable.ClearTextPrefix,
                WebAuthnCredentialCreateOptionsTokenable.DataProtectorPurpose,
                serviceProvider.GetDataProtectionProvider(),
                serviceProvider.GetRequiredService<ILogger<DataProtectorTokenFactory<WebAuthnCredentialCreateOptionsTokenable>>>()));
=======
        services.AddSingleton<IDataProtectorTokenFactory<SsoEmail2faSessionTokenable>>(serviceProvider =>
            new DataProtectorTokenFactory<SsoEmail2faSessionTokenable>(
                SsoEmail2faSessionTokenable.ClearTextPrefix,
                SsoEmail2faSessionTokenable.DataProtectorPurpose,
                serviceProvider.GetDataProtectionProvider(),
                serviceProvider.GetRequiredService<ILogger<DataProtectorTokenFactory<SsoEmail2faSessionTokenable>>>()));
>>>>>>> ec0c93f5
    }

    public static void AddDefaultServices(this IServiceCollection services, GlobalSettings globalSettings)
    {
        // Required for UserService
        services.AddWebAuthn(globalSettings);
        // Required for HTTP calls
        services.AddHttpClient();

        services.AddSingleton<IStripeAdapter, StripeAdapter>();
        services.AddSingleton<Braintree.IBraintreeGateway>((serviceProvider) =>
        {
            return new Braintree.BraintreeGateway
            {
                Environment = globalSettings.Braintree.Production ?
                    Braintree.Environment.PRODUCTION : Braintree.Environment.SANDBOX,
                MerchantId = globalSettings.Braintree.MerchantId,
                PublicKey = globalSettings.Braintree.PublicKey,
                PrivateKey = globalSettings.Braintree.PrivateKey
            };
        });
        services.AddSingleton<IPaymentService, StripePaymentService>();
        services.AddSingleton<IStripeSyncService, StripeSyncService>();
        services.AddSingleton<IMailService, HandlebarsMailService>();
        services.AddSingleton<ILicensingService, LicensingService>();
        services.AddSingleton<ILookupClient>(_ =>
        {
            var options = new LookupClientOptions { Timeout = TimeSpan.FromSeconds(15), UseTcpOnly = true };
            return new LookupClient(options);
        });
        services.AddSingleton<IDnsResolverService, DnsResolverService>();
        services.AddSingleton<IFeatureService, LaunchDarklyFeatureService>();
        services.AddTokenizers();

        if (CoreHelpers.SettingHasValue(globalSettings.ServiceBus.ConnectionString) &&
            CoreHelpers.SettingHasValue(globalSettings.ServiceBus.ApplicationCacheTopicName))
        {
            services.AddSingleton<IApplicationCacheService, InMemoryServiceBusApplicationCacheService>();
        }
        else
        {
            services.AddSingleton<IApplicationCacheService, InMemoryApplicationCacheService>();
        }

        var awsConfigured = CoreHelpers.SettingHasValue(globalSettings.Amazon?.AccessKeySecret);
        if (awsConfigured && CoreHelpers.SettingHasValue(globalSettings.Mail?.SendGridApiKey))
        {
            services.AddSingleton<IMailDeliveryService, MultiServiceMailDeliveryService>();
        }
        else if (awsConfigured)
        {
            services.AddSingleton<IMailDeliveryService, AmazonSesMailDeliveryService>();
        }
        else if (CoreHelpers.SettingHasValue(globalSettings.Mail?.Smtp?.Host))
        {
            services.AddSingleton<IMailDeliveryService, MailKitSmtpMailDeliveryService>();
        }
        else
        {
            services.AddSingleton<IMailDeliveryService, NoopMailDeliveryService>();
        }

        services.AddSingleton<IPushNotificationService, MultiServicePushNotificationService>();
        if (globalSettings.SelfHosted &&
            CoreHelpers.SettingHasValue(globalSettings.PushRelayBaseUri) &&
            globalSettings.Installation?.Id != null &&
            CoreHelpers.SettingHasValue(globalSettings.Installation?.Key))
        {
            services.AddSingleton<IPushRegistrationService, RelayPushRegistrationService>();
        }
        else if (!globalSettings.SelfHosted)
        {
            services.AddSingleton<IPushRegistrationService, NotificationHubPushRegistrationService>();
        }
        else
        {
            services.AddSingleton<IPushRegistrationService, NoopPushRegistrationService>();
        }

        if (!globalSettings.SelfHosted && CoreHelpers.SettingHasValue(globalSettings.Storage?.ConnectionString))
        {
            services.AddSingleton<IBlockIpService, AzureQueueBlockIpService>();
        }
        else if (!globalSettings.SelfHosted && CoreHelpers.SettingHasValue(globalSettings.Amazon?.AccessKeySecret))
        {
            services.AddSingleton<IBlockIpService, AmazonSqsBlockIpService>();
        }
        else
        {
            services.AddSingleton<IBlockIpService, NoopBlockIpService>();
        }

        if (!globalSettings.SelfHosted && CoreHelpers.SettingHasValue(globalSettings.Mail.ConnectionString))
        {
            services.AddSingleton<IMailEnqueuingService, AzureQueueMailService>();
        }
        else
        {
            services.AddSingleton<IMailEnqueuingService, BlockingMailEnqueuingService>();
        }

        if (!globalSettings.SelfHosted && CoreHelpers.SettingHasValue(globalSettings.Events.ConnectionString))
        {
            services.AddSingleton<IEventWriteService, AzureQueueEventWriteService>();
        }
        else if (globalSettings.SelfHosted)
        {
            services.AddSingleton<IEventWriteService, RepositoryEventWriteService>();
        }
        else
        {
            services.AddSingleton<IEventWriteService, NoopEventWriteService>();
        }

        if (CoreHelpers.SettingHasValue(globalSettings.Attachment.ConnectionString))
        {
            services.AddSingleton<IAttachmentStorageService, AzureAttachmentStorageService>();
        }
        else if (CoreHelpers.SettingHasValue(globalSettings.Attachment.BaseDirectory))
        {
            services.AddSingleton<IAttachmentStorageService, LocalAttachmentStorageService>();
        }
        else
        {
            services.AddSingleton<IAttachmentStorageService, NoopAttachmentStorageService>();
        }

        if (CoreHelpers.SettingHasValue(globalSettings.Send.ConnectionString))
        {
            services.AddSingleton<ISendFileStorageService, AzureSendFileStorageService>();
        }
        else if (CoreHelpers.SettingHasValue(globalSettings.Send.BaseDirectory))
        {
            services.AddSingleton<ISendFileStorageService, LocalSendStorageService>();
        }
        else
        {
            services.AddSingleton<ISendFileStorageService, NoopSendFileStorageService>();
        }

        if (globalSettings.SelfHosted)
        {
            services.AddSingleton<IReferenceEventService, NoopReferenceEventService>();
        }
        else
        {
            services.AddSingleton<IReferenceEventService, AzureQueueReferenceEventService>();
        }

        if (CoreHelpers.SettingHasValue(globalSettings.Captcha?.HCaptchaSecretKey) &&
            CoreHelpers.SettingHasValue(globalSettings.Captcha?.HCaptchaSiteKey))
        {
            services.AddSingleton<ICaptchaValidationService, HCaptchaValidationService>();
        }
        else
        {
            services.AddSingleton<ICaptchaValidationService, NoopCaptchaValidationService>();
        }
    }

    public static void AddOosServices(this IServiceCollection services)
    {
        services.AddScoped<IProviderService, NoopProviderService>();
    }

    public static void AddNoopServices(this IServiceCollection services)
    {
        services.AddSingleton<IMailService, NoopMailService>();
        services.AddSingleton<IMailDeliveryService, NoopMailDeliveryService>();
        services.AddSingleton<IPushNotificationService, NoopPushNotificationService>();
        services.AddSingleton<IBlockIpService, NoopBlockIpService>();
        services.AddSingleton<IPushRegistrationService, NoopPushRegistrationService>();
        services.AddSingleton<IAttachmentStorageService, NoopAttachmentStorageService>();
        services.AddSingleton<ILicensingService, NoopLicensingService>();
        services.AddSingleton<IEventWriteService, NoopEventWriteService>();
    }

    public static IdentityBuilder AddCustomIdentityServices(
        this IServiceCollection services, GlobalSettings globalSettings)
    {
        services.AddSingleton<IOrganizationDuoWebTokenProvider, OrganizationDuoWebTokenProvider>();
        services.Configure<PasswordHasherOptions>(options => options.IterationCount = 100000);
        services.Configure<TwoFactorRememberTokenProviderOptions>(options =>
        {
            options.TokenLifespan = TimeSpan.FromDays(30);
        });

        var identityBuilder = services.AddIdentityWithoutCookieAuth<User, Role>(options =>
        {
            options.User = new UserOptions
            {
                RequireUniqueEmail = true,
                AllowedUserNameCharacters = null // all
            };
            options.Password = new PasswordOptions
            {
                RequireDigit = false,
                RequireLowercase = false,
                RequiredLength = 12,
                RequireNonAlphanumeric = false,
                RequireUppercase = false
            };
            options.ClaimsIdentity = new ClaimsIdentityOptions
            {
                SecurityStampClaimType = Claims.SecurityStamp,
                UserNameClaimType = JwtClaimTypes.Email,
                UserIdClaimType = JwtClaimTypes.Subject,
            };
            options.Tokens.ChangeEmailTokenProvider = TokenOptions.DefaultEmailProvider;
        });

        identityBuilder
            .AddUserStore<UserStore>()
            .AddRoleStore<RoleStore>()
            .AddTokenProvider<DataProtectorTokenProvider<User>>(TokenOptions.DefaultProvider)
            .AddTokenProvider<AuthenticatorTokenProvider>(
                CoreHelpers.CustomProviderName(TwoFactorProviderType.Authenticator))
            .AddTokenProvider<EmailTokenProvider>(
                CoreHelpers.CustomProviderName(TwoFactorProviderType.Email))
            .AddTokenProvider<YubicoOtpTokenProvider>(
                CoreHelpers.CustomProviderName(TwoFactorProviderType.YubiKey))
            .AddTokenProvider<DuoWebTokenProvider>(
                CoreHelpers.CustomProviderName(TwoFactorProviderType.Duo))
            .AddTokenProvider<TwoFactorRememberTokenProvider>(
                CoreHelpers.CustomProviderName(TwoFactorProviderType.Remember))
            .AddTokenProvider<EmailTokenProvider<User>>(TokenOptions.DefaultEmailProvider)
            .AddTokenProvider<WebAuthnTokenProvider>(
                CoreHelpers.CustomProviderName(TwoFactorProviderType.WebAuthn));

        return identityBuilder;
    }



    public static void AddIdentityAuthenticationServices(
        this IServiceCollection services, GlobalSettings globalSettings, IWebHostEnvironment environment,
        Action<AuthorizationOptions> addAuthorization)
    {
        services
            .AddAuthentication(IdentityServerAuthenticationDefaults.AuthenticationScheme)
            .AddIdentityServerAuthentication(options =>
            {
                options.Authority = globalSettings.BaseServiceUri.InternalIdentity;
                options.RequireHttpsMetadata = !environment.IsDevelopment() &&
                    globalSettings.BaseServiceUri.InternalIdentity.StartsWith("https");
                options.TokenRetriever = TokenRetrieval.FromAuthorizationHeaderOrQueryString();
                options.NameClaimType = ClaimTypes.Email;
                options.SupportedTokens = SupportedTokens.Jwt;
            });

        if (addAuthorization != null)
        {
            services.AddAuthorization(config =>
            {
                addAuthorization.Invoke(config);
            });
        }

        if (environment.IsDevelopment())
        {
            Microsoft.IdentityModel.Logging.IdentityModelEventSource.ShowPII = true;
        }
    }

    public static void AddCustomDataProtectionServices(
        this IServiceCollection services, IWebHostEnvironment env, GlobalSettings globalSettings)
    {
        var builder = services.AddDataProtection().SetApplicationName("Bitwarden");
        if (env.IsDevelopment())
        {
            return;
        }

        if (globalSettings.SelfHosted && CoreHelpers.SettingHasValue(globalSettings.DataProtection.Directory))
        {
            builder.PersistKeysToFileSystem(new DirectoryInfo(globalSettings.DataProtection.Directory));
        }

        if (!globalSettings.SelfHosted && CoreHelpers.SettingHasValue(globalSettings.Storage?.ConnectionString))
        {
            X509Certificate2 dataProtectionCert = null;
            if (CoreHelpers.SettingHasValue(globalSettings.DataProtection.CertificateThumbprint))
            {
                dataProtectionCert = CoreHelpers.GetCertificate(
                    globalSettings.DataProtection.CertificateThumbprint);
            }
            else if (CoreHelpers.SettingHasValue(globalSettings.DataProtection.CertificatePassword))
            {
                dataProtectionCert = CoreHelpers.GetBlobCertificateAsync(globalSettings.Storage.ConnectionString, "certificates",
                    "dataprotection.pfx", globalSettings.DataProtection.CertificatePassword)
                    .GetAwaiter().GetResult();
            }
            builder
                .PersistKeysToAzureBlobStorage(globalSettings.Storage.ConnectionString, "aspnet-dataprotection", "keys.xml")
                .ProtectKeysWithCertificate(dataProtectionCert);
        }
    }

    public static IIdentityServerBuilder AddIdentityServerCertificate(
        this IIdentityServerBuilder identityServerBuilder, IWebHostEnvironment env, GlobalSettings globalSettings)
    {
        var certificate = CoreHelpers.GetIdentityServerCertificate(globalSettings);
        if (certificate != null)
        {
            identityServerBuilder.AddSigningCredential(certificate);
        }
        else if (env.IsDevelopment())
        {
            identityServerBuilder.AddDeveloperSigningCredential(false);
        }
        else
        {
            throw new Exception("No identity certificate to use.");
        }
        return identityServerBuilder;
    }

    public static GlobalSettings AddGlobalSettingsServices(this IServiceCollection services,
        IConfiguration configuration, IHostEnvironment environment)
    {
        var globalSettings = new GlobalSettings();
        ConfigurationBinder.Bind(configuration.GetSection("GlobalSettings"), globalSettings);

        if (environment.IsDevelopment() && configuration.GetValue<bool>("developSelfHosted"))
        {
            // Override settings with selfHostedOverride settings
            ConfigurationBinder.Bind(configuration.GetSection("Dev:SelfHostOverride:GlobalSettings"), globalSettings);
        }

        services.AddSingleton(s => globalSettings);
        services.AddSingleton<IGlobalSettings, GlobalSettings>(s => globalSettings);
        return globalSettings;
    }

    public static void UseDefaultMiddleware(this IApplicationBuilder app,
        IWebHostEnvironment env, GlobalSettings globalSettings)
    {
        string GetHeaderValue(HttpContext httpContext, string header)
        {
            if (httpContext.Request.Headers.ContainsKey(header))
            {
                return httpContext.Request.Headers[header];
            }
            return null;
        }

        // Add version information to response headers
        app.Use(async (httpContext, next) =>
        {
            using (LogContext.PushProperty("IPAddress", httpContext.GetIpAddress(globalSettings)))
            using (LogContext.PushProperty("UserAgent", GetHeaderValue(httpContext, "user-agent")))
            using (LogContext.PushProperty("DeviceType", GetHeaderValue(httpContext, "device-type")))
            using (LogContext.PushProperty("Origin", GetHeaderValue(httpContext, "origin")))
            {
                httpContext.Response.OnStarting((state) =>
                {
                    httpContext.Response.Headers.Append("Server-Version", AssemblyHelpers.GetVersion());
                    return Task.FromResult(0);
                }, null);
                await next.Invoke();
            }
        });
    }

    public static void UseForwardedHeaders(this IApplicationBuilder app, GlobalSettings globalSettings)
    {
        var options = new ForwardedHeadersOptions
        {
            ForwardedHeaders = ForwardedHeaders.XForwardedFor | ForwardedHeaders.XForwardedProto
        };
        if (!string.IsNullOrWhiteSpace(globalSettings.KnownProxies))
        {
            var proxies = globalSettings.KnownProxies.Split(',');
            foreach (var proxy in proxies)
            {
                if (System.Net.IPAddress.TryParse(proxy.Trim(), out var ip))
                {
                    options.KnownProxies.Add(ip);
                }
            }
        }
        if (options.KnownProxies.Count > 1)
        {
            options.ForwardLimit = null;
        }
        app.UseForwardedHeaders(options);
    }

    public static void AddCoreLocalizationServices(this IServiceCollection services)
    {
        services.AddTransient<II18nService, I18nService>();
        services.AddLocalization(options => options.ResourcesPath = "Resources");
    }

    public static IApplicationBuilder UseCoreLocalization(this IApplicationBuilder app)
    {
        var supportedCultures = new[] { "en" };
        return app.UseRequestLocalization(options => options
            .SetDefaultCulture(supportedCultures[0])
            .AddSupportedCultures(supportedCultures)
            .AddSupportedUICultures(supportedCultures));
    }

    public static IMvcBuilder AddViewAndDataAnnotationLocalization(this IMvcBuilder mvc)
    {
        mvc.Services.AddTransient<IViewLocalizer, I18nViewLocalizer>();
        return mvc.AddViewLocalization(options => options.ResourcesPath = "Resources")
            .AddDataAnnotationsLocalization(options =>
                options.DataAnnotationLocalizerProvider = (type, factory) =>
                {
                    var assemblyName = new AssemblyName(typeof(SharedResources).GetTypeInfo().Assembly.FullName);
                    return factory.Create("SharedResources", assemblyName.Name);
                });
    }

    public static IServiceCollection AddDistributedIdentityServices(this IServiceCollection services, GlobalSettings globalSettings)
    {
        services.AddOidcStateDataFormatterCache();
        services.AddSession();
        services.ConfigureApplicationCookie(configure => configure.CookieManager = new DistributedCacheCookieManager());
        services.ConfigureExternalCookie(configure => configure.CookieManager = new DistributedCacheCookieManager());
        services.AddSingleton<IPostConfigureOptions<CookieAuthenticationOptions>>(
            svcs => new ConfigureOpenIdConnectDistributedOptions(
                svcs.GetRequiredService<IHttpContextAccessor>(),
                globalSettings,
                svcs.GetRequiredService<IdentityServerOptions>())
        );

        return services;
    }

    public static void AddWebAuthn(this IServiceCollection services, GlobalSettings globalSettings)
    {
        services.AddFido2(options =>
        {
            options.ServerDomain = new Uri(globalSettings.BaseServiceUri.Vault).Host;
            options.ServerName = "Bitwarden";
            options.Origins = new HashSet<string> { globalSettings.BaseServiceUri.Vault, };
            options.TimestampDriftTolerance = 300000;
        });
    }

    /// <summary>
    ///     Adds either an in-memory or distributed IP rate limiter depending if a Redis connection string is available.
    /// </summary>
    /// <param name="services"></param>
    /// <param name="globalSettings"></param>
    public static void AddIpRateLimiting(this IServiceCollection services,
        GlobalSettings globalSettings)
    {
        services.AddHostedService<IpRateLimitSeedStartupService>();
        services.AddSingleton<IRateLimitConfiguration, RateLimitConfiguration>();

        if (!globalSettings.DistributedIpRateLimiting.Enabled || string.IsNullOrEmpty(globalSettings.Redis.ConnectionString))
        {
            services.AddInMemoryRateLimiting();
        }
        else
        {
            // Use memory stores for Ip and Client Policy stores as we don't currently use them
            // and they add unnecessary Redis network delays checking for policies that don't exist
            services.AddSingleton<IIpPolicyStore, MemoryCacheIpPolicyStore>();
            services.AddSingleton<IClientPolicyStore, MemoryCacheClientPolicyStore>();

            // Use a custom Redis processing strategy that skips Ip limiting if Redis is down
            // Requires a registered IConnectionMultiplexer
            services.AddSingleton<IProcessingStrategy, CustomRedisProcessingStrategy>();
        }
    }

    /// <summary>
    ///     Adds an implementation of <see cref="IDistributedCache"/> to the service collection. Uses a memory
    /// cache if self hosted or no Redis connection string is available in GlobalSettings.
    /// </summary>
    public static void AddDistributedCache(
        this IServiceCollection services,
        GlobalSettings globalSettings)
    {
        if (globalSettings.SelfHosted || string.IsNullOrEmpty(globalSettings.Redis.ConnectionString))
        {
            services.AddDistributedMemoryCache();
            return;
        }

        // Register the IConnectionMultiplexer explicitly so it can be accessed via DI
        // (e.g. for the IP rate limiting store)
        services.AddSingleton<IConnectionMultiplexer>(
            _ => ConnectionMultiplexer.Connect(globalSettings.Redis.ConnectionString));

        // Explicitly register IDistributedCache to re-use existing IConnectionMultiplexer
        // to reduce the number of redundant connections to the Redis instance
        services.AddSingleton<IDistributedCache>(s =>
        {
            return new RedisCache(new RedisCacheOptions
            {
                // Use "ProjectName:" as an instance name to namespace keys and avoid conflicts between projects
                InstanceName = $"{globalSettings.ProjectName}:",
                ConnectionMultiplexerFactory = () =>
                    Task.FromResult(s.GetRequiredService<IConnectionMultiplexer>())
            });
        });
    }
}<|MERGE_RESOLUTION|>--- conflicted
+++ resolved
@@ -165,21 +165,18 @@
                 WebAuthnLoginTokenable.DataProtectorPurpose,
                 serviceProvider.GetDataProtectionProvider(),
                 serviceProvider.GetRequiredService<ILogger<DataProtectorTokenFactory<WebAuthnLoginTokenable>>>()));
-<<<<<<< HEAD
         services.AddSingleton<IDataProtectorTokenFactory<WebAuthnCredentialCreateOptionsTokenable>>(serviceProvider =>
             new DataProtectorTokenFactory<WebAuthnCredentialCreateOptionsTokenable>(
                 WebAuthnCredentialCreateOptionsTokenable.ClearTextPrefix,
                 WebAuthnCredentialCreateOptionsTokenable.DataProtectorPurpose,
                 serviceProvider.GetDataProtectionProvider(),
                 serviceProvider.GetRequiredService<ILogger<DataProtectorTokenFactory<WebAuthnCredentialCreateOptionsTokenable>>>()));
-=======
         services.AddSingleton<IDataProtectorTokenFactory<SsoEmail2faSessionTokenable>>(serviceProvider =>
             new DataProtectorTokenFactory<SsoEmail2faSessionTokenable>(
                 SsoEmail2faSessionTokenable.ClearTextPrefix,
                 SsoEmail2faSessionTokenable.DataProtectorPurpose,
                 serviceProvider.GetDataProtectionProvider(),
                 serviceProvider.GetRequiredService<ILogger<DataProtectorTokenFactory<SsoEmail2faSessionTokenable>>>()));
->>>>>>> ec0c93f5
     }
 
     public static void AddDefaultServices(this IServiceCollection services, GlobalSettings globalSettings)
