﻿using System.Reflection;
using System.Security.Claims;
using System.Security.Cryptography.X509Certificates;
using AspNetCoreRateLimit;
using Bit.Core.Entities;
using Bit.Core.Enums;
using Bit.Core.HostedServices;
using Bit.Core.Identity;
using Bit.Core.IdentityServer;
using Bit.Core.LoginFeatures;
using Bit.Core.Models.Business.Tokenables;
using Bit.Core.OrganizationFeatures;
using Bit.Core.Repositories;
using Bit.Core.Resources;
using Bit.Core.Services;
using Bit.Core.Settings;
using Bit.Core.Tokens;
using Bit.Core.Utilities;
using Bit.Infrastructure.Dapper;
using IdentityModel;
using IdentityServer4.AccessTokenValidation;
using IdentityServer4.Configuration;
using Microsoft.AspNetCore.Authentication.Cookies;
using Microsoft.AspNetCore.Authorization;
using Microsoft.AspNetCore.Builder;
using Microsoft.AspNetCore.DataProtection;
using Microsoft.AspNetCore.Hosting;
using Microsoft.AspNetCore.Http;
using Microsoft.AspNetCore.HttpOverrides;
using Microsoft.AspNetCore.Identity;
using Microsoft.AspNetCore.Mvc.Localization;
using Microsoft.Extensions.Caching.Distributed;
using Microsoft.Extensions.Caching.StackExchangeRedis;
using Microsoft.Extensions.Configuration;
using Microsoft.Extensions.DependencyInjection;
using Microsoft.Extensions.Hosting;
using Microsoft.Extensions.Logging;
using Microsoft.Extensions.Options;
using Serilog.Context;
using StackExchange.Redis;
using NoopRepos = Bit.Core.Repositories.Noop;
using Role = Bit.Core.Entities.Role;
using TableStorageRepos = Bit.Core.Repositories.TableStorage;

namespace Bit.SharedWeb.Utilities;

public static class ServiceCollectionExtensions
{
    public static SupportedDatabaseProviders AddDatabaseRepositories(this IServiceCollection services, GlobalSettings globalSettings)
    {
        var selectedDatabaseProvider = globalSettings.DatabaseProvider;
        var provider = SupportedDatabaseProviders.SqlServer;
        var connectionString = string.Empty;

        if (!string.IsNullOrWhiteSpace(selectedDatabaseProvider))
        {
            switch (selectedDatabaseProvider.ToLowerInvariant())
            {
                case "postgres":
                case "postgresql":
                    provider = SupportedDatabaseProviders.Postgres;
                    connectionString = globalSettings.PostgreSql.ConnectionString;
                    break;
                case "mysql":
                case "mariadb":
                    provider = SupportedDatabaseProviders.MySql;
                    connectionString = globalSettings.MySql.ConnectionString;
                    break;
<<<<<<< HEAD
                case "sqlite":
                    provider = SupportedDatabaseProviders.Sqlite;
                    connectionString = globalSettings.Sqlite.ConnectionString;
=======
                case "sqlserver":
                    connectionString = globalSettings.SqlServer.ConnectionString;
>>>>>>> 1e5ab4ba
                    break;
                default:
                    break;
            }
        }
        else
        {
            // Default to attempting to use SqlServer connection string if globalSettings.DatabaseProvider has no value.
            connectionString = globalSettings.SqlServer.ConnectionString;
        }

        services.SetupEntityFramework(connectionString, provider);

        if (provider != SupportedDatabaseProviders.SqlServer)
        {
            services.AddPasswordManagerEFRepositories(globalSettings.SelfHosted);
        }
        else
        {
            services.AddDapperRepositories(globalSettings.SelfHosted);
        }

        if (globalSettings.SelfHosted)
        {
            services.AddSingleton<IInstallationDeviceRepository, NoopRepos.InstallationDeviceRepository>();
            services.AddSingleton<IMetaDataRepository, NoopRepos.MetaDataRepository>();
        }
        else
        {
            services.AddSingleton<IEventRepository, TableStorageRepos.EventRepository>();
            services.AddSingleton<IInstallationDeviceRepository, TableStorageRepos.InstallationDeviceRepository>();
            services.AddSingleton<IMetaDataRepository, TableStorageRepos.MetaDataRepository>();
        }

        return provider;
    }

    public static void AddBaseServices(this IServiceCollection services, IGlobalSettings globalSettings)
    {
        services.AddScoped<ICipherService, CipherService>();
        services.AddScoped<IUserService, UserService>();
        services.AddOrganizationServices(globalSettings);
        services.AddScoped<ICollectionService, CollectionService>();
        services.AddScoped<IGroupService, GroupService>();
        services.AddScoped<IPolicyService, PolicyService>();
        services.AddScoped<IEventService, EventService>();
        services.AddScoped<IEmergencyAccessService, EmergencyAccessService>();
        services.AddSingleton<IDeviceService, DeviceService>();
        services.AddSingleton<IAppleIapService, AppleIapService>();
        services.AddScoped<ISsoConfigService, SsoConfigService>();
        services.AddScoped<ISendService, SendService>();
        services.AddLoginServices();
    }

    public static void AddTokenizers(this IServiceCollection services)
    {
        services.AddSingleton<IDataProtectorTokenFactory<EmergencyAccessInviteTokenable>>(serviceProvider =>
            new DataProtectorTokenFactory<EmergencyAccessInviteTokenable>(
                EmergencyAccessInviteTokenable.ClearTextPrefix,
                EmergencyAccessInviteTokenable.DataProtectorPurpose,
                serviceProvider.GetDataProtectionProvider(),
                serviceProvider.GetRequiredService<ILogger<DataProtectorTokenFactory<EmergencyAccessInviteTokenable>>>())
        );
        services.AddSingleton<IDataProtectorTokenFactory<HCaptchaTokenable>>(serviceProvider =>
            new DataProtectorTokenFactory<HCaptchaTokenable>(
                HCaptchaTokenable.ClearTextPrefix,
                HCaptchaTokenable.DataProtectorPurpose,
                serviceProvider.GetDataProtectionProvider(),
                serviceProvider.GetRequiredService<ILogger<DataProtectorTokenFactory<HCaptchaTokenable>>>())
        );
        services.AddSingleton<IDataProtectorTokenFactory<SsoTokenable>>(serviceProvider =>
            new DataProtectorTokenFactory<SsoTokenable>(
                SsoTokenable.ClearTextPrefix,
                SsoTokenable.DataProtectorPurpose,
                serviceProvider.GetDataProtectionProvider(),
                serviceProvider.GetRequiredService<ILogger<DataProtectorTokenFactory<SsoTokenable>>>()));
    }

    public static void AddDefaultServices(this IServiceCollection services, GlobalSettings globalSettings)
    {
        // Required for UserService
        services.AddWebAuthn(globalSettings);
        // Required for HTTP calls
        services.AddHttpClient();

        services.AddSingleton<IStripeAdapter, StripeAdapter>();
        services.AddSingleton<Braintree.IBraintreeGateway>((serviceProvider) =>
        {
            return new Braintree.BraintreeGateway
            {
                Environment = globalSettings.Braintree.Production ?
                    Braintree.Environment.PRODUCTION : Braintree.Environment.SANDBOX,
                MerchantId = globalSettings.Braintree.MerchantId,
                PublicKey = globalSettings.Braintree.PublicKey,
                PrivateKey = globalSettings.Braintree.PrivateKey
            };
        });
        services.AddSingleton<IPaymentService, StripePaymentService>();
        services.AddSingleton<IStripeSyncService, StripeSyncService>();
        services.AddSingleton<IMailService, HandlebarsMailService>();
        services.AddSingleton<ILicensingService, LicensingService>();
        services.AddTokenizers();

        if (CoreHelpers.SettingHasValue(globalSettings.ServiceBus.ConnectionString) &&
            CoreHelpers.SettingHasValue(globalSettings.ServiceBus.ApplicationCacheTopicName))
        {
            services.AddSingleton<IApplicationCacheService, InMemoryServiceBusApplicationCacheService>();
        }
        else
        {
            services.AddSingleton<IApplicationCacheService, InMemoryApplicationCacheService>();
        }

        var awsConfigured = CoreHelpers.SettingHasValue(globalSettings.Amazon?.AccessKeySecret);
        if (awsConfigured && CoreHelpers.SettingHasValue(globalSettings.Mail?.SendGridApiKey))
        {
            services.AddSingleton<IMailDeliveryService, MultiServiceMailDeliveryService>();
        }
        else if (awsConfigured)
        {
            services.AddSingleton<IMailDeliveryService, AmazonSesMailDeliveryService>();
        }
        else if (CoreHelpers.SettingHasValue(globalSettings.Mail?.Smtp?.Host))
        {
            services.AddSingleton<IMailDeliveryService, MailKitSmtpMailDeliveryService>();
        }
        else
        {
            services.AddSingleton<IMailDeliveryService, NoopMailDeliveryService>();
        }

        services.AddSingleton<IPushNotificationService, MultiServicePushNotificationService>();
        if (globalSettings.SelfHosted &&
            CoreHelpers.SettingHasValue(globalSettings.PushRelayBaseUri) &&
            globalSettings.Installation?.Id != null &&
            CoreHelpers.SettingHasValue(globalSettings.Installation?.Key))
        {
            services.AddSingleton<IPushRegistrationService, RelayPushRegistrationService>();
        }
        else if (!globalSettings.SelfHosted)
        {
            services.AddSingleton<IPushRegistrationService, NotificationHubPushRegistrationService>();
        }
        else
        {
            services.AddSingleton<IPushRegistrationService, NoopPushRegistrationService>();
        }

        if (!globalSettings.SelfHosted && CoreHelpers.SettingHasValue(globalSettings.Storage?.ConnectionString))
        {
            services.AddSingleton<IBlockIpService, AzureQueueBlockIpService>();
        }
        else if (!globalSettings.SelfHosted && CoreHelpers.SettingHasValue(globalSettings.Amazon?.AccessKeySecret))
        {
            services.AddSingleton<IBlockIpService, AmazonSqsBlockIpService>();
        }
        else
        {
            services.AddSingleton<IBlockIpService, NoopBlockIpService>();
        }

        if (!globalSettings.SelfHosted && CoreHelpers.SettingHasValue(globalSettings.Mail.ConnectionString))
        {
            services.AddSingleton<IMailEnqueuingService, AzureQueueMailService>();
        }
        else
        {
            services.AddSingleton<IMailEnqueuingService, BlockingMailEnqueuingService>();
        }

        if (!globalSettings.SelfHosted && CoreHelpers.SettingHasValue(globalSettings.Events.ConnectionString))
        {
            services.AddSingleton<IEventWriteService, AzureQueueEventWriteService>();
        }
        else if (globalSettings.SelfHosted)
        {
            services.AddSingleton<IEventWriteService, RepositoryEventWriteService>();
        }
        else
        {
            services.AddSingleton<IEventWriteService, NoopEventWriteService>();
        }

        if (CoreHelpers.SettingHasValue(globalSettings.Attachment.ConnectionString))
        {
            services.AddSingleton<IAttachmentStorageService, AzureAttachmentStorageService>();
        }
        else if (CoreHelpers.SettingHasValue(globalSettings.Attachment.BaseDirectory))
        {
            services.AddSingleton<IAttachmentStorageService, LocalAttachmentStorageService>();
        }
        else
        {
            services.AddSingleton<IAttachmentStorageService, NoopAttachmentStorageService>();
        }

        if (CoreHelpers.SettingHasValue(globalSettings.Send.ConnectionString))
        {
            services.AddSingleton<ISendFileStorageService, AzureSendFileStorageService>();
        }
        else if (CoreHelpers.SettingHasValue(globalSettings.Send.BaseDirectory))
        {
            services.AddSingleton<ISendFileStorageService, LocalSendStorageService>();
        }
        else
        {
            services.AddSingleton<ISendFileStorageService, NoopSendFileStorageService>();
        }

        if (globalSettings.SelfHosted)
        {
            services.AddSingleton<IReferenceEventService, NoopReferenceEventService>();
        }
        else
        {
            services.AddSingleton<IReferenceEventService, AzureQueueReferenceEventService>();
        }

        if (CoreHelpers.SettingHasValue(globalSettings.Captcha?.HCaptchaSecretKey) &&
            CoreHelpers.SettingHasValue(globalSettings.Captcha?.HCaptchaSiteKey))
        {
            services.AddSingleton<ICaptchaValidationService, HCaptchaValidationService>();
        }
        else
        {
            services.AddSingleton<ICaptchaValidationService, NoopCaptchaValidationService>();
        }
    }

    public static void AddOosServices(this IServiceCollection services)
    {
        services.AddScoped<IProviderService, NoopProviderService>();
    }

    public static void AddNoopServices(this IServiceCollection services)
    {
        services.AddSingleton<IMailService, NoopMailService>();
        services.AddSingleton<IMailDeliveryService, NoopMailDeliveryService>();
        services.AddSingleton<IPushNotificationService, NoopPushNotificationService>();
        services.AddSingleton<IBlockIpService, NoopBlockIpService>();
        services.AddSingleton<IPushRegistrationService, NoopPushRegistrationService>();
        services.AddSingleton<IAttachmentStorageService, NoopAttachmentStorageService>();
        services.AddSingleton<ILicensingService, NoopLicensingService>();
        services.AddSingleton<IEventWriteService, NoopEventWriteService>();
    }

    public static IdentityBuilder AddCustomIdentityServices(
        this IServiceCollection services, GlobalSettings globalSettings)
    {
        services.AddSingleton<IOrganizationDuoWebTokenProvider, OrganizationDuoWebTokenProvider>();
        services.Configure<PasswordHasherOptions>(options => options.IterationCount = 100000);
        services.Configure<TwoFactorRememberTokenProviderOptions>(options =>
        {
            options.TokenLifespan = TimeSpan.FromDays(30);
        });

        var identityBuilder = services.AddIdentityWithoutCookieAuth<User, Role>(options =>
        {
            options.User = new UserOptions
            {
                RequireUniqueEmail = true,
                AllowedUserNameCharacters = null // all
            };
            options.Password = new PasswordOptions
            {
                RequireDigit = false,
                RequireLowercase = false,
                RequiredLength = 8,
                RequireNonAlphanumeric = false,
                RequireUppercase = false
            };
            options.ClaimsIdentity = new ClaimsIdentityOptions
            {
                SecurityStampClaimType = Claims.SecurityStamp,
                UserNameClaimType = JwtClaimTypes.Email,
                UserIdClaimType = JwtClaimTypes.Subject,
            };
            options.Tokens.ChangeEmailTokenProvider = TokenOptions.DefaultEmailProvider;
        });

        identityBuilder
            .AddUserStore<UserStore>()
            .AddRoleStore<RoleStore>()
            .AddTokenProvider<DataProtectorTokenProvider<User>>(TokenOptions.DefaultProvider)
            .AddTokenProvider<AuthenticatorTokenProvider>(
                CoreHelpers.CustomProviderName(TwoFactorProviderType.Authenticator))
            .AddTokenProvider<EmailTokenProvider>(
                CoreHelpers.CustomProviderName(TwoFactorProviderType.Email))
            .AddTokenProvider<YubicoOtpTokenProvider>(
                CoreHelpers.CustomProviderName(TwoFactorProviderType.YubiKey))
            .AddTokenProvider<DuoWebTokenProvider>(
                CoreHelpers.CustomProviderName(TwoFactorProviderType.Duo))
            .AddTokenProvider<TwoFactorRememberTokenProvider>(
                CoreHelpers.CustomProviderName(TwoFactorProviderType.Remember))
            .AddTokenProvider<EmailTokenProvider<User>>(TokenOptions.DefaultEmailProvider)
            .AddTokenProvider<WebAuthnTokenProvider>(
                CoreHelpers.CustomProviderName(TwoFactorProviderType.WebAuthn));

        return identityBuilder;
    }



    public static void AddIdentityAuthenticationServices(
        this IServiceCollection services, GlobalSettings globalSettings, IWebHostEnvironment environment,
        Action<AuthorizationOptions> addAuthorization)
    {
        services
            .AddAuthentication(IdentityServerAuthenticationDefaults.AuthenticationScheme)
            .AddIdentityServerAuthentication(options =>
            {
                options.Authority = globalSettings.BaseServiceUri.InternalIdentity;
                options.RequireHttpsMetadata = !environment.IsDevelopment() &&
                    globalSettings.BaseServiceUri.InternalIdentity.StartsWith("https");
                options.TokenRetriever = TokenRetrieval.FromAuthorizationHeaderOrQueryString();
                options.NameClaimType = ClaimTypes.Email;
                options.SupportedTokens = SupportedTokens.Jwt;
            });

        if (addAuthorization != null)
        {
            services.AddAuthorization(config =>
            {
                addAuthorization.Invoke(config);
            });
        }

        if (environment.IsDevelopment())
        {
            Microsoft.IdentityModel.Logging.IdentityModelEventSource.ShowPII = true;
        }
    }

    public static void AddCustomDataProtectionServices(
        this IServiceCollection services, IWebHostEnvironment env, GlobalSettings globalSettings)
    {
        var builder = services.AddDataProtection(options => options.ApplicationDiscriminator = "Bitwarden");
        if (env.IsDevelopment())
        {
            return;
        }

        if (globalSettings.SelfHosted && CoreHelpers.SettingHasValue(globalSettings.DataProtection.Directory))
        {
            builder.PersistKeysToFileSystem(new DirectoryInfo(globalSettings.DataProtection.Directory));
        }

        if (!globalSettings.SelfHosted && CoreHelpers.SettingHasValue(globalSettings.Storage?.ConnectionString))
        {
            X509Certificate2 dataProtectionCert = null;
            if (CoreHelpers.SettingHasValue(globalSettings.DataProtection.CertificateThumbprint))
            {
                dataProtectionCert = CoreHelpers.GetCertificate(
                    globalSettings.DataProtection.CertificateThumbprint);
            }
            else if (CoreHelpers.SettingHasValue(globalSettings.DataProtection.CertificatePassword))
            {
                dataProtectionCert = CoreHelpers.GetBlobCertificateAsync(globalSettings.Storage.ConnectionString, "certificates",
                    "dataprotection.pfx", globalSettings.DataProtection.CertificatePassword)
                    .GetAwaiter().GetResult();
            }
            //TODO djsmith85 Check if this is the correct container name
            builder
                .PersistKeysToAzureBlobStorage(globalSettings.Storage.ConnectionString, "aspnet-dataprotection", "keys.xml")
                .ProtectKeysWithCertificate(dataProtectionCert);
        }
    }

    public static IIdentityServerBuilder AddIdentityServerCertificate(
        this IIdentityServerBuilder identityServerBuilder, IWebHostEnvironment env, GlobalSettings globalSettings)
    {
        var certificate = CoreHelpers.GetIdentityServerCertificate(globalSettings);
        if (certificate != null)
        {
            identityServerBuilder.AddSigningCredential(certificate);
        }
        else if (env.IsDevelopment())
        {
            identityServerBuilder.AddDeveloperSigningCredential(false);
        }
        else
        {
            throw new Exception("No identity certificate to use.");
        }
        return identityServerBuilder;
    }

    public static GlobalSettings AddGlobalSettingsServices(this IServiceCollection services,
        IConfiguration configuration, IWebHostEnvironment environment)
    {
        var globalSettings = new GlobalSettings();
        ConfigurationBinder.Bind(configuration.GetSection("GlobalSettings"), globalSettings);

        if (environment.IsDevelopment() && configuration.GetValue<bool>("developSelfHosted"))
        {
            // Override settings with selfHostedOverride settings
            ConfigurationBinder.Bind(configuration.GetSection("Dev:SelfHostOverride:GlobalSettings"), globalSettings);
        }

        services.AddSingleton(s => globalSettings);
        services.AddSingleton<IGlobalSettings, GlobalSettings>(s => globalSettings);
        return globalSettings;
    }

    public static void UseDefaultMiddleware(this IApplicationBuilder app,
        IWebHostEnvironment env, GlobalSettings globalSettings)
    {
        string GetHeaderValue(HttpContext httpContext, string header)
        {
            if (httpContext.Request.Headers.ContainsKey(header))
            {
                return httpContext.Request.Headers[header];
            }
            return null;
        }

        // Add version information to response headers
        app.Use(async (httpContext, next) =>
        {
            using (LogContext.PushProperty("IPAddress", httpContext.GetIpAddress(globalSettings)))
            using (LogContext.PushProperty("UserAgent", GetHeaderValue(httpContext, "user-agent")))
            using (LogContext.PushProperty("DeviceType", GetHeaderValue(httpContext, "device-type")))
            using (LogContext.PushProperty("Origin", GetHeaderValue(httpContext, "origin")))
            {
                httpContext.Response.OnStarting((state) =>
                {
                    httpContext.Response.Headers.Append("Server-Version", AssemblyHelpers.GetVersion());
                    return Task.FromResult(0);
                }, null);
                await next.Invoke();
            }
        });
    }

    public static void UseForwardedHeaders(this IApplicationBuilder app, GlobalSettings globalSettings)
    {
        var options = new ForwardedHeadersOptions
        {
            ForwardedHeaders = ForwardedHeaders.XForwardedFor | ForwardedHeaders.XForwardedProto
        };
        if (!string.IsNullOrWhiteSpace(globalSettings.KnownProxies))
        {
            var proxies = globalSettings.KnownProxies.Split(',');
            foreach (var proxy in proxies)
            {
                if (System.Net.IPAddress.TryParse(proxy.Trim(), out var ip))
                {
                    options.KnownProxies.Add(ip);
                }
            }
        }
        if (options.KnownProxies.Count > 1)
        {
            options.ForwardLimit = null;
        }
        app.UseForwardedHeaders(options);
    }

    public static void AddCoreLocalizationServices(this IServiceCollection services)
    {
        services.AddTransient<II18nService, I18nService>();
        services.AddLocalization(options => options.ResourcesPath = "Resources");
    }

    public static IApplicationBuilder UseCoreLocalization(this IApplicationBuilder app)
    {
        var supportedCultures = new[] { "en" };
        return app.UseRequestLocalization(options => options
            .SetDefaultCulture(supportedCultures[0])
            .AddSupportedCultures(supportedCultures)
            .AddSupportedUICultures(supportedCultures));
    }

    public static IMvcBuilder AddViewAndDataAnnotationLocalization(this IMvcBuilder mvc)
    {
        mvc.Services.AddTransient<IViewLocalizer, I18nViewLocalizer>();
        return mvc.AddViewLocalization(options => options.ResourcesPath = "Resources")
            .AddDataAnnotationsLocalization(options =>
                options.DataAnnotationLocalizerProvider = (type, factory) =>
                {
                    var assemblyName = new AssemblyName(typeof(SharedResources).GetTypeInfo().Assembly.FullName);
                    return factory.Create("SharedResources", assemblyName.Name);
                });
    }

    public static IServiceCollection AddDistributedIdentityServices(this IServiceCollection services, GlobalSettings globalSettings)
    {
        services.AddOidcStateDataFormatterCache();
        services.AddSession();
        services.ConfigureApplicationCookie(configure => configure.CookieManager = new DistributedCacheCookieManager());
        services.ConfigureExternalCookie(configure => configure.CookieManager = new DistributedCacheCookieManager());
        services.AddSingleton<IPostConfigureOptions<CookieAuthenticationOptions>>(
            svcs => new ConfigureOpenIdConnectDistributedOptions(
                svcs.GetRequiredService<IHttpContextAccessor>(),
                globalSettings,
                svcs.GetRequiredService<IdentityServerOptions>())
        );

        return services;
    }

    public static void AddWebAuthn(this IServiceCollection services, GlobalSettings globalSettings)
    {
        services.AddFido2(options =>
        {
            options.ServerDomain = new Uri(globalSettings.BaseServiceUri.Vault).Host;
            options.ServerName = "Bitwarden";
            options.Origins = new HashSet<string> { globalSettings.BaseServiceUri.Vault, };
            options.TimestampDriftTolerance = 300000;
        });
    }

    /// <summary>
    ///     Adds either an in-memory or distributed IP rate limiter depending if a Redis connection string is available.
    /// </summary>
    /// <param name="services"></param>
    /// <param name="globalSettings"></param>
    public static void AddIpRateLimiting(this IServiceCollection services,
        GlobalSettings globalSettings)
    {
        services.AddHostedService<IpRateLimitSeedStartupService>();
        services.AddSingleton<IRateLimitConfiguration, RateLimitConfiguration>();

        if (!globalSettings.DistributedIpRateLimiting.Enabled || string.IsNullOrEmpty(globalSettings.Redis.ConnectionString))
        {
            services.AddInMemoryRateLimiting();
        }
        else
        {
            // Use memory stores for Ip and Client Policy stores as we don't currently use them
            // and they add unnecessary Redis network delays checking for policies that don't exist
            services.AddSingleton<IIpPolicyStore, MemoryCacheIpPolicyStore>();
            services.AddSingleton<IClientPolicyStore, MemoryCacheClientPolicyStore>();

            // Use a custom Redis processing strategy that skips Ip limiting if Redis is down
            // Requires a registered IConnectionMultiplexer
            services.AddSingleton<IProcessingStrategy, CustomRedisProcessingStrategy>();
        }
    }

    /// <summary>
    ///     Adds an implementation of <see cref="IDistributedCache"/> to the service collection. Uses a memory
    /// cache if self hosted or no Redis connection string is available in GlobalSettings.
    /// </summary>
    public static void AddDistributedCache(
        this IServiceCollection services,
        GlobalSettings globalSettings)
    {
        if (globalSettings.SelfHosted || string.IsNullOrEmpty(globalSettings.Redis.ConnectionString))
        {
            services.AddDistributedMemoryCache();
            return;
        }

        // Register the IConnectionMultiplexer explicitly so it can be accessed via DI
        // (e.g. for the IP rate limiting store)
        services.AddSingleton<IConnectionMultiplexer>(
            _ => ConnectionMultiplexer.Connect(globalSettings.Redis.ConnectionString));

        // Explicitly register IDistributedCache to re-use existing IConnectionMultiplexer
        // to reduce the number of redundant connections to the Redis instance
        services.AddSingleton<IDistributedCache>(s =>
        {
            return new RedisCache(new RedisCacheOptions
            {
                // Use "ProjectName:" as an instance name to namespace keys and avoid conflicts between projects
                InstanceName = $"{globalSettings.ProjectName}:",
                ConnectionMultiplexerFactory = () =>
                    Task.FromResult(s.GetRequiredService<IConnectionMultiplexer>())
            });
        });
    }
}<|MERGE_RESOLUTION|>--- conflicted
+++ resolved
@@ -66,14 +66,9 @@
                     provider = SupportedDatabaseProviders.MySql;
                     connectionString = globalSettings.MySql.ConnectionString;
                     break;
-<<<<<<< HEAD
                 case "sqlite":
                     provider = SupportedDatabaseProviders.Sqlite;
                     connectionString = globalSettings.Sqlite.ConnectionString;
-=======
-                case "sqlserver":
-                    connectionString = globalSettings.SqlServer.ConnectionString;
->>>>>>> 1e5ab4ba
                     break;
                 default:
                     break;
