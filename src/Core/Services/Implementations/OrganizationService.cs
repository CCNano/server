--- conflicted
+++ resolved
@@ -1323,54 +1323,6 @@
         }
     }
 
-<<<<<<< HEAD
-=======
-    public async Task SaveUserAsync(OrganizationUser user, Guid? savingUserId,
-        IEnumerable<CollectionAccessSelection> collections,
-        IEnumerable<Guid> groups)
-    {
-        if (user.Id.Equals(default(Guid)))
-        {
-            throw new BadRequestException("Invite the user first.");
-        }
-
-        var originalUser = await _organizationUserRepository.GetByIdAsync(user.Id);
-        if (user.Equals(originalUser))
-        {
-            throw new BadRequestException("Please make changes before saving.");
-        }
-
-        if (savingUserId.HasValue)
-        {
-            await ValidateOrganizationUserUpdatePermissions(user.OrganizationId, user.Type, originalUser.Type);
-        }
-
-        await ValidateOrganizationCustomPermissionsEnabledAsync(user.OrganizationId, user.Type);
-
-        await ValidateCustomPermissions(user);
-
-        if (user.Type != OrganizationUserType.Owner &&
-            !await HasConfirmedOwnersExceptAsync(user.OrganizationId, new[] { user.Id }))
-        {
-            throw new BadRequestException("Organization must have at least one confirmed owner.");
-        }
-
-        if (user.AccessAll)
-        {
-            // We don't need any collections if we're flagged to have all access.
-            collections = new List<CollectionAccessSelection>();
-        }
-        await _organizationUserRepository.ReplaceAsync(user, collections);
-
-        if (groups != null)
-        {
-            await _organizationUserRepository.UpdateGroupsAsync(user.Id, groups);
-        }
-
-        await _eventService.LogOrganizationUserEventAsync(user, EventType.OrganizationUser_Updated);
-    }
-
->>>>>>> b0c79a40
     [Obsolete("IDeleteOrganizationUserCommand should be used instead. To be removed by EC-607.")]
     public async Task DeleteUserAsync(Guid organizationId, Guid organizationUserId, Guid? deletingUserId)
     {
@@ -1666,103 +1618,6 @@
         {
             throw new BadRequestException($"Selected plan allows a maximum of " +
                 $"{plan.MaxAdditionalSeats.GetValueOrDefault(0)} additional users.");
-        }
-    }
-
-    private async Task ValidateOrganizationUserUpdatePermissions(Guid organizationId, OrganizationUserType newType,
-        OrganizationUserType? oldType)
-    {
-        if (await _currentContext.OrganizationOwner(organizationId))
-        {
-            return;
-        }
-
-        if (oldType == OrganizationUserType.Owner || newType == OrganizationUserType.Owner)
-        {
-            throw new BadRequestException("Only an Owner can configure another Owner's account.");
-        }
-
-        if (await _currentContext.OrganizationAdmin(organizationId))
-        {
-            return;
-        }
-
-        if ((oldType == OrganizationUserType.Custom || newType == OrganizationUserType.Custom) && !await _currentContext.OrganizationCustom(organizationId))
-        {
-            throw new BadRequestException("Only Owners and Admins or other Custom users can configure Custom accounts.");
-        }
-
-        if (!await _currentContext.ManageUsers(organizationId))
-        {
-            throw new BadRequestException("Your account does not have permission to manage users.");
-        }
-
-        if (oldType == OrganizationUserType.Admin || newType == OrganizationUserType.Admin)
-        {
-            throw new BadRequestException("Custom users can not manage Admins or Owners.");
-        }
-    }
-
-    private async Task ValidateOrganizationCustomPermissionsEnabledAsync(Guid organizationId, OrganizationUserType newType)
-    {
-        if (newType != OrganizationUserType.Custom)
-        {
-            return;
-        }
-
-        var organization = await _organizationRepository.GetByIdAsync(organizationId);
-        if (organization == null)
-        {
-            throw new NotFoundException();
-        }
-
-        if (!organization.UseCustomPermissions)
-        {
-            throw new BadRequestException("To enable custom permissions the organization must be on an Enterprise plan.");
-        }
-    }
-
-    private async Task ValidateCustomPermissions(OrganizationUser user)
-    {
-        if (await _currentContext.OrganizationOwner(user.OrganizationId))
-        {
-            return;
-        }
-
-        if (await _currentContext.OrganizationAdmin(user.OrganizationId))
-        {
-            return;
-        }
-
-        var permissions = CoreHelpers.LoadClassFromJsonData<Permissions>(user.Permissions);
-
-        var permissionChecks = new Dictionary<string, Func<Guid, Task<bool>>>
-        {
-            { "ManageUsers", _currentContext.ManageUsers },
-            { "AccessReports", _currentContext.AccessReports },
-            { "ManageGroups", _currentContext.ManageGroups },
-            { "ManagePolicies", _currentContext.ManagePolicies },
-            { "ManageScim", _currentContext.ManageScim },
-            { "ManageSso", _currentContext.ManageSso },
-            { "AccessEventLogs", _currentContext.AccessEventLogs },
-            { "AccessImportExport", _currentContext.AccessImportExport },
-            { "CreateNewCollections", _currentContext.CreateNewCollections },
-            { "DeleteAnyCollection", _currentContext.DeleteAnyCollection },
-            { "DeleteAssignedCollections", _currentContext.DeleteAssignedCollections },
-            { "EditAnyCollection", _currentContext.EditAnyCollection },
-            { "EditAssignedCollections", _currentContext.EditAssignedCollections },
-            { "ManageResetPassword", _currentContext.ManageResetPassword }
-        };
-
-        foreach (var kvp in permissionChecks)
-        {
-            var permissionName = kvp.Key;
-            var permissionCheckFunction = kvp.Value;
-
-            if (permissions.GetType().GetProperty(permissionName).GetValue(permissions) as bool? == true && !await permissionCheckFunction(user.OrganizationId))
-            {
-                throw new BadRequestException("Custom users can only grant the same custom permissions that they have.");
-            }
         }
     }
 
