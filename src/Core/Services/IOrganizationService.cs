﻿using Bit.Core.Entities;
using Bit.Core.Enums;
using Bit.Core.Models.Business;
using Bit.Core.Models.Data;

namespace Bit.Core.Services;

public interface IOrganizationService
{
    Task ReplacePaymentMethodAsync(Guid organizationId, string paymentToken, PaymentMethodType paymentMethodType,
        TaxInfo taxInfo);
    Task CancelSubscriptionAsync(Guid organizationId, bool? endOfPeriod = null);
    Task ReinstateSubscriptionAsync(Guid organizationId);
    Task<Tuple<bool, string>> UpgradePlanAsync(Guid organizationId, OrganizationUpgrade upgrade);
    Task<string> AdjustStorageAsync(Guid organizationId, short storageAdjustmentGb);
    Task UpdateSubscription(Guid organizationId, int seatAdjustment, int? maxAutoscaleSeats);
    Task AutoAddSeatsAsync(Organization organization, int seatsToAdd, DateTime? prorationDate = null);
    Task<string> AdjustSeatsAsync(Guid organizationId, int seatAdjustment, DateTime? prorationDate = null);
    Task VerifyBankAsync(Guid organizationId, int amount1, int amount2);
    Task<Tuple<Organization, OrganizationUser>> SignUpAsync(OrganizationSignup organizationSignup, bool provider = false);
    Task<Tuple<Organization, OrganizationUser>> SignUpAsync(OrganizationLicense license, User owner,
        string ownerKey, string collectionName, string publicKey, string privateKey);
    Task UpdateLicenseAsync(Guid organizationId, OrganizationLicense license);
    Task DeleteAsync(Organization organization);
    Task EnableAsync(Guid organizationId, DateTime? expirationDate);
    Task DisableAsync(Guid organizationId, DateTime? expirationDate);
    Task UpdateExpirationDateAsync(Guid organizationId, DateTime? expirationDate);
    Task EnableAsync(Guid organizationId);
    Task UpdateAsync(Organization organization, bool updateBilling = false);
    Task UpdateTwoFactorProviderAsync(Organization organization, TwoFactorProviderType type);
    Task DisableTwoFactorProviderAsync(Organization organization, TwoFactorProviderType type);
    Task<List<OrganizationUser>> InviteUsersAsync(Guid organizationId, Guid? invitingUserId,
        IEnumerable<(OrganizationUserInvite invite, string externalId)> invites);
    Task<List<OrganizationUser>> InviteUsersAsync(Guid organizationId, EventSystemUser systemUser,
        IEnumerable<(OrganizationUserInvite invite, string externalId)> invites);
    Task<OrganizationUser> InviteUserAsync(Guid organizationId, Guid? invitingUserId, string email,
<<<<<<< HEAD
        OrganizationUserType type, bool accessAll, string externalId, IEnumerable<CollectionAccessSelection> collections);
=======
        OrganizationUserType type, bool accessAll, string externalId, IEnumerable<SelectionReadOnly> collections);
    Task<OrganizationUser> InviteUserAsync(Guid organizationId, EventSystemUser systemUser, string email,
        OrganizationUserType type, bool accessAll, string externalId, IEnumerable<SelectionReadOnly> collections);
>>>>>>> d4bb3c30
    Task<IEnumerable<Tuple<OrganizationUser, string>>> ResendInvitesAsync(Guid organizationId, Guid? invitingUserId, IEnumerable<Guid> organizationUsersId);
    Task ResendInviteAsync(Guid organizationId, Guid? invitingUserId, Guid organizationUserId);
    Task<OrganizationUser> AcceptUserAsync(Guid organizationUserId, User user, string token,
        IUserService userService);
    Task<OrganizationUser> AcceptUserAsync(string orgIdentifier, User user, IUserService userService);
    Task<OrganizationUser> ConfirmUserAsync(Guid organizationId, Guid organizationUserId, string key,
        Guid confirmingUserId, IUserService userService);
    Task<List<Tuple<OrganizationUser, string>>> ConfirmUsersAsync(Guid organizationId, Dictionary<Guid, string> keys,
        Guid confirmingUserId, IUserService userService);
<<<<<<< HEAD
    Task SaveUserAsync(OrganizationUser user, Guid? savingUserId, IEnumerable<CollectionAccessSelection> collections);
=======
    Task SaveUserAsync(OrganizationUser user, Guid? savingUserId, IEnumerable<SelectionReadOnly> collections);
    [Obsolete("IDeleteOrganizationUserCommand should be used instead. To be removed by EC-607.")]
>>>>>>> d4bb3c30
    Task DeleteUserAsync(Guid organizationId, Guid organizationUserId, Guid? deletingUserId);
    [Obsolete("IDeleteOrganizationUserCommand should be used instead. To be removed by EC-607.")]
    Task DeleteUserAsync(Guid organizationId, Guid organizationUserId, EventSystemUser systemUser);
    Task DeleteUserAsync(Guid organizationId, Guid userId);
    Task<List<Tuple<OrganizationUser, string>>> DeleteUsersAsync(Guid organizationId,
        IEnumerable<Guid> organizationUserIds, Guid? deletingUserId);
    Task UpdateUserGroupsAsync(OrganizationUser organizationUser, IEnumerable<Guid> groupIds, Guid? loggedInUserId);
    Task UpdateUserResetPasswordEnrollmentAsync(Guid organizationId, Guid userId, string resetPasswordKey, Guid? callingUserId);
    Task<OrganizationLicense> GenerateLicenseAsync(Guid organizationId, Guid installationId);
    Task<OrganizationLicense> GenerateLicenseAsync(Organization organization, Guid installationId,
        int? version = null);
    Task ImportAsync(Guid organizationId, Guid? importingUserId, IEnumerable<ImportedGroup> groups,
        IEnumerable<ImportedOrganizationUser> newUsers, IEnumerable<string> removeUserExternalIds,
        bool overwriteExisting);
    Task DeleteSsoUserAsync(Guid userId, Guid? organizationId);
    Task<Organization> UpdateOrganizationKeysAsync(Guid orgId, string publicKey, string privateKey);
    Task<bool> HasConfirmedOwnersExceptAsync(Guid organizationId, IEnumerable<Guid> organizationUsersId, bool includeProvider = true);
    Task RevokeUserAsync(OrganizationUser organizationUser, Guid? revokingUserId);
    Task RevokeUserAsync(OrganizationUser organizationUser, EventSystemUser systemUser);
    Task<List<Tuple<OrganizationUser, string>>> RevokeUsersAsync(Guid organizationId,
        IEnumerable<Guid> organizationUserIds, Guid? revokingUserId);
    Task RestoreUserAsync(OrganizationUser organizationUser, Guid? restoringUserId, IUserService userService);
    Task RestoreUserAsync(OrganizationUser organizationUser, EventSystemUser systemUser, IUserService userService);
    Task<List<Tuple<OrganizationUser, string>>> RestoreUsersAsync(Guid organizationId,
        IEnumerable<Guid> organizationUserIds, Guid? restoringUserId, IUserService userService);
    Task<int> GetOccupiedSeatCount(Organization organization);
}<|MERGE_RESOLUTION|>--- conflicted
+++ resolved
@@ -34,13 +34,9 @@
     Task<List<OrganizationUser>> InviteUsersAsync(Guid organizationId, EventSystemUser systemUser,
         IEnumerable<(OrganizationUserInvite invite, string externalId)> invites);
     Task<OrganizationUser> InviteUserAsync(Guid organizationId, Guid? invitingUserId, string email,
-<<<<<<< HEAD
         OrganizationUserType type, bool accessAll, string externalId, IEnumerable<CollectionAccessSelection> collections);
-=======
-        OrganizationUserType type, bool accessAll, string externalId, IEnumerable<SelectionReadOnly> collections);
     Task<OrganizationUser> InviteUserAsync(Guid organizationId, EventSystemUser systemUser, string email,
-        OrganizationUserType type, bool accessAll, string externalId, IEnumerable<SelectionReadOnly> collections);
->>>>>>> d4bb3c30
+        OrganizationUserType type, bool accessAll, string externalId, IEnumerable<CollectionAccessSelection> collections);
     Task<IEnumerable<Tuple<OrganizationUser, string>>> ResendInvitesAsync(Guid organizationId, Guid? invitingUserId, IEnumerable<Guid> organizationUsersId);
     Task ResendInviteAsync(Guid organizationId, Guid? invitingUserId, Guid organizationUserId);
     Task<OrganizationUser> AcceptUserAsync(Guid organizationUserId, User user, string token,
@@ -50,12 +46,8 @@
         Guid confirmingUserId, IUserService userService);
     Task<List<Tuple<OrganizationUser, string>>> ConfirmUsersAsync(Guid organizationId, Dictionary<Guid, string> keys,
         Guid confirmingUserId, IUserService userService);
-<<<<<<< HEAD
     Task SaveUserAsync(OrganizationUser user, Guid? savingUserId, IEnumerable<CollectionAccessSelection> collections);
-=======
-    Task SaveUserAsync(OrganizationUser user, Guid? savingUserId, IEnumerable<SelectionReadOnly> collections);
     [Obsolete("IDeleteOrganizationUserCommand should be used instead. To be removed by EC-607.")]
->>>>>>> d4bb3c30
     Task DeleteUserAsync(Guid organizationId, Guid organizationUserId, Guid? deletingUserId);
     [Obsolete("IDeleteOrganizationUserCommand should be used instead. To be removed by EC-607.")]
     Task DeleteUserAsync(Guid organizationId, Guid organizationUserId, EventSystemUser systemUser);
