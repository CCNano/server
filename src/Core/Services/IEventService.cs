--- conflicted
+++ resolved
@@ -11,11 +11,8 @@
     Task LogCipherEventsAsync(IEnumerable<Tuple<Cipher, EventType, DateTime?>> events);
     Task LogCollectionEventAsync(Collection collection, EventType type, DateTime? date = null);
     Task LogGroupEventAsync(Group group, EventType type, DateTime? date = null);
-<<<<<<< HEAD
-    Task LogGroupEventsAsync(IEnumerable<(Group group, EventType type, DateTime? date)> events);
-=======
     Task LogGroupEventAsync(Group group, EventType type, EventSystemUser systemUser, DateTime? date = null);
->>>>>>> d4bb3c30
+    Task LogGroupEventsAsync(IEnumerable<(Group group, EventType type, EventSystemUser? systemUser, DateTime? date)> events);
     Task LogPolicyEventAsync(Policy policy, EventType type, DateTime? date = null);
     Task LogOrganizationUserEventAsync(OrganizationUser organizationUser, EventType type, DateTime? date = null);
     Task LogOrganizationUserEventAsync(OrganizationUser organizationUser, EventType type, EventSystemUser systemUser, DateTime? date = null);
