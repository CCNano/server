--- conflicted
+++ resolved
@@ -41,11 +41,8 @@
             GlobalSettings globalSettings,
             IPolicyRepository policyRepository,
             ICaptchaValidationService captchaValidationService,
-<<<<<<< HEAD
-            IAuthRequestRepository authRequestRepository)
-=======
+            IAuthRequestRepository authRequestRepository,
             IUserRepository userRepository)
->>>>>>> b39a4321
             : base(userManager, deviceRepository, deviceService, userService, eventService,
                   organizationDuoWebTokenProvider, organizationRepository, organizationUserRepository,
                   applicationCacheService, mailService, logger, currentContext, globalSettings, policyRepository,
@@ -114,13 +111,6 @@
                 return false;
             }
 
-<<<<<<< HEAD
-            var user = await _userManager.FindByEmailAsync(context.UserName.ToLowerInvariant());
-            if (user == null)
-            {
-                return (null, false);
-            }
-
             var authRequestId = context.Request.Raw["AuthRequest"]?.ToString()?.ToLowerInvariant();
             if (!string.IsNullOrWhiteSpace(authRequestId) && Guid.TryParse(authRequestId, out var authRequestGuid))
             {
@@ -133,27 +123,19 @@
                     {
                         authRequest.AuthenticationDate = DateTime.UtcNow;
                         await _authRequestRepository.ReplaceAsync(authRequest);
-                        return (user, true);
+                        return true;
                     }
                 }
-                return (user, false);
+                return false;
             }
             else
             {
-                if (!await _userService.CheckPasswordAsync(user, context.Password))
+                if (!await _userService.CheckPasswordAsync(validatorContext.User, context.Password))
                 {
-                    return (user, false);
+                    return false;
                 }
-                return (user, true);
+                return true;
             }
-=======
-            if (!await _userService.CheckPasswordAsync(validatorContext.User, context.Password))
-            {
-                return false;
-            }
-
-            return true;
->>>>>>> b39a4321
         }
 
         protected override Task SetSuccessResult(ResourceOwnerPasswordValidationContext context, User user,
