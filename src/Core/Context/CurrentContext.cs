﻿using System.Security.Claims;
using Bit.Core.Entities;
using Bit.Core.Enums;
using Bit.Core.Enums.Provider;
using Bit.Core.Identity;
using Bit.Core.Models.Data;
using Bit.Core.Repositories;
using Bit.Core.Settings;
using Bit.Core.Utilities;
using Microsoft.AspNetCore.Http;

namespace Bit.Core.Context;

public class CurrentContext : ICurrentContext
{
    private readonly IProviderUserRepository _providerUserRepository;
    private bool _builtHttpContext;
    private bool _builtClaimsPrincipal;
    private IEnumerable<ProviderUserOrganizationDetails> _providerUserOrganizations;

    public virtual HttpContext HttpContext { get; set; }
    public virtual Guid? UserId { get; set; }
    public virtual User User { get; set; }
    public virtual string DeviceIdentifier { get; set; }
    public virtual DeviceType? DeviceType { get; set; }
    public virtual string IpAddress { get; set; }
    public virtual List<CurrentContentOrganization> Organizations { get; set; }
    public virtual List<CurrentContentProvider> Providers { get; set; }
    public virtual Guid? InstallationId { get; set; }
    public virtual Guid? OrganizationId { get; set; }
    public virtual bool CloudflareWorkerProxied { get; set; }
    public virtual bool IsBot { get; set; }
    public virtual bool MaybeBot { get; set; }
    public virtual int? BotScore { get; set; }
    public virtual string ClientId { get; set; }
<<<<<<< HEAD
    public virtual Version ClientVersion { get; set; }
=======
    public virtual ClientType ClientType { get; set; }
>>>>>>> 0ed17325

    public CurrentContext(IProviderUserRepository providerUserRepository)
    {
        _providerUserRepository = providerUserRepository;
    }

    public async virtual Task BuildAsync(HttpContext httpContext, GlobalSettings globalSettings)
    {
        if (_builtHttpContext)
        {
            return;
        }

        _builtHttpContext = true;
        HttpContext = httpContext;
        await BuildAsync(httpContext.User, globalSettings);

        if (DeviceIdentifier == null && httpContext.Request.Headers.ContainsKey("Device-Identifier"))
        {
            DeviceIdentifier = httpContext.Request.Headers["Device-Identifier"];
        }

        if (httpContext.Request.Headers.ContainsKey("Device-Type") &&
            Enum.TryParse(httpContext.Request.Headers["Device-Type"].ToString(), out DeviceType dType))
        {
            DeviceType = dType;
        }

        if (!BotScore.HasValue && httpContext.Request.Headers.ContainsKey("X-Cf-Bot-Score") &&
            int.TryParse(httpContext.Request.Headers["X-Cf-Bot-Score"], out var parsedBotScore))
        {
            BotScore = parsedBotScore;
        }

        if (httpContext.Request.Headers.ContainsKey("X-Cf-Worked-Proxied"))
        {
            CloudflareWorkerProxied = httpContext.Request.Headers["X-Cf-Worked-Proxied"] == "1";
        }

        if (httpContext.Request.Headers.ContainsKey("X-Cf-Is-Bot"))
        {
            IsBot = httpContext.Request.Headers["X-Cf-Is-Bot"] == "1";
        }

        if (httpContext.Request.Headers.ContainsKey("X-Cf-Maybe-Bot"))
        {
            MaybeBot = httpContext.Request.Headers["X-Cf-Maybe-Bot"] == "1";
        }

        if (httpContext.Request.Headers.ContainsKey("Bitwarden-Client-Version") && Version.TryParse(httpContext.Request.Headers["Bitwarden-Client-Version"], out var cVersion))
        {
            ClientVersion = cVersion;
        }
    }

    public async virtual Task BuildAsync(ClaimsPrincipal user, GlobalSettings globalSettings)
    {
        if (_builtClaimsPrincipal)
        {
            return;
        }

        _builtClaimsPrincipal = true;
        IpAddress = HttpContext.GetIpAddress(globalSettings);
        await SetContextAsync(user);
    }

    public virtual Task SetContextAsync(ClaimsPrincipal user)
    {
        if (user == null || !user.Claims.Any())
        {
            return Task.FromResult(0);
        }

        var claimsDict = user.Claims.GroupBy(c => c.Type).ToDictionary(c => c.Key, c => c.Select(v => v));

        var subject = GetClaimValue(claimsDict, "sub");
        if (Guid.TryParse(subject, out var subIdGuid))
        {
            UserId = subIdGuid;
        }

        ClientId = GetClaimValue(claimsDict, "client_id");
        var clientSubject = GetClaimValue(claimsDict, "client_sub");
        var orgApi = false;
        if (clientSubject != null)
        {
            if (ClientId?.StartsWith("installation.") ?? false)
            {
                if (Guid.TryParse(clientSubject, out var idGuid))
                {
                    InstallationId = idGuid;
                }
            }
            else if (ClientId?.StartsWith("organization.") ?? false)
            {
                if (Guid.TryParse(clientSubject, out var idGuid))
                {
                    OrganizationId = idGuid;
                    orgApi = true;
                }
            }
        }

        var clientType = GetClaimValue(claimsDict, Claims.Type);
        if (clientType != null)
        {
            Enum.TryParse(clientType, out ClientType c);
            ClientType = c;
        }

        DeviceIdentifier = GetClaimValue(claimsDict, Claims.Device);

        Organizations = GetOrganizations(claimsDict, orgApi);

        Providers = GetProviders(claimsDict);

        return Task.FromResult(0);
    }

    private List<CurrentContentOrganization> GetOrganizations(Dictionary<string, IEnumerable<Claim>> claimsDict, bool orgApi)
    {
        var organizations = new List<CurrentContentOrganization>();
        if (claimsDict.ContainsKey(Claims.OrganizationOwner))
        {
            organizations.AddRange(claimsDict[Claims.OrganizationOwner].Select(c =>
                new CurrentContentOrganization
                {
                    Id = new Guid(c.Value),
                    Type = OrganizationUserType.Owner
                }));
        }
        else if (orgApi && OrganizationId.HasValue)
        {
            organizations.Add(new CurrentContentOrganization
            {
                Id = OrganizationId.Value,
                Type = OrganizationUserType.Owner
            });
        }

        if (claimsDict.ContainsKey(Claims.OrganizationAdmin))
        {
            organizations.AddRange(claimsDict[Claims.OrganizationAdmin].Select(c =>
                new CurrentContentOrganization
                {
                    Id = new Guid(c.Value),
                    Type = OrganizationUserType.Admin
                }));
        }

        if (claimsDict.ContainsKey(Claims.OrganizationUser))
        {
            organizations.AddRange(claimsDict[Claims.OrganizationUser].Select(c =>
                new CurrentContentOrganization
                {
                    Id = new Guid(c.Value),
                    Type = OrganizationUserType.User
                }));
        }

        if (claimsDict.ContainsKey(Claims.OrganizationManager))
        {
            organizations.AddRange(claimsDict[Claims.OrganizationManager].Select(c =>
                new CurrentContentOrganization
                {
                    Id = new Guid(c.Value),
                    Type = OrganizationUserType.Manager
                }));
        }

        if (claimsDict.ContainsKey(Claims.OrganizationCustom))
        {
            organizations.AddRange(claimsDict[Claims.OrganizationCustom].Select(c =>
                new CurrentContentOrganization
                {
                    Id = new Guid(c.Value),
                    Type = OrganizationUserType.Custom,
                    Permissions = SetOrganizationPermissionsFromClaims(c.Value, claimsDict)
                }));
        }

        return organizations;
    }

    private List<CurrentContentProvider> GetProviders(Dictionary<string, IEnumerable<Claim>> claimsDict)
    {
        var providers = new List<CurrentContentProvider>();
        if (claimsDict.ContainsKey(Claims.ProviderAdmin))
        {
            providers.AddRange(claimsDict[Claims.ProviderAdmin].Select(c =>
                new CurrentContentProvider
                {
                    Id = new Guid(c.Value),
                    Type = ProviderUserType.ProviderAdmin
                }));
        }

        if (claimsDict.ContainsKey(Claims.ProviderServiceUser))
        {
            providers.AddRange(claimsDict[Claims.ProviderServiceUser].Select(c =>
                new CurrentContentProvider
                {
                    Id = new Guid(c.Value),
                    Type = ProviderUserType.ServiceUser
                }));
        }

        return providers;
    }

    public async Task<bool> OrganizationUser(Guid orgId)
    {
        return (Organizations?.Any(o => o.Id == orgId) ?? false) || await OrganizationOwner(orgId);
    }

    public async Task<bool> OrganizationManager(Guid orgId)
    {
        return await OrganizationAdmin(orgId) ||
               (Organizations?.Any(o => o.Id == orgId && o.Type == OrganizationUserType.Manager) ?? false);
    }

    public async Task<bool> OrganizationAdmin(Guid orgId)
    {
        return await OrganizationOwner(orgId) ||
               (Organizations?.Any(o => o.Id == orgId && o.Type == OrganizationUserType.Admin) ?? false);
    }

    public async Task<bool> OrganizationOwner(Guid orgId)
    {
        if (Organizations?.Any(o => o.Id == orgId && o.Type == OrganizationUserType.Owner) ?? false)
        {
            return true;
        }

        if (Providers.Any())
        {
            return await ProviderUserForOrgAsync(orgId);
        }

        return false;
    }

    public Task<bool> OrganizationCustom(Guid orgId)
    {
        return Task.FromResult(Organizations?.Any(o => o.Id == orgId && o.Type == OrganizationUserType.Custom) ?? false);
    }

    public async Task<bool> AccessEventLogs(Guid orgId)
    {
        return await OrganizationAdmin(orgId) || (Organizations?.Any(o => o.Id == orgId
                    && (o.Permissions?.AccessEventLogs ?? false)) ?? false);
    }

    public async Task<bool> AccessImportExport(Guid orgId)
    {
        return await OrganizationAdmin(orgId) || (Organizations?.Any(o => o.Id == orgId
                    && (o.Permissions?.AccessImportExport ?? false)) ?? false);
    }

    public async Task<bool> AccessReports(Guid orgId)
    {
        return await OrganizationAdmin(orgId) || (Organizations?.Any(o => o.Id == orgId
                    && (o.Permissions?.AccessReports ?? false)) ?? false);
    }

    public async Task<bool> CreateNewCollections(Guid orgId)
    {
        return await OrganizationManager(orgId) || (Organizations?.Any(o => o.Id == orgId
                    && (o.Permissions?.CreateNewCollections ?? false)) ?? false);
    }

    public async Task<bool> EditAnyCollection(Guid orgId)
    {
        return await OrganizationAdmin(orgId) || (Organizations?.Any(o => o.Id == orgId
                    && (o.Permissions?.EditAnyCollection ?? false)) ?? false);
    }

    public async Task<bool> DeleteAnyCollection(Guid orgId)
    {
        return await OrganizationAdmin(orgId) || (Organizations?.Any(o => o.Id == orgId
                    && (o.Permissions?.DeleteAnyCollection ?? false)) ?? false);
    }

    public async Task<bool> ViewAllCollections(Guid orgId)
    {
        return await CreateNewCollections(orgId) || await EditAnyCollection(orgId) || await DeleteAnyCollection(orgId);
    }

    public async Task<bool> EditAssignedCollections(Guid orgId)
    {
        return await OrganizationManager(orgId) || (Organizations?.Any(o => o.Id == orgId
                    && (o.Permissions?.EditAssignedCollections ?? false)) ?? false);
    }

    public async Task<bool> DeleteAssignedCollections(Guid orgId)
    {
        return await OrganizationManager(orgId) || (Organizations?.Any(o => o.Id == orgId
                    && (o.Permissions?.DeleteAssignedCollections ?? false)) ?? false);
    }

    public async Task<bool> ViewAssignedCollections(Guid orgId)
    {
        return await EditAssignedCollections(orgId) || await DeleteAssignedCollections(orgId);
    }

    public async Task<bool> ManageGroups(Guid orgId)
    {
        return await OrganizationAdmin(orgId) || (Organizations?.Any(o => o.Id == orgId
                    && (o.Permissions?.ManageGroups ?? false)) ?? false);
    }

    public async Task<bool> ManagePolicies(Guid orgId)
    {
        return await OrganizationAdmin(orgId) || (Organizations?.Any(o => o.Id == orgId
                    && (o.Permissions?.ManagePolicies ?? false)) ?? false);
    }

    public async Task<bool> ManageSso(Guid orgId)
    {
        return await OrganizationAdmin(orgId) || (Organizations?.Any(o => o.Id == orgId
                    && (o.Permissions?.ManageSso ?? false)) ?? false);
    }

    public async Task<bool> ManageScim(Guid orgId)
    {
        return await OrganizationAdmin(orgId) || (Organizations?.Any(o => o.Id == orgId
                    && (o.Permissions?.ManageScim ?? false)) ?? false);
    }

    public async Task<bool> ManageUsers(Guid orgId)
    {
        return await OrganizationAdmin(orgId) || (Organizations?.Any(o => o.Id == orgId
                    && (o.Permissions?.ManageUsers ?? false)) ?? false);
    }

    public async Task<bool> ManageResetPassword(Guid orgId)
    {
        return await OrganizationAdmin(orgId) || (Organizations?.Any(o => o.Id == orgId
                    && (o.Permissions?.ManageResetPassword ?? false)) ?? false);
    }

    public async Task<bool> ManageBilling(Guid orgId)
    {
        var orgManagedByProvider = await ProviderIdForOrg(orgId) != null;

        return orgManagedByProvider
            ? await ProviderUserForOrgAsync(orgId)
            : await OrganizationOwner(orgId);
    }

    public bool ProviderProviderAdmin(Guid providerId)
    {
        return Providers?.Any(o => o.Id == providerId && o.Type == ProviderUserType.ProviderAdmin) ?? false;
    }

    public bool ProviderManageUsers(Guid providerId)
    {
        return ProviderProviderAdmin(providerId);
    }

    public bool ProviderAccessEventLogs(Guid providerId)
    {
        return ProviderProviderAdmin(providerId);
    }

    public bool AccessProviderOrganizations(Guid providerId)
    {
        return ProviderUser(providerId);
    }

    public bool ManageProviderOrganizations(Guid providerId)
    {
        return ProviderProviderAdmin(providerId);
    }

    public bool ProviderUser(Guid providerId)
    {
        return Providers?.Any(o => o.Id == providerId) ?? false;
    }

    public async Task<bool> ProviderUserForOrgAsync(Guid orgId)
    {
        return (await GetProviderOrganizations()).Any(po => po.OrganizationId == orgId);
    }

    public async Task<Guid?> ProviderIdForOrg(Guid orgId)
    {
        if (Organizations?.Any(org => org.Id == orgId) ?? false)
        {
            return null;
        }

        var po = (await GetProviderOrganizations())
            ?.FirstOrDefault(po => po.OrganizationId == orgId);

        return po?.ProviderId;
    }

    public async Task<ICollection<CurrentContentOrganization>> OrganizationMembershipAsync(
        IOrganizationUserRepository organizationUserRepository, Guid userId)
    {
        if (Organizations == null)
        {
            var userOrgs = await organizationUserRepository.GetManyByUserAsync(userId);
            Organizations = userOrgs.Where(ou => ou.Status == OrganizationUserStatusType.Confirmed)
                .Select(ou => new CurrentContentOrganization(ou)).ToList();
        }
        return Organizations;
    }

    public async Task<ICollection<CurrentContentProvider>> ProviderMembershipAsync(
        IProviderUserRepository providerUserRepository, Guid userId)
    {
        if (Providers == null)
        {
            var userProviders = await providerUserRepository.GetManyByUserAsync(userId);
            Providers = userProviders.Where(ou => ou.Status == ProviderUserStatusType.Confirmed)
                .Select(ou => new CurrentContentProvider(ou)).ToList();
        }
        return Providers;
    }

    public bool ServiceAccount()
    {
        return ClientType == ClientType.ServiceAccount;
    }

    private string GetClaimValue(Dictionary<string, IEnumerable<Claim>> claims, string type)
    {
        if (!claims.ContainsKey(type))
        {
            return null;
        }

        return claims[type].FirstOrDefault()?.Value;
    }

    private Permissions SetOrganizationPermissionsFromClaims(string organizationId, Dictionary<string, IEnumerable<Claim>> claimsDict)
    {
        bool hasClaim(string claimKey)
        {
            return claimsDict.ContainsKey(claimKey) ?
                claimsDict[claimKey].Any(x => x.Value == organizationId) : false;
        }

        return new Permissions
        {
            AccessEventLogs = hasClaim("accesseventlogs"),
            AccessImportExport = hasClaim("accessimportexport"),
            AccessReports = hasClaim("accessreports"),
            CreateNewCollections = hasClaim("createnewcollections"),
            EditAnyCollection = hasClaim("editanycollection"),
            DeleteAnyCollection = hasClaim("deleteanycollection"),
            EditAssignedCollections = hasClaim("editassignedcollections"),
            DeleteAssignedCollections = hasClaim("deleteassignedcollections"),
            ManageGroups = hasClaim("managegroups"),
            ManagePolicies = hasClaim("managepolicies"),
            ManageSso = hasClaim("managesso"),
            ManageUsers = hasClaim("manageusers"),
            ManageResetPassword = hasClaim("manageresetpassword"),
            ManageScim = hasClaim("managescim"),
        };
    }

    protected async Task<IEnumerable<ProviderUserOrganizationDetails>> GetProviderOrganizations()
    {
        if (_providerUserOrganizations == null && UserId.HasValue)
        {
            _providerUserOrganizations = await _providerUserRepository.GetManyOrganizationDetailsByUserAsync(UserId.Value, ProviderUserStatusType.Confirmed);
        }

        return _providerUserOrganizations;
    }
}<|MERGE_RESOLUTION|>--- conflicted
+++ resolved
@@ -33,11 +33,8 @@
     public virtual bool MaybeBot { get; set; }
     public virtual int? BotScore { get; set; }
     public virtual string ClientId { get; set; }
-<<<<<<< HEAD
     public virtual Version ClientVersion { get; set; }
-=======
     public virtual ClientType ClientType { get; set; }
->>>>>>> 0ed17325
 
     public CurrentContext(IProviderUserRepository providerUserRepository)
     {
