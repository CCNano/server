﻿#nullable enable

using System.Security.Claims;
using Bit.Core.Entities;
using Bit.Core.Enums;
using Bit.Core.Enums.Provider;
using Bit.Core.Identity;
using Bit.Core.Models.Data;
using Bit.Core.Repositories;
using Bit.Core.Settings;
using Bit.Core.Utilities;
using Microsoft.AspNetCore.Http;

namespace Bit.Core.Context;

public class CurrentContext : ICurrentContext
{
    private readonly IProviderOrganizationRepository _providerOrganizationRepository;
    private readonly IProviderUserRepository _providerUserRepository;
    private bool _builtHttpContext;
    private bool _builtClaimsPrincipal;
    private IEnumerable<ProviderOrganizationProviderDetails> _providerOrganizationProviderDetails;
    private IEnumerable<ProviderUserOrganizationDetails> _providerUserOrganizations;

    public virtual HttpContext HttpContext { get; set; }
    public virtual Guid? UserId { get; set; }
    public virtual User User { get; set; }
    public virtual string DeviceIdentifier { get; set; }
    public virtual DeviceType? DeviceType { get; set; }
    public virtual string IpAddress { get; set; }
    public virtual List<CurrentContentOrganization> Organizations { get; set; }
    public virtual List<CurrentContentProvider> Providers { get; set; }
    public virtual Guid? InstallationId { get; set; }
    public virtual Guid? OrganizationId { get; set; }
    public virtual bool CloudflareWorkerProxied { get; set; }
    public virtual bool IsBot { get; set; }
    public virtual bool MaybeBot { get; set; }
    public virtual int? BotScore { get; set; }
    public virtual string ClientId { get; set; }
    public virtual Version ClientVersion { get; set; }
    public virtual ClientType ClientType { get; set; }
    public virtual Guid? ServiceAccountOrganizationId { get; set; }

    public CurrentContext(
        IProviderOrganizationRepository providerOrganizationRepository,
        IProviderUserRepository providerUserRepository)
    {
        _providerOrganizationRepository = providerOrganizationRepository;
        _providerUserRepository = providerUserRepository;
    }

    public async virtual Task BuildAsync(HttpContext httpContext, GlobalSettings globalSettings)
    {
        if (_builtHttpContext)
        {
            return;
        }

        _builtHttpContext = true;
        HttpContext = httpContext;
        await BuildAsync(httpContext.User, globalSettings);

        if (DeviceIdentifier == null && httpContext.Request.Headers.ContainsKey("Device-Identifier"))
        {
            DeviceIdentifier = httpContext.Request.Headers["Device-Identifier"];
        }

        if (httpContext.Request.Headers.ContainsKey("Device-Type") &&
            Enum.TryParse(httpContext.Request.Headers["Device-Type"].ToString(), out DeviceType dType))
        {
            DeviceType = dType;
        }

        if (!BotScore.HasValue && httpContext.Request.Headers.ContainsKey("X-Cf-Bot-Score") &&
            int.TryParse(httpContext.Request.Headers["X-Cf-Bot-Score"], out var parsedBotScore))
        {
            BotScore = parsedBotScore;
        }

        if (httpContext.Request.Headers.ContainsKey("X-Cf-Worked-Proxied"))
        {
            CloudflareWorkerProxied = httpContext.Request.Headers["X-Cf-Worked-Proxied"] == "1";
        }

        if (httpContext.Request.Headers.ContainsKey("X-Cf-Is-Bot"))
        {
            IsBot = httpContext.Request.Headers["X-Cf-Is-Bot"] == "1";
        }

        if (httpContext.Request.Headers.ContainsKey("X-Cf-Maybe-Bot"))
        {
            MaybeBot = httpContext.Request.Headers["X-Cf-Maybe-Bot"] == "1";
        }

        if (httpContext.Request.Headers.ContainsKey("Bitwarden-Client-Version") && Version.TryParse(httpContext.Request.Headers["Bitwarden-Client-Version"], out var cVersion))
        {
            ClientVersion = cVersion;
        }
    }

    public async virtual Task BuildAsync(ClaimsPrincipal user, GlobalSettings globalSettings)
    {
        if (_builtClaimsPrincipal)
        {
            return;
        }

        _builtClaimsPrincipal = true;
        IpAddress = HttpContext.GetIpAddress(globalSettings);
        await SetContextAsync(user);
    }

    public virtual Task SetContextAsync(ClaimsPrincipal user)
    {
        if (user == null || !user.Claims.Any())
        {
            return Task.FromResult(0);
        }

        var claimsDict = user.Claims.GroupBy(c => c.Type).ToDictionary(c => c.Key, c => c.Select(v => v));

        var subject = GetClaimValue(claimsDict, "sub");
        if (Guid.TryParse(subject, out var subIdGuid))
        {
            UserId = subIdGuid;
        }

        ClientId = GetClaimValue(claimsDict, "client_id");
        var clientSubject = GetClaimValue(claimsDict, "client_sub");
        var orgApi = false;
        if (clientSubject != null)
        {
            if (ClientId?.StartsWith("installation.") ?? false)
            {
                if (Guid.TryParse(clientSubject, out var idGuid))
                {
                    InstallationId = idGuid;
                }
            }
            else if (ClientId?.StartsWith("organization.") ?? false)
            {
                if (Guid.TryParse(clientSubject, out var idGuid))
                {
                    OrganizationId = idGuid;
                    orgApi = true;
                }
            }
        }

        var clientType = GetClaimValue(claimsDict, Claims.Type);
        if (clientType != null)
        {
            Enum.TryParse(clientType, out ClientType c);
            ClientType = c;
        }

        if (ClientType == ClientType.ServiceAccount)
        {
            ServiceAccountOrganizationId = new Guid(GetClaimValue(claimsDict, Claims.Organization));
        }

        DeviceIdentifier = GetClaimValue(claimsDict, Claims.Device);

        Organizations = GetOrganizations(claimsDict, orgApi);

        Providers = GetProviders(claimsDict);

        return Task.FromResult(0);
    }

    private List<CurrentContentOrganization> GetOrganizations(Dictionary<string, IEnumerable<Claim>> claimsDict, bool orgApi)
    {
        var accessSecretsManager = claimsDict.ContainsKey(Claims.SecretsManagerAccess)
            ? claimsDict[Claims.SecretsManagerAccess].ToDictionary(s => s.Value, _ => true)
            : new Dictionary<string, bool>();

        var organizations = new List<CurrentContentOrganization>();
        if (claimsDict.ContainsKey(Claims.OrganizationOwner))
        {
            organizations.AddRange(claimsDict[Claims.OrganizationOwner].Select(c =>
                new CurrentContentOrganization
                {
                    Id = new Guid(c.Value),
                    Type = OrganizationUserType.Owner,
                    AccessSecretsManager = accessSecretsManager.ContainsKey(c.Value),
                }));
        }
        else if (orgApi && OrganizationId.HasValue)
        {
            organizations.Add(new CurrentContentOrganization
            {
                Id = OrganizationId.Value,
                Type = OrganizationUserType.Owner,
            });
        }

        if (claimsDict.ContainsKey(Claims.OrganizationAdmin))
        {
            organizations.AddRange(claimsDict[Claims.OrganizationAdmin].Select(c =>
                new CurrentContentOrganization
                {
                    Id = new Guid(c.Value),
                    Type = OrganizationUserType.Admin,
                    AccessSecretsManager = accessSecretsManager.ContainsKey(c.Value),
                }));
        }

        if (claimsDict.ContainsKey(Claims.OrganizationUser))
        {
            organizations.AddRange(claimsDict[Claims.OrganizationUser].Select(c =>
                new CurrentContentOrganization
                {
                    Id = new Guid(c.Value),
                    Type = OrganizationUserType.User,
                    AccessSecretsManager = accessSecretsManager.ContainsKey(c.Value),
                }));
        }

        if (claimsDict.ContainsKey(Claims.OrganizationManager))
        {
            organizations.AddRange(claimsDict[Claims.OrganizationManager].Select(c =>
                new CurrentContentOrganization
                {
                    Id = new Guid(c.Value),
                    Type = OrganizationUserType.Manager,
                    AccessSecretsManager = accessSecretsManager.ContainsKey(c.Value),
                }));
        }

        if (claimsDict.ContainsKey(Claims.OrganizationCustom))
        {
            organizations.AddRange(claimsDict[Claims.OrganizationCustom].Select(c =>
                new CurrentContentOrganization
                {
                    Id = new Guid(c.Value),
                    Type = OrganizationUserType.Custom,
                    Permissions = SetOrganizationPermissionsFromClaims(c.Value, claimsDict),
                    AccessSecretsManager = accessSecretsManager.ContainsKey(c.Value),
                }));
        }

        return organizations;
    }

    private List<CurrentContentProvider> GetProviders(Dictionary<string, IEnumerable<Claim>> claimsDict)
    {
        var providers = new List<CurrentContentProvider>();
        if (claimsDict.ContainsKey(Claims.ProviderAdmin))
        {
            providers.AddRange(claimsDict[Claims.ProviderAdmin].Select(c =>
                new CurrentContentProvider
                {
                    Id = new Guid(c.Value),
                    Type = ProviderUserType.ProviderAdmin
                }));
        }

        if (claimsDict.ContainsKey(Claims.ProviderServiceUser))
        {
            providers.AddRange(claimsDict[Claims.ProviderServiceUser].Select(c =>
                new CurrentContentProvider
                {
                    Id = new Guid(c.Value),
                    Type = ProviderUserType.ServiceUser
                }));
        }

        return providers;
    }

    public async Task<bool> OrganizationUser(Guid orgId)
    {
        return (Organizations?.Any(o => o.Id == orgId) ?? false) || await OrganizationOwner(orgId);
    }

    public async Task<bool> OrganizationManager(Guid orgId)
    {
        return await OrganizationAdmin(orgId) ||
               (Organizations?.Any(o => o.Id == orgId && o.Type == OrganizationUserType.Manager) ?? false);
    }

    public async Task<bool> OrganizationAdmin(Guid orgId)
    {
        return await OrganizationOwner(orgId) ||
               (Organizations?.Any(o => o.Id == orgId && o.Type == OrganizationUserType.Admin) ?? false);
    }

    public async Task<bool> OrganizationOwner(Guid orgId)
    {
        if (Organizations?.Any(o => o.Id == orgId && o.Type == OrganizationUserType.Owner) ?? false)
        {
            return true;
        }

        if (Providers.Any())
        {
            return await ProviderUserForOrgAsync(orgId);
        }

        return false;
    }

    public Task<bool> OrganizationCustom(Guid orgId)
    {
        return Task.FromResult(Organizations?.Any(o => o.Id == orgId && o.Type == OrganizationUserType.Custom) ?? false);
    }

    public async Task<bool> AccessEventLogs(Guid orgId)
    {
        return await OrganizationAdmin(orgId) || (Organizations?.Any(o => o.Id == orgId
                    && (o.Permissions?.AccessEventLogs ?? false)) ?? false);
    }

    public async Task<bool> AccessImportExport(Guid orgId)
    {
        return await OrganizationAdmin(orgId) || (Organizations?.Any(o => o.Id == orgId
                    && (o.Permissions?.AccessImportExport ?? false)) ?? false);
    }

    public async Task<bool> AccessReports(Guid orgId)
    {
        return await OrganizationAdmin(orgId) || (Organizations?.Any(o => o.Id == orgId
                    && (o.Permissions?.AccessReports ?? false)) ?? false);
    }

    public async Task<bool> CreateNewCollections(Guid orgId)
    {
        return await OrganizationManager(orgId) || (Organizations?.Any(o => o.Id == orgId
                    && (o.Permissions?.CreateNewCollections ?? false)) ?? false);
    }

    public async Task<bool> EditAnyCollection(Guid orgId)
    {
        return await OrganizationAdmin(orgId) || (Organizations?.Any(o => o.Id == orgId
                    && (o.Permissions?.EditAnyCollection ?? false)) ?? false);
    }

    public async Task<bool> DeleteAnyCollection(Guid orgId)
    {
        return await OrganizationAdmin(orgId) || (Organizations?.Any(o => o.Id == orgId
                    && (o.Permissions?.DeleteAnyCollection ?? false)) ?? false);
    }

    public async Task<bool> ViewAllCollections(Guid orgId)
    {
        return await CreateNewCollections(orgId) || await EditAnyCollection(orgId) || await DeleteAnyCollection(orgId);
    }

    public async Task<bool> EditAssignedCollections(Guid orgId)
    {
        return await OrganizationManager(orgId) || (Organizations?.Any(o => o.Id == orgId
                    && (o.Permissions?.EditAssignedCollections ?? false)) ?? false);
    }

    public async Task<bool> DeleteAssignedCollections(Guid orgId)
    {
        return await OrganizationManager(orgId) || (Organizations?.Any(o => o.Id == orgId
                    && (o.Permissions?.DeleteAssignedCollections ?? false)) ?? false);
    }

    public async Task<bool> ViewAssignedCollections(Guid orgId)
    {
        return await EditAssignedCollections(orgId) || await DeleteAssignedCollections(orgId);
    }

    public async Task<bool> ManageGroups(Guid orgId)
    {
        return await OrganizationAdmin(orgId) || (Organizations?.Any(o => o.Id == orgId
                    && (o.Permissions?.ManageGroups ?? false)) ?? false);
    }

    public async Task<bool> ManagePolicies(Guid orgId)
    {
        return await OrganizationAdmin(orgId) || (Organizations?.Any(o => o.Id == orgId
                    && (o.Permissions?.ManagePolicies ?? false)) ?? false);
    }

    public async Task<bool> ManageSso(Guid orgId)
    {
        return await OrganizationAdmin(orgId) || (Organizations?.Any(o => o.Id == orgId
                    && (o.Permissions?.ManageSso ?? false)) ?? false);
    }

    public async Task<bool> ManageScim(Guid orgId)
    {
        return await OrganizationAdmin(orgId) || (Organizations?.Any(o => o.Id == orgId
                    && (o.Permissions?.ManageScim ?? false)) ?? false);
    }

    public async Task<bool> ManageUsers(Guid orgId)
    {
        return await OrganizationAdmin(orgId) || (Organizations?.Any(o => o.Id == orgId
                    && (o.Permissions?.ManageUsers ?? false)) ?? false);
    }

    public async Task<bool> ManageResetPassword(Guid orgId)
    {
        return await OrganizationAdmin(orgId) || (Organizations?.Any(o => o.Id == orgId
                    && (o.Permissions?.ManageResetPassword ?? false)) ?? false);
    }

    public async Task<bool> ViewSubscription(Guid orgId)
    {
        var orgManagedByMspProvider = (await GetOrganizationProviderDetails()).Any(po => po.OrganizationId == orgId && po.ProviderType == ProviderType.Msp);

        return orgManagedByMspProvider
            ? await ProviderUserForOrgAsync(orgId)
            : await OrganizationOwner(orgId);
    }

    public async Task<bool> EditSubscription(Guid orgId)
    {
        var orgManagedByProvider = (await GetOrganizationProviderDetails()).Any(po => po.OrganizationId == orgId);

        return orgManagedByProvider
            ? await ProviderUserForOrgAsync(orgId)
            : await OrganizationOwner(orgId);
    }

    public async Task<bool> EditPaymentMethods(Guid orgId)
    {
        return await EditSubscription(orgId);
    }

    public async Task<bool> ViewBillingHistory(Guid orgId)
    {
        return await EditSubscription(orgId);
    }

    public bool ProviderProviderAdmin(Guid providerId)
    {
        return Providers?.Any(o => o.Id == providerId && o.Type == ProviderUserType.ProviderAdmin) ?? false;
    }

    public bool ProviderManageUsers(Guid providerId)
    {
        return ProviderProviderAdmin(providerId);
    }

    public bool ProviderAccessEventLogs(Guid providerId)
    {
        return ProviderProviderAdmin(providerId);
    }

    public bool AccessProviderOrganizations(Guid providerId)
    {
        return ProviderUser(providerId);
    }

    public bool ManageProviderOrganizations(Guid providerId)
    {
        return ProviderProviderAdmin(providerId);
    }

    public bool ProviderUser(Guid providerId)
    {
        return Providers?.Any(o => o.Id == providerId) ?? false;
    }

    public async Task<bool> ProviderUserForOrgAsync(Guid orgId)
    {
        return (await GetProviderUserOrganizations()).Any(po => po.OrganizationId == orgId);
    }

    public async Task<Guid?> ProviderIdForOrg(Guid orgId)
    {
        if (Organizations?.Any(org => org.Id == orgId) ?? false)
        {
            return null;
        }

        var po = (await GetProviderUserOrganizations())
            ?.FirstOrDefault(po => po.OrganizationId == orgId);

        return po?.ProviderId;
    }

    public bool AccessSecretsManager(Guid orgId)
    {
        if (ServiceAccountOrganizationId.HasValue && ServiceAccountOrganizationId.Value == orgId)
        {
            return true;
        }

        return Organizations?.Any(o => o.Id == orgId && o.AccessSecretsManager) ?? false;
    }

    public async Task<ICollection<CurrentContentOrganization>> OrganizationMembershipAsync(
        IOrganizationUserRepository organizationUserRepository, Guid userId)
    {
        if (Organizations == null)
        {
            var userOrgs = await organizationUserRepository.GetManyDetailsByUserAsync(userId);
            Organizations = userOrgs.Where(ou => ou.Status == OrganizationUserStatusType.Confirmed)
                .Select(ou => new CurrentContentOrganization(ou)).ToList();
        }
        return Organizations;
    }

    public async Task<ICollection<CurrentContentProvider>> ProviderMembershipAsync(
        IProviderUserRepository providerUserRepository, Guid userId)
    {
        if (Providers == null)
        {
            var userProviders = await providerUserRepository.GetManyByUserAsync(userId);
            Providers = userProviders.Where(ou => ou.Status == ProviderUserStatusType.Confirmed)
                .Select(ou => new CurrentContentProvider(ou)).ToList();
        }
        return Providers;
    }

    private string GetClaimValue(Dictionary<string, IEnumerable<Claim>> claims, string type)
    {
        if (!claims.ContainsKey(type))
        {
            return null;
        }

        return claims[type].FirstOrDefault()?.Value;
    }

    private Permissions SetOrganizationPermissionsFromClaims(string organizationId, Dictionary<string, IEnumerable<Claim>> claimsDict)
    {
        bool hasClaim(string claimKey)
        {
            return claimsDict.ContainsKey(claimKey) ?
                claimsDict[claimKey].Any(x => x.Value == organizationId) : false;
        }

        return new Permissions
        {
            AccessEventLogs = hasClaim("accesseventlogs"),
            AccessImportExport = hasClaim("accessimportexport"),
            AccessReports = hasClaim("accessreports"),
            CreateNewCollections = hasClaim("createnewcollections"),
            EditAnyCollection = hasClaim("editanycollection"),
            DeleteAnyCollection = hasClaim("deleteanycollection"),
            EditAssignedCollections = hasClaim("editassignedcollections"),
            DeleteAssignedCollections = hasClaim("deleteassignedcollections"),
            ManageGroups = hasClaim("managegroups"),
            ManagePolicies = hasClaim("managepolicies"),
            ManageSso = hasClaim("managesso"),
            ManageUsers = hasClaim("manageusers"),
            ManageResetPassword = hasClaim("manageresetpassword"),
            ManageScim = hasClaim("managescim"),
        };
    }

    protected async Task<IEnumerable<ProviderUserOrganizationDetails>> GetProviderUserOrganizations()
    {
        if (_providerUserOrganizations == null && UserId.HasValue)
        {
            _providerUserOrganizations = await _providerUserRepository.GetManyOrganizationDetailsByUserAsync(UserId.Value, ProviderUserStatusType.Confirmed);
        }

        return _providerUserOrganizations;
    }

<<<<<<< HEAD
    public CurrentContentOrganization? GetOrganization(Guid orgId)
    {
        return Organizations.Find(o => o.Id == orgId);
=======
    protected async Task<IEnumerable<ProviderOrganizationProviderDetails>> GetOrganizationProviderDetails()
    {
        if (_providerOrganizationProviderDetails == null && UserId.HasValue)
        {
            _providerOrganizationProviderDetails = await _providerOrganizationRepository.GetManyByUserAsync(UserId.Value);
        }

        return _providerOrganizationProviderDetails;
>>>>>>> f9617873
    }
}<|MERGE_RESOLUTION|>--- conflicted
+++ resolved
@@ -556,19 +556,18 @@
         return _providerUserOrganizations;
     }
 
-<<<<<<< HEAD
+    protected async Task<IEnumerable<ProviderOrganizationProviderDetails>> GetOrganizationProviderDetails()
+    {
+        if (_providerOrganizationProviderDetails == null && UserId.HasValue)
+        {
+            _providerOrganizationProviderDetails = await _providerOrganizationRepository.GetManyByUserAsync(UserId.Value);
+        }
+
+        return _providerOrganizationProviderDetails;
+    }
+
     public CurrentContentOrganization? GetOrganization(Guid orgId)
     {
         return Organizations.Find(o => o.Id == orgId);
-=======
-    protected async Task<IEnumerable<ProviderOrganizationProviderDetails>> GetOrganizationProviderDetails()
-    {
-        if (_providerOrganizationProviderDetails == null && UserId.HasValue)
-        {
-            _providerOrganizationProviderDetails = await _providerOrganizationRepository.GetManyByUserAsync(UserId.Value);
-        }
-
-        return _providerOrganizationProviderDetails;
->>>>>>> f9617873
     }
 }