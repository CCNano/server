--- conflicted
+++ resolved
@@ -1,5 +1,6 @@
 ﻿using Bit.Core.Models.Business.Tokenables;
 using Bit.Core.OrganizationFeatures.Groups;
+using Bit.Core.OrganizationFeatures.Groups.Interfaces;
 using Bit.Core.OrganizationFeatures.OrganizationApiKeys;
 using Bit.Core.OrganizationFeatures.OrganizationApiKeys.Interfaces;
 using Bit.Core.OrganizationFeatures.OrganizationConnections;
@@ -25,12 +26,8 @@
         services.AddTokenizers();
         services.AddOrganizationConnectionCommands();
         services.AddOrganizationSponsorshipCommands(globalSettings);
-<<<<<<< HEAD
-        services.AddOrganizationApiKeyCommands();
+        services.AddOrganizationApiKeyCommandsQueries();
         services.AddOrganizationGroupCommands();
-=======
-        services.AddOrganizationApiKeyCommandsQueries();
->>>>>>> d4bb3c30
     }
 
     private static void AddOrganizationConnectionCommands(this IServiceCollection services)
