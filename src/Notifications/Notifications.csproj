--- conflicted
+++ resolved
@@ -11,12 +11,9 @@
   </ItemGroup>
 
   <ItemGroup>
+    <ProjectReference Include="..\SharedKernel\SharedKernel.csproj" />
     <ProjectReference Include="..\Core\Core.csproj" />
-<<<<<<< HEAD
-    <ProjectReference Include="..\SharedKernel\SharedKernel.csproj" />
-=======
     <ProjectReference Include="..\SharedWeb\SharedWeb.csproj" />
->>>>>>> e4a10aae
   </ItemGroup>
 
 </Project>