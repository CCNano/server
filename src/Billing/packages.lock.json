{
  "version": 1,
  "dependencies": {
    "net6.0": {
      "Microsoft.VisualStudio.Web.CodeGeneration.Design": {
        "type": "Direct",
        "requested": "[6.0.3, )",
        "resolved": "6.0.3",
        "contentHash": "cqxm2k5KF7T0KejRlxt71aizeR+2a/9qk94c1p7/CCOjns4cgwL92IxyrhhpILn0U+kylslBE2O/AJoi28wkSA==",
        "dependencies": {
          "Microsoft.Build.Locator": "1.4.1",
          "Microsoft.DotNet.Scaffolding.Shared": "6.0.3",
          "Microsoft.VisualStudio.Web.CodeGenerators.Mvc": "6.0.3",
          "System.Private.Uri": "4.3.2"
        }
      },
      "AspNetCoreRateLimit": {
        "type": "Transitive",
        "resolved": "4.0.2",
        "contentHash": "FzXAJFgaRjKfnKAVwjEEC7OAGQM5v/I3sQw2tpzmR0yHTCGhUAxZzDuwZiXTk8XLrI6vovzkqKkfKmiDl3nYMg==",
        "dependencies": {
          "Microsoft.Extensions.Caching.Abstractions": "6.0.0",
          "Microsoft.Extensions.Logging.Abstractions": "6.0.1",
          "Microsoft.Extensions.Options": "6.0.0",
          "Newtonsoft.Json": "13.0.1"
        }
      },
      "AspNetCoreRateLimit.Redis": {
        "type": "Transitive",
        "resolved": "1.0.1",
        "contentHash": "CsSGy/7SXt6iBOKg0xCvsRjb/ZHshbtr2Of1MHc912L2sLnZqadUrTboyXZC+ZlgEBeJ14GyjPTu8ZyfEhGUnw==",
        "dependencies": {
          "AspNetCoreRateLimit": "4.0.2",
          "StackExchange.Redis": "2.5.43"
        }
      },
      "AutoMapper": {
        "type": "Transitive",
        "resolved": "11.0.0",
        "contentHash": "+596AnKykYCk9RxXCEF4GYuapSebQtFVvIA1oVG1rrRkCLAC7AkWehJ0brCfYUbdDW3v1H/p0W3hob7JoXGjMw==",
        "dependencies": {
          "Microsoft.CSharp": "4.7.0"
        }
      },
      "AutoMapper.Extensions.Microsoft.DependencyInjection": {
        "type": "Transitive",
        "resolved": "11.0.0",
        "contentHash": "0asw5WxdCFh2OTi9Gv+oKyH9SzxwYQSnO8TV5Dd0GggovILzJW4UimP26JAcxc3yB5NnC5urooZ1BBs8ElpiBw==",
        "dependencies": {
          "AutoMapper": "11.0.0",
          "Microsoft.Extensions.Options": "6.0.0"
        }
      },
      "AWSSDK.Core": {
        "type": "Transitive",
        "resolved": "3.7.10.11",
        "contentHash": "B+M7ggPC0FogATRPQxDXL0eTusCQtXulW4zCuX39yiHV8+u9MEXRytcAw0ZA3zFBYYx6ovl9lklho6OQo1DRRQ=="
      },
      "AWSSDK.SimpleEmail": {
        "type": "Transitive",
        "resolved": "3.7.0.150",
        "contentHash": "rc/4ZnISfbgTfqz5/BWqMHBAzk4R09qfe1xkdJf2jXo44Zn2X72W8IiLLweBtmNhL7d8Tcf6UCtOHYkFwxHvug==",
        "dependencies": {
          "AWSSDK.Core": "[3.7.10.11, 4.0.0)"
        }
      },
      "AWSSDK.SQS": {
        "type": "Transitive",
        "resolved": "3.7.2.47",
        "contentHash": "RPTVBsY333n+aIEqw148Envx9OQkE1/jhjlioNXDP6BrA3fAPN9A+2HoA02c0KSp/sazXYWg8w/kDL8FchH8Dw==",
        "dependencies": {
          "AWSSDK.Core": "[3.7.10.11, 4.0.0)"
        }
      },
      "Azure.Core": {
        "type": "Transitive",
        "resolved": "1.22.0",
        "contentHash": "ze/xRCHSSDe5TIk5vBDbVrauW1EN7UIbnBvIBfMH8KSt/I9+/7yPAjTBDgNBk0IwG6WBV+BBHp4IUtS/PGAQwQ==",
        "dependencies": {
          "Microsoft.Bcl.AsyncInterfaces": "1.1.1",
          "System.Diagnostics.DiagnosticSource": "4.6.0",
          "System.Memory.Data": "1.0.2",
          "System.Numerics.Vectors": "4.5.0",
          "System.Text.Encodings.Web": "4.7.2",
          "System.Text.Json": "4.7.2",
          "System.Threading.Tasks.Extensions": "4.5.4"
        }
      },
      "Azure.Extensions.AspNetCore.DataProtection.Blobs": {
        "type": "Transitive",
        "resolved": "1.2.1",
        "contentHash": "wxvkC6DeWThBtaPbsWdicp5Ltya4J8JuhxmZJDQkhnXG7oihfu8RqBV6w/X1nMieuIOq1qQaGTvjx7nEHHfxSQ==",
        "dependencies": {
          "Azure.Core": "1.14.0",
          "Azure.Storage.Blobs": "12.8.0",
          "Microsoft.AspNetCore.DataProtection": "2.1.0"
        }
      },
      "Azure.Identity": {
        "type": "Transitive",
        "resolved": "1.3.0",
        "contentHash": "l1SYfZKOFBuUFG7C2SWHmJcrQQaiXgBdVCycx4vcZQkC6efDVt7mzZ5pfJAFEJDBUq7mjRQ0RPq9ZDGdSswqMg==",
        "dependencies": {
          "Azure.Core": "1.6.0",
          "Microsoft.Identity.Client": "4.22.0",
          "Microsoft.Identity.Client.Extensions.Msal": "2.16.5",
          "System.Memory": "4.5.3",
          "System.Security.Cryptography.ProtectedData": "4.5.0",
          "System.Text.Json": "4.6.0",
          "System.Threading.Tasks.Extensions": "4.5.2"
        }
      },
      "Azure.Storage.Blobs": {
        "type": "Transitive",
        "resolved": "12.11.0",
        "contentHash": "50eRjIhY7Q1JN7kT2MSawDKCcwSb7uRZUkz00P/BLjSg47gm2hxUYsnJPyvzCHntYMbOWzrvaVQTwYwXabaR5Q==",
        "dependencies": {
          "Azure.Storage.Common": "12.10.0",
          "System.Text.Json": "4.7.2"
        }
      },
      "Azure.Storage.Common": {
        "type": "Transitive",
        "resolved": "12.10.0",
        "contentHash": "vYkHGzUkdZTace/cDPZLG+Mh/EoPqQuGxDIBOau9D+XWoDPmuUFGk325aXplkFE4JFGpSwoytNYzk/qBCaiHqg==",
        "dependencies": {
          "Azure.Core": "1.22.0",
          "System.IO.Hashing": "6.0.0"
        }
      },
      "Azure.Storage.Queues": {
        "type": "Transitive",
        "resolved": "12.9.0",
        "contentHash": "jDiyHtsCUCrWNvZW7SjJnJb46UhpdgQrWCbL8aWpapDHlq9LvbvxYpfLh4dfKAz09QiTznLMIU3i+md9+7GzqQ==",
        "dependencies": {
          "Azure.Storage.Common": "12.10.0",
          "System.Memory.Data": "1.0.2",
          "System.Text.Json": "4.7.2"
        }
      },
      "BitPay.Light": {
        "type": "Transitive",
        "resolved": "1.0.1907",
        "contentHash": "QTTIgXakHrRNQPxNyH7bZ7frm0bI8N6gRDtiqVyKG/QYQ+KfjN70xt0zQ0kO0zf8UBaKuwcV5B7vvpXtzR9ijg==",
        "dependencies": {
          "Newtonsoft.Json": "12.0.2"
        }
      },
      "Braintree": {
        "type": "Transitive",
        "resolved": "5.12.0",
        "contentHash": "bV2tsVIvBQeKwULT4qPZUWhxSr8mFwyAAcvLDvDpCU0cMYPHzGSahha+ghUdgGMb317BqL34/Od59n2s3MkhOQ==",
        "dependencies": {
          "Newtonsoft.Json": "9.0.1",
          "System.Xml.XPath.XmlDocument": "4.3.0"
        }
      },
      "Dapper": {
        "type": "Transitive",
        "resolved": "2.0.123",
        "contentHash": "RDFF4rBLLmbpi6pwkY7q/M6UXHRJEOerplDGE5jwEkP/JGJnBauAClYavNKJPW1yOTWRPIyfj4is3EaJxQXILQ=="
      },
      "Fido2": {
        "type": "Transitive",
        "resolved": "3.0.0-beta2",
        "contentHash": "FnNMbK88dyPp0Ww/iMim5g89rSPdqkjQiDiTJJtvxDcEk8JK/eBdTzAl4myNaKS9e8PKrxxddOTrnNja3PHGtQ==",
        "dependencies": {
          "Fido2.Models": "3.0.0-beta2",
          "NSec.Cryptography": "20.2.0",
          "System.Formats.Cbor": "5.0.0",
          "System.IdentityModel.Tokens.Jwt": "6.6.0"
        }
      },
      "Fido2.AspNet": {
        "type": "Transitive",
        "resolved": "3.0.0-beta2",
        "contentHash": "qkowZS0WPS26gDG97rwjZObOa/xtFVjSpvWHl3OwWRQ9ZU5xNePXKk2XJWmO2MCQc40idxyEOfA34MMexCHc3w==",
        "dependencies": {
          "Fido2": "3.0.0-beta2",
          "Fido2.Models": "3.0.0-beta2"
        }
      },
      "Fido2.Models": {
        "type": "Transitive",
        "resolved": "3.0.0-beta2",
        "contentHash": "6ePSMUtqz6lAfDUjDvOONMLugcKiAyz8hzoLSAISk3iDIjBMLMPlZSV3TVZqiY+5SAzC8x61OHNoCODqorucNw=="
      },
      "Handlebars.Net": {
        "type": "Transitive",
        "resolved": "2.1.2",
        "contentHash": "p60QyeBYpZmcZdIXRMqs9XySIBaxJ0lj3+QD0EJVr4ybTigOTCumXMMin5dPwjo9At1UwkDZ3gGwa1lmGjG6DA==",
        "dependencies": {
          "Microsoft.CSharp": "4.7.0"
        }
      },
      "Humanizer.Core": {
        "type": "Transitive",
        "resolved": "2.2.0",
        "contentHash": "rsYXB7+iUPP8AHgQ8JP2UZI2xK2KhjcdGr9E6zX3CsZaTLCaw8M35vaAJRo1rfxeaZEVMuXeaquLVCkZ7JcZ5Q==",
        "dependencies": {
          "NETStandard.Library": "1.6.1"
        }
      },
      "IdentityModel": {
        "type": "Transitive",
        "resolved": "4.4.0",
        "contentHash": "b18wrIx5wnZlMxAX7oVsE+nDtAJ4hajYlH0xPlaRvo4r/fz08K6pPeZvbiqS9nfNbzfIgLFmNX+FL9qR9ZR5PA==",
        "dependencies": {
          "Newtonsoft.Json": "11.0.2",
          "System.Text.Encodings.Web": "4.7.0"
        }
      },
      "IdentityModel.AspNetCore.OAuth2Introspection": {
        "type": "Transitive",
        "resolved": "4.0.1",
        "contentHash": "ZNdMZMaj9fqR3j50vYsu+1U3QGd6n8+fqwf+a8mCTcmXGor+HgFDfdq0mM34bsmD6uEgAQup7sv2ZW5kR36dbA==",
        "dependencies": {
          "IdentityModel": "4.0.0"
        }
      },
      "IdentityServer4": {
        "type": "Transitive",
        "resolved": "4.1.2",
        "contentHash": "blaxxGuOA7v/w1q+fxn97wZ+x2ecG1ZD4mc/N/ZOXMNeFZZhqv+4LF26Gecyik3nWrJPmbMEtQbLmRsKG8k61w==",
        "dependencies": {
          "IdentityModel": "4.4.0",
          "IdentityServer4.Storage": "4.1.2",
          "Microsoft.AspNetCore.Authentication.OpenIdConnect": "3.1.0",
          "Microsoft.IdentityModel.Protocols.OpenIdConnect": "5.6.0",
          "Newtonsoft.Json": "12.0.2"
        }
      },
      "IdentityServer4.AccessTokenValidation": {
        "type": "Transitive",
        "resolved": "3.0.1",
        "contentHash": "qu/M6UyN4o9NVep7q545Ms7hYAnsQqSdLbN1Fjjrn4m35lyBfeQPSSNzDryAKHbodyWOQfHaOqKEyMEJQ5Rpgw==",
        "dependencies": {
          "IdentityModel.AspNetCore.OAuth2Introspection": "4.0.1",
          "Microsoft.AspNetCore.Authentication.JwtBearer": "3.0.0"
        }
      },
      "IdentityServer4.Storage": {
        "type": "Transitive",
        "resolved": "4.1.2",
        "contentHash": "KoSffyZyyeCNTIyJiZnCuPakJ1QbCHlpty6gbWUj/7yl+w0PXIchgmmJnJSvddzBb8iZ2xew/vGlxWUIP17P2g==",
        "dependencies": {
          "IdentityModel": "4.4.0"
        }
      },
      "libsodium": {
        "type": "Transitive",
        "resolved": "1.0.18",
        "contentHash": "Ajv3AR9Qg/C4SQcE2ONx/UieeKnn5lSvVNc6egC3p6NP6qjZzWJ+Xg2vJURNYjkpHui/KctBwQjMPqpZK8/CHA==",
        "dependencies": {
          "Microsoft.NETCore.Platforms": "1.0.1"
        }
      },
      "linq2db": {
        "type": "Transitive",
        "resolved": "3.7.0",
        "contentHash": "iDous2TbSchtALnTLNXQnprmNZF4GrXas0MBz6ZHWkSdilSJjcf26qFM7Qf98Mny0OXHEmNXG/jtIDhoVJ5KmQ==",
        "dependencies": {
          "System.ComponentModel.Annotations": "4.7.0"
        }
      },
      "linq2db.EntityFrameworkCore": {
        "type": "Transitive",
        "resolved": "6.7.1",
        "contentHash": "Bb25vUDyFw3nKnf7KY+bauwKGD0hdM7/syodS+IgHdWlcbH9g7tHxYmMa9+DNuL0yy6DFvP6Q3BkClm7zbQdAw==",
        "dependencies": {
          "Microsoft.EntityFrameworkCore.Relational": "6.0.0",
          "linq2db": "3.7.0"
        }
      },
      "MailKit": {
        "type": "Transitive",
        "resolved": "3.2.0",
        "contentHash": "5MTpTqmjqT7HPvYbP3HozRZMth5vSaT0ReN0iM3rAM4CgLI/R1qqtLDDNWGnFFIlcNzeJkZQRJJMkv8cgzWBbA==",
        "dependencies": {
          "MimeKit": "3.2.0"
        }
      },
      "MessagePack": {
        "type": "Transitive",
        "resolved": "2.1.152",
        "contentHash": "PlJ31qf42uGuJfwc61x/Pt4hJi01xh1rrBofj1MJSLzEot/2UAIRdSgxEHN/8qou5CV8OBeDM9HXKPi1Oj8rpQ==",
        "dependencies": {
          "MessagePack.Annotations": "2.1.152",
          "Microsoft.Bcl.AsyncInterfaces": "1.0.0",
          "System.Memory": "4.5.3",
          "System.Reflection.Emit": "4.6.0",
          "System.Reflection.Emit.Lightweight": "4.6.0",
          "System.Runtime.CompilerServices.Unsafe": "4.5.2",
          "System.Threading.Tasks.Extensions": "4.5.3"
        }
      },
      "MessagePack.Annotations": {
        "type": "Transitive",
        "resolved": "2.1.152",
        "contentHash": "RONktDA/HA641ds/2bfOqYSVew8o8EJMcQ1P4M1J77QGgbzWiWt3nBHvCAwlx0VfO6K9S8xq4b5OLD2CUnhtCg=="
      },
      "MessagePackAnalyzer": {
        "type": "Transitive",
        "resolved": "2.1.152",
        "contentHash": "uJhZlGMkXDaFYsH8V9S6o1EyvsUqB9mpU4DVBXNr0DXZVzZMhuLP1IkLj5xK3EKlaAcvkFkZv3eSvuz360wb3Q=="
      },
      "Microsoft.AspNetCore.Authentication.JwtBearer": {
        "type": "Transitive",
        "resolved": "6.0.4",
        "contentHash": "joDS3+lD1i9qcdFLWP4D316t3bHpezmTNOzbMIf9ZcRPX4QTuiUutZcQn/kZplf3BiLHqwUChZXxPjCAMKaKAQ==",
        "dependencies": {
          "Microsoft.IdentityModel.Protocols.OpenIdConnect": "6.10.0"
        }
      },
      "Microsoft.AspNetCore.Authentication.OpenIdConnect": {
        "type": "Transitive",
        "resolved": "3.1.0",
        "contentHash": "O1cAQYUTU8EfRqwc5/rfTns4E4hKlFlg59fuKRrST+PzsxI6H07KqRN/JjdYhAuVYxF8jPnIGbj+zuc5paOWUw==",
        "dependencies": {
          "Microsoft.IdentityModel.Protocols.OpenIdConnect": "5.5.0"
        }
      },
      "Microsoft.AspNetCore.Cryptography.Internal": {
        "type": "Transitive",
        "resolved": "6.0.4",
        "contentHash": "/0FX1OqckMmXAAlsHgBFNymTZuq4nuAOMhiwm6e8CEMi2aOjnMYwiMc7mtvpGTAO0O4C0zwx+iaChxDgvqit2A=="
      },
      "Microsoft.AspNetCore.Cryptography.KeyDerivation": {
        "type": "Transitive",
        "resolved": "6.0.4",
        "contentHash": "1Lbwrxg/HRY/nbrkcrB3EUXUYQN8Tkw7Ktgb6/2on2P7ybT5aM59H05gk+OBC8ZTBxwdle9e1tyT3wxEYKw5xw==",
        "dependencies": {
          "Microsoft.AspNetCore.Cryptography.Internal": "6.0.4"
        }
      },
      "Microsoft.AspNetCore.DataProtection": {
        "type": "Transitive",
        "resolved": "2.1.0",
        "contentHash": "G+UoMHL0xiyFh30wkL7Bv/XL6eugTAKYhLPS53k1/Me1bYRwOOw+8VL/q0ppq3/yMzpHX+MkExaCTDlYl48FgA==",
        "dependencies": {
          "Microsoft.AspNetCore.Cryptography.Internal": "2.1.0",
          "Microsoft.AspNetCore.DataProtection.Abstractions": "2.1.0",
          "Microsoft.AspNetCore.Hosting.Abstractions": "2.1.0",
          "Microsoft.Extensions.DependencyInjection.Abstractions": "2.1.0",
          "Microsoft.Extensions.Logging.Abstractions": "2.1.0",
          "Microsoft.Extensions.Options": "2.1.0",
          "Microsoft.Win32.Registry": "4.5.0",
          "System.Security.Cryptography.Xml": "4.5.0",
          "System.Security.Principal.Windows": "4.5.0"
        }
      },
      "Microsoft.AspNetCore.DataProtection.Abstractions": {
        "type": "Transitive",
        "resolved": "2.1.0",
        "contentHash": "2+HVDhUqrnV9+EJNEewSy+Gk4hOVPzLPMpFDZI7kuH7NWxtbNkI6A6gT5lO2/kEPMyM8/iLWtohbOwjpC9rHVw=="
      },
      "Microsoft.AspNetCore.Hosting.Abstractions": {
        "type": "Transitive",
        "resolved": "2.1.0",
        "contentHash": "1TQgBfd/NPZLR2o/h6l5Cml2ZCF5hsyV4h9WEwWwAIavrbdTnaNozGGcTOd4AOgQvogMM9UM1ajflm9Cwd0jLQ==",
        "dependencies": {
          "Microsoft.AspNetCore.Hosting.Server.Abstractions": "2.1.0",
          "Microsoft.AspNetCore.Http.Abstractions": "2.1.0",
          "Microsoft.Extensions.Hosting.Abstractions": "2.1.0"
        }
      },
      "Microsoft.AspNetCore.Hosting.Server.Abstractions": {
        "type": "Transitive",
        "resolved": "2.1.0",
        "contentHash": "YTKMi2vHX6P+WHEVpW/DS+eFHnwivCSMklkyamcK1ETtc/4j8H3VR0kgW8XIBqukNxhD8k5wYt22P7PhrWSXjQ==",
        "dependencies": {
          "Microsoft.AspNetCore.Http.Features": "2.1.0",
          "Microsoft.Extensions.Configuration.Abstractions": "2.1.0"
        }
      },
      "Microsoft.AspNetCore.Http.Abstractions": {
        "type": "Transitive",
        "resolved": "2.1.0",
        "contentHash": "vbFDyKsSYBnxl3+RABtN79b0vsTcG66fDY8vD6Nqvu9uLtSej70Q5NcbGlnN6bJpZci5orSdgFTHMhBywivDPg==",
        "dependencies": {
          "Microsoft.AspNetCore.Http.Features": "2.1.0",
          "System.Text.Encodings.Web": "4.5.0"
        }
      },
      "Microsoft.AspNetCore.Http.Features": {
        "type": "Transitive",
        "resolved": "2.1.0",
        "contentHash": "UmkUePxRjsQW0j5euFFscBwjvTu25b8+qIK/2fI3GvcqQ+mkwgbWNAT8b/Gkoei1m2bTWC07lSdutuRDPPLcJA==",
        "dependencies": {
          "Microsoft.Extensions.Primitives": "2.1.0"
        }
      },
      "Microsoft.AspNetCore.Razor.Language": {
        "type": "Transitive",
        "resolved": "6.0.0",
        "contentHash": "yCtBr1GSGzJrrp1NJUb4ltwFYMKHw/tJLnIDvg9g/FnkGIEzmE19tbCQqXARIJv5kdtBgsoVIdGLL+zmjxvM/A=="
      },
      "Microsoft.Azure.Amqp": {
        "type": "Transitive",
        "resolved": "2.4.11",
        "contentHash": "7x5fu2f6TLQDDJS0sY5qW8/daFwJaY9O75YvU8RcUfRzbug+9YGjXUBxoRrprgyi0jxdBAMQL05p1s783SOSFQ==",
        "dependencies": {
          "System.Net.WebSockets.Client": "4.0.2",
          "System.Runtime.Serialization.Primitives": "4.1.1"
        }
      },
      "Microsoft.Azure.Cosmos": {
        "type": "Transitive",
        "resolved": "3.24.0",
        "contentHash": "QpUe5ho6OzlXwgcJVgAmOR7t3XLC9RI4t8T96RZY61pSOIllPOJdp30L0LwA16tKcqi5r2KayEgWO/MS9fh/6A==",
        "dependencies": {
          "Azure.Core": "1.3.0",
          "Microsoft.Bcl.AsyncInterfaces": "1.0.0",
          "Microsoft.Bcl.HashCode": "1.1.0",
          "Newtonsoft.Json": "10.0.2",
          "System.Buffers": "4.5.1",
          "System.Collections.Immutable": "1.7.0",
          "System.Configuration.ConfigurationManager": "4.7.0",
          "System.Memory": "4.5.4",
          "System.Numerics.Vectors": "4.5.0",
          "System.Runtime.CompilerServices.Unsafe": "4.5.3",
          "System.Threading.Tasks.Extensions": "4.5.4",
          "System.ValueTuple": "4.5.0"
        }
      },
      "Microsoft.Azure.Cosmos.Table": {
        "type": "Transitive",
        "resolved": "1.0.8",
        "contentHash": "ToeEd1yijM7nQfLYvdFLG//RjKPmfqm45eOm86UAKrxtyGI/CXqP8iL74mzBp6mZ9A/K/ZYA2fVdpH0xHR5Keg==",
        "dependencies": {
          "Microsoft.Azure.DocumentDB.Core": "2.11.2",
          "Microsoft.OData.Core": "7.6.4",
          "Newtonsoft.Json": "10.0.2"
        }
      },
      "Microsoft.Azure.DocumentDB.Core": {
        "type": "Transitive",
        "resolved": "2.11.2",
        "contentHash": "cA8eWrTFbYrkHrz095x4CUGb7wqQgA1slzFZCYexhNwz6Zcn3v+S1yvWMGwGRmRjT0MKU9tYdFWgLfT0OjSycw==",
        "dependencies": {
          "NETStandard.Library": "1.6.0",
          "Newtonsoft.Json": "9.0.1",
          "System.Collections.Immutable": "1.3.0",
          "System.Collections.NonGeneric": "4.0.1",
          "System.Collections.Specialized": "4.0.1",
          "System.Diagnostics.TraceSource": "4.0.0",
          "System.Dynamic.Runtime": "4.0.11",
          "System.Linq.Queryable": "4.0.1",
          "System.Net.Http": "4.3.4",
          "System.Net.NameResolution": "4.0.0",
          "System.Net.NetworkInformation": "4.1.0",
          "System.Net.Requests": "4.0.11",
          "System.Net.Security": "4.3.2",
          "System.Net.WebHeaderCollection": "4.0.1",
          "System.Runtime.Serialization.Primitives": "4.1.1",
          "System.Security.SecureString": "4.0.0"
        }
      },
      "Microsoft.Azure.NotificationHubs": {
        "type": "Transitive",
        "resolved": "4.1.0",
        "contentHash": "C2SssjX3e6/HIo1OCImQDDVOn64d1+gkgEmgxJryzkwixyivJHWH2YIgxZs33pyzVQcZWx5PR2tqLkQ7riSq8Q==",
        "dependencies": {
          "Microsoft.Extensions.Caching.Memory": "3.1.8",
          "Newtonsoft.Json": "12.0.3"
        }
      },
      "Microsoft.Azure.ServiceBus": {
        "type": "Transitive",
        "resolved": "5.2.0",
        "contentHash": "wyZNJggyFNtKxd+HgvcTiuRYuTjDGi+pgE4RcBvFbfvNiarKr5AOlE4Ne7on1eUJZuMuEa19wN5dj694HlP60A==",
        "dependencies": {
          "Microsoft.Azure.Amqp": "2.4.11",
          "Microsoft.Azure.Services.AppAuthentication": "[1.0.3, 2.0.0)",
          "Newtonsoft.Json": "10.0.3",
          "System.Diagnostics.DiagnosticSource": "4.5.1",
          "System.IdentityModel.Tokens.Jwt": "5.4.0"
        }
      },
      "Microsoft.Azure.Services.AppAuthentication": {
        "type": "Transitive",
        "resolved": "1.0.3",
        "contentHash": "ywpQaK1klu1IoX4VUf+TBmU4kR71aWNI6O5rEIJU8z28L2xhJhnIm7k2Nf1Zu/PygeuOtt5g0QPCk5+lLltbeQ==",
        "dependencies": {
          "Microsoft.IdentityModel.Clients.ActiveDirectory": "3.14.2",
          "NETStandard.Library": "1.6.1",
          "System.Diagnostics.Process": "4.3.0"
        }
      },
      "Microsoft.Bcl.AsyncInterfaces": {
        "type": "Transitive",
        "resolved": "5.0.0",
        "contentHash": "W8DPQjkMScOMTtJbPwmPyj9c3zYSFGawDW3jwlBOOsnY+EzZFLgNQ/UMkK35JmkNOVPdCyPr2Tw7Vv9N+KA3ZQ=="
      },
      "Microsoft.Bcl.HashCode": {
        "type": "Transitive",
        "resolved": "1.1.0",
        "contentHash": "J2G1k+u5unBV+aYcwxo94ip16Rkp65pgWFb0R6zwJipzWNMgvqlWeuI7/+R+e8bob66LnSG+llLJ+z8wI94cHg=="
      },
      "Microsoft.Build": {
        "type": "Transitive",
        "resolved": "17.0.0",
        "contentHash": "hCs9OzyCD/TYRid1LxPgghvUDqgXf+tEvV4qd8tBfOyp3zxAk+/rssgxtJnKLMZIu0CEZi3JegvfenaIXjEacQ==",
        "dependencies": {
          "Microsoft.Build.Framework": "17.0.0",
          "Microsoft.NET.StringTools": "1.0.0",
          "Microsoft.Win32.Registry": "4.3.0",
          "System.Collections.Immutable": "5.0.0",
          "System.Configuration.ConfigurationManager": "4.7.0",
          "System.Reflection.Metadata": "1.6.0",
          "System.Security.Principal.Windows": "4.7.0",
          "System.Text.Encoding.CodePages": "4.0.1",
          "System.Text.Json": "5.0.2",
          "System.Threading.Tasks.Dataflow": "4.9.0"
        }
      },
      "Microsoft.Build.Framework": {
        "type": "Transitive",
        "resolved": "17.0.0",
        "contentHash": "XbFA0z+6Ws2pNeRXYcDF3lKlNgRoSGMm2Q5HKzZD+EbwYMKPKrl/BJnnkMuDJHU0KravYHfhzBnLLJpPeZ3E7A==",
        "dependencies": {
          "System.Security.Permissions": "4.7.0"
        }
      },
      "Microsoft.Build.Locator": {
        "type": "Transitive",
        "resolved": "1.4.1",
        "contentHash": "UfyGaxNTjw/r3uWMX/Cv1CPKELo7TCrR5VIahaSKL0WyqmbDT6og9pyjwuhyyUkxC9gk2ElB7oOEySL1OzTZ1g=="
      },
      "Microsoft.CodeAnalysis.Analyzers": {
        "type": "Transitive",
        "resolved": "3.3.2",
        "contentHash": "7xt6zTlIEizUgEsYAIgm37EbdkiMmr6fP6J9pDoKEpiGM4pi32BCPGr/IczmSJI9Zzp0a6HOzpr9OvpMP+2veA=="
      },
      "Microsoft.CodeAnalysis.AnalyzerUtilities": {
        "type": "Transitive",
        "resolved": "3.3.0",
        "contentHash": "gyQ70pJ4T7hu/s0+QnEaXtYfeG/JrttGnxHJlrhpxsQjRIUGuRhVwNBtkHHYOrUAZ/l47L98/NiJX6QmTwAyrg=="
      },
      "Microsoft.CodeAnalysis.Common": {
        "type": "Transitive",
        "resolved": "4.0.0",
        "contentHash": "d02ybMhUJl1r/dI6SkJPHrTiTzXBYCZeJdOLMckV+jyoMU/GGkjqFX/sRbv1K0QmlpwwKuLTiYVQvfYC+8ox2g==",
        "dependencies": {
          "Microsoft.CodeAnalysis.Analyzers": "3.3.2",
          "System.Collections.Immutable": "5.0.0",
          "System.Memory": "4.5.4",
          "System.Reflection.Metadata": "5.0.0",
          "System.Runtime.CompilerServices.Unsafe": "5.0.0",
          "System.Text.Encoding.CodePages": "4.5.1",
          "System.Threading.Tasks.Extensions": "4.5.4"
        }
      },
      "Microsoft.CodeAnalysis.CSharp": {
        "type": "Transitive",
        "resolved": "4.0.0",
        "contentHash": "2UVTGtyQGgTCazvnT6t82f+7AV2L+kqJdyb61rT9GQed4yK+tVh5IkaKcsm70VqyZQhBbDqsfZFNHnY65xhrRw==",
        "dependencies": {
          "Microsoft.CodeAnalysis.Common": "[4.0.0]"
        }
      },
      "Microsoft.CodeAnalysis.CSharp.Features": {
        "type": "Transitive",
        "resolved": "4.0.0",
        "contentHash": "WOTeKJN0I4/AzylA+VuTtB7V7VvnM41GXqnyiiDRNa3QtKFAzJbQ7CwLG97pcme+oQLz708z+s4Nzd9g0irytw==",
        "dependencies": {
          "Humanizer.Core": "2.2.0",
          "Microsoft.CodeAnalysis.CSharp": "[4.0.0]",
          "Microsoft.CodeAnalysis.CSharp.Workspaces": "[4.0.0]",
          "Microsoft.CodeAnalysis.Common": "[4.0.0]",
          "Microsoft.CodeAnalysis.Features": "[4.0.0]",
          "Microsoft.CodeAnalysis.Workspaces.Common": "[4.0.0]"
        }
      },
      "Microsoft.CodeAnalysis.CSharp.Scripting": {
        "type": "Transitive",
        "resolved": "4.0.0",
        "contentHash": "Z8Y8Ye2snCqVQLLx7K6FcEs0hcvdPi4nTG2RDWdPpOfMH8ed1yxTabt252qAd4TH0jpyruuCnBfW4s6DXliMYg==",
        "dependencies": {
          "Microsoft.CSharp": "4.3.0",
          "Microsoft.CodeAnalysis.CSharp": "[4.0.0]",
          "Microsoft.CodeAnalysis.Common": "[4.0.0]",
          "Microsoft.CodeAnalysis.Scripting.Common": "[4.0.0]"
        }
      },
      "Microsoft.CodeAnalysis.CSharp.Workspaces": {
        "type": "Transitive",
        "resolved": "4.0.0",
        "contentHash": "RQMc1+2cIRdOvY8vp6ygkzfBrvlYphnbmhhluKNh9+X+PpprQDKlbPrn9fLn6v9RlCsfa87joS3zJyGBEeWTXQ==",
        "dependencies": {
          "Humanizer.Core": "2.2.0",
          "Microsoft.CodeAnalysis.CSharp": "[4.0.0]",
          "Microsoft.CodeAnalysis.Common": "[4.0.0]",
          "Microsoft.CodeAnalysis.Workspaces.Common": "[4.0.0]"
        }
      },
      "Microsoft.CodeAnalysis.Features": {
        "type": "Transitive",
        "resolved": "4.0.0",
        "contentHash": "ci4pgjEgihb+fu2i1E12iOMGXU6GisYR3YrNd2aqt55ijjzLNqPV/+zt+cV3Qc0n08rJrIY2Bf6cTTMPY0bwJQ==",
        "dependencies": {
          "Microsoft.CodeAnalysis.AnalyzerUtilities": "3.3.0",
          "Microsoft.CodeAnalysis.Common": "[4.0.0]",
          "Microsoft.CodeAnalysis.Scripting.Common": "[4.0.0]",
          "Microsoft.CodeAnalysis.Workspaces.Common": "[4.0.0]",
          "Microsoft.DiaSymReader": "1.3.0",
          "Microsoft.VisualStudio.Debugger.Contracts": "17.2.0",
          "System.Threading.Tasks.Extensions": "4.5.4"
        }
      },
      "Microsoft.CodeAnalysis.Razor": {
        "type": "Transitive",
        "resolved": "6.0.0",
        "contentHash": "uqdzuQXxD7XrJCbIbbwpI/LOv0PBJ9VIR0gdvANTHOfK5pjTaCir+XcwvYvBZ5BIzd0KGzyiamzlEWw1cK1q0w==",
        "dependencies": {
          "Microsoft.AspNetCore.Razor.Language": "6.0.0",
          "Microsoft.CodeAnalysis.CSharp": "4.0.0",
          "Microsoft.CodeAnalysis.Common": "4.0.0"
        }
      },
      "Microsoft.CodeAnalysis.Scripting.Common": {
        "type": "Transitive",
        "resolved": "4.0.0",
        "contentHash": "jU/ncoHSFnXU/L2iju9AFlOwmsAYByIxhCCpeLPNTguXwosJp1o13mtrboJOfkDhi7ebvzQmvcZ++yBu8cF4Sw==",
        "dependencies": {
          "Microsoft.CodeAnalysis.Common": "[4.0.0]"
        }
      },
      "Microsoft.CodeAnalysis.VisualBasic": {
        "type": "Transitive",
        "resolved": "4.0.0",
        "contentHash": "FK+OGUMUh9O6/GCwyIy4c/sOrarF36/yEY07BbXVYMql1qCqHGWfyWXyCQKQ6m/KqReCqW6aO4cK7kK/AYBpyA==",
        "dependencies": {
          "Microsoft.CodeAnalysis.Common": "[4.0.0]"
        }
      },
      "Microsoft.CodeAnalysis.VisualBasic.Features": {
        "type": "Transitive",
        "resolved": "4.0.0",
        "contentHash": "GEJsXFcMd7o+D6OYCLPui2ZvNsonTmdPSluGK0wC3EXVB+gnrro7Lr/sjtTSOwVeiXPlhXgprRuO7zJiMn1uzw==",
        "dependencies": {
          "Microsoft.CodeAnalysis.Common": "[4.0.0]",
          "Microsoft.CodeAnalysis.Features": "[4.0.0]",
          "Microsoft.CodeAnalysis.VisualBasic": "[4.0.0]",
          "Microsoft.CodeAnalysis.VisualBasic.Workspaces": "[4.0.0]",
          "Microsoft.CodeAnalysis.Workspaces.Common": "[4.0.0]"
        }
      },
      "Microsoft.CodeAnalysis.VisualBasic.Workspaces": {
        "type": "Transitive",
        "resolved": "4.0.0",
        "contentHash": "ozmB/thXGX5MoP/oiV9w5ZVGS08mz7fK3lRXiRSHHBeuiXZW1ZCGARwG2YkhylzAl1LlEwSQmlgrr8Irlu+3qQ==",
        "dependencies": {
          "Microsoft.CodeAnalysis.Common": "[4.0.0]",
          "Microsoft.CodeAnalysis.VisualBasic": "[4.0.0]",
          "Microsoft.CodeAnalysis.Workspaces.Common": "[4.0.0]"
        }
      },
      "Microsoft.CodeAnalysis.Workspaces.Common": {
        "type": "Transitive",
        "resolved": "4.0.0",
        "contentHash": "bEfHzx8PLmEN6aogVYHWmViHCWfms8emI43w9nNX+C8MLgtynOmVL/OJ4hbuONVp+4OuDAy5BDj69n5MnXQX8g==",
        "dependencies": {
          "Humanizer.Core": "2.2.0",
          "Microsoft.Bcl.AsyncInterfaces": "5.0.0",
          "Microsoft.CodeAnalysis.Common": "[4.0.0]",
          "System.Composition": "1.0.31",
          "System.IO.Pipelines": "5.0.1"
        }
      },
      "Microsoft.CodeAnalysis.Workspaces.MSBuild": {
        "type": "Transitive",
        "resolved": "4.0.0",
        "contentHash": "0LYNKESZPK4AQmAXwn8l2e8UF/rYpT0pvceEhiTVjurjQ9Y7pGdUZ5E30r8knxYtT5/9ZESR7wKf/AU00r95Mw==",
        "dependencies": {
          "Microsoft.Build.Framework": "16.5.0",
          "Microsoft.CodeAnalysis.Common": "[4.0.0]",
          "Microsoft.CodeAnalysis.Workspaces.Common": "[4.0.0]",
          "System.Text.Json": "4.7.0"
        }
      },
      "Microsoft.CSharp": {
        "type": "Transitive",
        "resolved": "4.7.0",
        "contentHash": "pTj+D3uJWyN3My70i2Hqo+OXixq3Os2D1nJ2x92FFo6sk8fYS1m1WLNTs0Dc1uPaViH0YvEEwvzddQ7y4rhXmA=="
      },
      "Microsoft.Data.SqlClient": {
        "type": "Transitive",
<<<<<<< HEAD
        "resolved": "2.1.4",
        "contentHash": "cDcKBTKILdRuAzJjbgXwGcUQXzMue+SG02kD4tZTXXfoz4ALrGLpCnA5k9khw3fnAMlMnRzLIGuvRdJurqmESA==",
        "dependencies": {
          "Microsoft.Data.SqlClient.SNI.runtime": "2.1.1",
          "Microsoft.Identity.Client": "4.21.1",
          "Microsoft.IdentityModel.JsonWebTokens": "6.8.0",
          "Microsoft.IdentityModel.Protocols.OpenIdConnect": "6.8.0",
          "Microsoft.Win32.Registry": "4.7.0",
          "System.Configuration.ConfigurationManager": "4.7.0",
          "System.Diagnostics.DiagnosticSource": "4.7.0",
          "System.Runtime.Caching": "4.7.0",
          "System.Security.Principal.Windows": "4.7.0",
          "System.Text.Encoding.CodePages": "4.7.0"
=======
        "resolved": "4.1.0",
        "contentHash": "o/sIRlcKEcI9vg5z9USqJ/VCxtUUBYEOXYr4TrkMNu+gGBh0KfUi06Jqpe+xZgeoxcqYruV9dLOn046uFA4vHQ==",
        "dependencies": {
          "Azure.Identity": "1.3.0",
          "Microsoft.Data.SqlClient.SNI.runtime": "4.0.0",
          "Microsoft.Identity.Client": "4.22.0",
          "Microsoft.IdentityModel.JsonWebTokens": "6.8.0",
          "Microsoft.IdentityModel.Protocols.OpenIdConnect": "6.8.0",
          "Microsoft.Win32.Registry": "5.0.0",
          "System.Buffers": "4.5.1",
          "System.Configuration.ConfigurationManager": "5.0.0",
          "System.Diagnostics.DiagnosticSource": "5.0.0",
          "System.IO": "4.3.0",
          "System.Resources.ResourceManager": "4.3.0",
          "System.Runtime.Caching": "5.0.0",
          "System.Security.Cryptography.Cng": "5.0.0",
          "System.Security.Principal.Windows": "5.0.0",
          "System.Text.Encoding.CodePages": "5.0.0",
          "System.Text.Encodings.Web": "4.7.2"
>>>>>>> 7c4521e0
        }
      },
      "Microsoft.Data.SqlClient.SNI.runtime": {
        "type": "Transitive",
<<<<<<< HEAD
        "resolved": "2.1.1",
        "contentHash": "JwGDWkyZgm7SATJmFLfT2G4teimvNbNtq3lsS9a5DzvhEZnQrZjZhevCU0vdx8MjheLHoG5vocuO03QtioFQxQ=="
=======
        "resolved": "4.0.0",
        "contentHash": "wtLlRwQX7YoBUYm25xBjJ3UsuLgycme1xXqDn8t3S5kPCWiZrx8uOkyZHLKzH4kkCiQ9m2/J5JeCKNRbZNn3Qg=="
>>>>>>> 7c4521e0
      },
      "Microsoft.DiaSymReader": {
        "type": "Transitive",
        "resolved": "1.3.0",
        "contentHash": "/fn1Tfo7j7k/slViPlM8azJuxQmri7FZ8dQ+gTeLbI29leN/1VK0U/BFcRdJNctsRCUgyKJ2q+I0Tjq07Rc1/Q==",
        "dependencies": {
          "NETStandard.Library": "1.6.1"
        }
      },
      "Microsoft.DotNet.Scaffolding.Shared": {
        "type": "Transitive",
        "resolved": "6.0.3",
        "contentHash": "MHPcl+Vm8tEyvCA0dSEMDd/DfEYW2VtkGs7DXEJBbeRToBmHoK/5djIQws4XWcdqcpuJNo1WqX+C35h7Y5G26w==",
        "dependencies": {
          "Microsoft.CodeAnalysis.CSharp.Features": "4.0.0",
          "Microsoft.CodeAnalysis.CSharp.Scripting": "4.0.0",
          "Microsoft.CodeAnalysis.CSharp.Workspaces": "4.0.0",
          "Microsoft.CodeAnalysis.Features": "4.0.0",
          "Microsoft.CodeAnalysis.VisualBasic.Features": "4.0.0",
          "Microsoft.CodeAnalysis.VisualBasic.Workspaces": "4.0.0",
          "Microsoft.CodeAnalysis.Workspaces.MSBuild": "4.0.0",
          "Newtonsoft.Json": "13.0.1",
          "NuGet.ProjectModel": "5.11.0",
          "System.Collections.Immutable": "6.0.0",
          "System.Private.Uri": "4.3.2"
        }
      },
      "Microsoft.EntityFrameworkCore": {
        "type": "Transitive",
        "resolved": "6.0.4",
        "contentHash": "gTh3SJsF5WNjEmG32kYc3U4tjeTIv55QOrwHAJcF/xtrIVMteDHMArGC35N0dw86WFY0v8yFkKYKOIOln4jkfQ==",
        "dependencies": {
          "Microsoft.EntityFrameworkCore.Abstractions": "6.0.4",
          "Microsoft.EntityFrameworkCore.Analyzers": "6.0.4",
          "Microsoft.Extensions.Caching.Memory": "6.0.1",
          "Microsoft.Extensions.DependencyInjection": "6.0.0",
          "Microsoft.Extensions.Logging": "6.0.0",
          "System.Collections.Immutable": "6.0.0",
          "System.Diagnostics.DiagnosticSource": "6.0.0"
        }
      },
      "Microsoft.EntityFrameworkCore.Abstractions": {
        "type": "Transitive",
        "resolved": "6.0.4",
        "contentHash": "jycTQF0FUJp10cGWBmtsyFhQNeISU9CltDRKCaNiX4QRSEFzgRgaFN4vAFK0T+G5etmXugyddijE4NWCGtgznQ=="
      },
      "Microsoft.EntityFrameworkCore.Analyzers": {
        "type": "Transitive",
        "resolved": "6.0.4",
        "contentHash": "t12WodVyGGP2CuLo7R1qwcawHY5zlg+GiQzvkceZpsjcFJVyTFFBFDPg1isBtzurLzWsl+G3z5fVXeic90mPxg=="
      },
      "Microsoft.EntityFrameworkCore.Relational": {
        "type": "Transitive",
        "resolved": "6.0.4",
        "contentHash": "E867NbEXYRTElBF5ff+1AN5Awa1jkORy/Rrm0ueibaTAV5uw89LsLoH6yTe+b9urZTWMHtLfGd1RDdNjk8+KzA==",
        "dependencies": {
          "Microsoft.EntityFrameworkCore": "6.0.4",
          "Microsoft.Extensions.Configuration.Abstractions": "6.0.0"
        }
      },
      "Microsoft.EntityFrameworkCore.SqlServer": {
        "type": "Transitive",
        "resolved": "6.0.4",
        "contentHash": "rMJcVbMxrXmufywA1wYUMqLuxS7PvoPVxR8juUGwJcBdQ31rKyDBxII3i5B2JrgSgWXGiy8V7n9acxKRTX03fw==",
        "dependencies": {
          "Microsoft.Data.SqlClient": "2.1.4",
          "Microsoft.EntityFrameworkCore.Relational": "6.0.4"
        }
      },
      "Microsoft.Extensions.Caching.Abstractions": {
        "type": "Transitive",
        "resolved": "6.0.0",
        "contentHash": "bcz5sSFJbganH0+YrfvIjJDIcKNW7TL07C4d1eTmXy/wOt52iz4LVogJb6pazs7W0+74j0YpXFErvp++Aq5Bsw==",
        "dependencies": {
          "Microsoft.Extensions.Primitives": "6.0.0"
        }
      },
      "Microsoft.Extensions.Caching.Memory": {
        "type": "Transitive",
        "resolved": "6.0.1",
        "contentHash": "B4y+Cev05eMcjf1na0v9gza6GUtahXbtY1JCypIgx3B4Ea/KAgsWyXEmW4q6zMbmTMtKzmPVk09rvFJirvMwTg==",
        "dependencies": {
          "Microsoft.Extensions.Caching.Abstractions": "6.0.0",
          "Microsoft.Extensions.DependencyInjection.Abstractions": "6.0.0",
          "Microsoft.Extensions.Logging.Abstractions": "6.0.0",
          "Microsoft.Extensions.Options": "6.0.0",
          "Microsoft.Extensions.Primitives": "6.0.0"
        }
      },
      "Microsoft.Extensions.Caching.StackExchangeRedis": {
        "type": "Transitive",
        "resolved": "6.0.6",
        "contentHash": "bdVQpYm1hcHf0pyAypMjtDw3HjWQJ89UzloyyF1OBs56QlgA1naM498tP2Vjlho5vVRALMGPYzdRKCen8koubw==",
        "dependencies": {
          "Microsoft.Extensions.Caching.Abstractions": "6.0.0",
          "Microsoft.Extensions.Options": "6.0.0",
          "StackExchange.Redis": "2.2.4"
        }
      },
      "Microsoft.Extensions.Configuration": {
        "type": "Transitive",
        "resolved": "6.0.0",
        "contentHash": "tq2wXyh3fL17EMF2bXgRhU7JrbO3on93MRKYxzz4JzzvuGSA1l0W3GI9/tl8EO89TH+KWEymP7bcFway6z9fXg==",
        "dependencies": {
          "Microsoft.Extensions.Configuration.Abstractions": "6.0.0",
          "Microsoft.Extensions.Primitives": "6.0.0"
        }
      },
      "Microsoft.Extensions.Configuration.Abstractions": {
        "type": "Transitive",
        "resolved": "6.0.0",
        "contentHash": "qWzV9o+ZRWq+pGm+1dF+R7qTgTYoXvbyowRoBxQJGfqTpqDun2eteerjRQhq5PQ/14S+lqto3Ft4gYaRyl4rdQ==",
        "dependencies": {
          "Microsoft.Extensions.Primitives": "6.0.0"
        }
      },
      "Microsoft.Extensions.Configuration.Binder": {
        "type": "Transitive",
        "resolved": "2.0.0",
        "contentHash": "IznHHzGUtrdpuQqIUdmzF6TYPcsYHONhHh3o9dGp39sX/9Zfmt476UnhvU0UhXgJnXXAikt/MpN6AuSLCCMdEQ==",
        "dependencies": {
          "Microsoft.Extensions.Configuration": "2.0.0"
        }
      },
      "Microsoft.Extensions.Configuration.EnvironmentVariables": {
        "type": "Transitive",
        "resolved": "6.0.1",
        "contentHash": "pnyXV1LFOsYjGveuC07xp0YHIyGq7jRq5Ncb5zrrIieMLWVwgMyYxcOH0jTnBedDT4Gh1QinSqsjqzcieHk1og==",
        "dependencies": {
          "Microsoft.Extensions.Configuration": "6.0.0",
          "Microsoft.Extensions.Configuration.Abstractions": "6.0.0"
        }
      },
      "Microsoft.Extensions.Configuration.FileExtensions": {
        "type": "Transitive",
        "resolved": "6.0.0",
        "contentHash": "V4Dth2cYMZpw3HhGw9XUDIijpI6gN+22LDt0AhufIgOppCUfpWX4483OmN+dFXRJkJLc8Tv0Q8QK+1ingT2+KQ==",
        "dependencies": {
          "Microsoft.Extensions.Configuration": "6.0.0",
          "Microsoft.Extensions.Configuration.Abstractions": "6.0.0",
          "Microsoft.Extensions.FileProviders.Abstractions": "6.0.0",
          "Microsoft.Extensions.FileProviders.Physical": "6.0.0",
          "Microsoft.Extensions.Primitives": "6.0.0"
        }
      },
      "Microsoft.Extensions.Configuration.Json": {
        "type": "Transitive",
        "resolved": "6.0.0",
        "contentHash": "GJGery6QytCzS/BxJ96klgG9in3uH26KcUBbiVG/coNDXCRq6LGVVlUT4vXq34KPuM+R2av+LeYdX9h4IZOCUg==",
        "dependencies": {
          "Microsoft.Extensions.Configuration": "6.0.0",
          "Microsoft.Extensions.Configuration.Abstractions": "6.0.0",
          "Microsoft.Extensions.Configuration.FileExtensions": "6.0.0",
          "Microsoft.Extensions.FileProviders.Abstractions": "6.0.0",
          "System.Text.Json": "6.0.0"
        }
      },
      "Microsoft.Extensions.Configuration.UserSecrets": {
        "type": "Transitive",
        "resolved": "6.0.1",
        "contentHash": "Fy8yr4V6obi7ZxvKYI1i85jqtwMq8tqyxQVZpRSkgeA8enqy/KvBIMdcuNdznlxQMZa72mvbHqb7vbg4Pyx95w==",
        "dependencies": {
          "Microsoft.Extensions.Configuration.Abstractions": "6.0.0",
          "Microsoft.Extensions.Configuration.Json": "6.0.0",
          "Microsoft.Extensions.FileProviders.Abstractions": "6.0.0",
          "Microsoft.Extensions.FileProviders.Physical": "6.0.0"
        }
      },
      "Microsoft.Extensions.DependencyInjection": {
        "type": "Transitive",
        "resolved": "6.0.0",
        "contentHash": "k6PWQMuoBDGGHOQTtyois2u4AwyVcIwL2LaSLlTZQm2CYcJ1pxbt6jfAnpWmzENA/wfrYRI/X9DTLoUkE4AsLw==",
        "dependencies": {
          "Microsoft.Extensions.DependencyInjection.Abstractions": "6.0.0",
          "System.Runtime.CompilerServices.Unsafe": "6.0.0"
        }
      },
      "Microsoft.Extensions.DependencyInjection.Abstractions": {
        "type": "Transitive",
        "resolved": "6.0.0",
        "contentHash": "xlzi2IYREJH3/m6+lUrQlujzX8wDitm4QGnUu6kUXTQAWPuZY8i+ticFJbzfqaetLA6KR/rO6Ew/HuYD+bxifg=="
      },
      "Microsoft.Extensions.DependencyModel": {
        "type": "Transitive",
        "resolved": "3.0.0",
        "contentHash": "Iaectmzg9Dc4ZbKX/FurrRjgO/I8rTumL5UU+Uube6vZuGetcnXoIgTA94RthFWePhdMVm8MMhVFJZdbzMsdyQ==",
        "dependencies": {
          "System.Text.Json": "4.6.0"
        }
      },
      "Microsoft.Extensions.FileProviders.Abstractions": {
        "type": "Transitive",
        "resolved": "6.0.0",
        "contentHash": "0pd4/fho0gC12rQswaGQxbU34jOS1TPS8lZPpkFCH68ppQjHNHYle9iRuHeev1LhrJ94YPvzcRd8UmIuFk23Qw==",
        "dependencies": {
          "Microsoft.Extensions.Primitives": "6.0.0"
        }
      },
      "Microsoft.Extensions.FileProviders.Physical": {
        "type": "Transitive",
        "resolved": "6.0.0",
        "contentHash": "QvkL7l0nM8udt3gfyu0Vw8bbCXblxaKOl7c2oBfgGy4LCURRaL9XWZX1FWJrQc43oMokVneVxH38iz+bY1sbhg==",
        "dependencies": {
          "Microsoft.Extensions.FileProviders.Abstractions": "6.0.0",
          "Microsoft.Extensions.FileSystemGlobbing": "6.0.0",
          "Microsoft.Extensions.Primitives": "6.0.0"
        }
      },
      "Microsoft.Extensions.FileSystemGlobbing": {
        "type": "Transitive",
        "resolved": "6.0.0",
        "contentHash": "ip8jnL1aPiaPeKINCqaTEbvBFDmVx9dXQEBZ2HOBRXPD1eabGNqP/bKlsIcp7U2lGxiXd5xIhoFcmY8nM4Hdiw=="
      },
      "Microsoft.Extensions.Hosting.Abstractions": {
        "type": "Transitive",
        "resolved": "3.1.8",
        "contentHash": "7ZJUKwPipkDvuv2KJPZ3r01wp2AWNMiYH+61i0dL89F7QICknjKpWgLKLpTSUYFgl77S3b4264I6i4HzDdrb2A==",
        "dependencies": {
          "Microsoft.Extensions.Configuration.Abstractions": "3.1.8",
          "Microsoft.Extensions.DependencyInjection.Abstractions": "3.1.8",
          "Microsoft.Extensions.FileProviders.Abstractions": "3.1.8",
          "Microsoft.Extensions.Logging.Abstractions": "3.1.8"
        }
      },
      "Microsoft.Extensions.Identity.Core": {
        "type": "Transitive",
        "resolved": "6.0.4",
        "contentHash": "8vBsyGkA8ZI3lZvm1nf+9ynRC/TzPD+UtbdgTlKk+cz+AW5I41LrK8f/adGej5uXgprOA2DMjZw33vZG6vyXxA==",
        "dependencies": {
          "Microsoft.AspNetCore.Cryptography.KeyDerivation": "6.0.4",
          "Microsoft.Extensions.Logging": "6.0.0",
          "Microsoft.Extensions.Options": "6.0.0"
        }
      },
      "Microsoft.Extensions.Identity.Stores": {
        "type": "Transitive",
        "resolved": "6.0.4",
        "contentHash": "linRCnWBfnqg8qjrd9u/KMISy8O4a6X/GRhpHXU0ar654YQw9LJ/Ht+psx8QLqSX5EsCBbBCZzuamatH2FWIyQ==",
        "dependencies": {
          "Microsoft.Extensions.Caching.Abstractions": "6.0.0",
          "Microsoft.Extensions.Identity.Core": "6.0.4",
          "Microsoft.Extensions.Logging": "6.0.0"
        }
      },
      "Microsoft.Extensions.Logging": {
        "type": "Transitive",
        "resolved": "6.0.0",
        "contentHash": "eIbyj40QDg1NDz0HBW0S5f3wrLVnKWnDJ/JtZ+yJDFnDj90VoPuoPmFkeaXrtu+0cKm5GRAwoDf+dBWXK0TUdg==",
        "dependencies": {
          "Microsoft.Extensions.DependencyInjection": "6.0.0",
          "Microsoft.Extensions.DependencyInjection.Abstractions": "6.0.0",
          "Microsoft.Extensions.Logging.Abstractions": "6.0.0",
          "Microsoft.Extensions.Options": "6.0.0",
          "System.Diagnostics.DiagnosticSource": "6.0.0"
        }
      },
      "Microsoft.Extensions.Logging.Abstractions": {
        "type": "Transitive",
        "resolved": "6.0.1",
        "contentHash": "dzB2Cgg+JmrouhjkcQGzSFjjvpwlq353i8oBQO2GWNjCXSzhbtBRUf28HSauWe7eib3wYOdb3tItdjRwAdwCSg=="
      },
      "Microsoft.Extensions.Options": {
        "type": "Transitive",
        "resolved": "6.0.0",
        "contentHash": "dzXN0+V1AyjOe2xcJ86Qbo233KHuLEY0njf/P2Kw8SfJU+d45HNS2ctJdnEnrWbM9Ye2eFgaC5Mj9otRMU6IsQ==",
        "dependencies": {
          "Microsoft.Extensions.DependencyInjection.Abstractions": "6.0.0",
          "Microsoft.Extensions.Primitives": "6.0.0"
        }
      },
      "Microsoft.Extensions.Options.ConfigurationExtensions": {
        "type": "Transitive",
        "resolved": "2.0.0",
        "contentHash": "Y/lGICwO27fCkQRK3tZseVzFjZaxfGmui990E67sB4MuiPzdJHnJDS/BeYWrHShSSBgCl4KyKRx4ux686fftPg==",
        "dependencies": {
          "Microsoft.Extensions.Configuration.Abstractions": "2.0.0",
          "Microsoft.Extensions.Configuration.Binder": "2.0.0",
          "Microsoft.Extensions.DependencyInjection.Abstractions": "2.0.0",
          "Microsoft.Extensions.Options": "2.0.0"
        }
      },
      "Microsoft.Extensions.Primitives": {
        "type": "Transitive",
        "resolved": "6.0.0",
        "contentHash": "9+PnzmQFfEFNR9J2aDTfJGGupShHjOuGw4VUv+JB044biSHrnmCIMD+mJHmb2H7YryrfBEXDurxQ47gJZdCKNQ==",
        "dependencies": {
          "System.Runtime.CompilerServices.Unsafe": "6.0.0"
        }
      },
      "Microsoft.Identity.Client": {
        "type": "Transitive",
<<<<<<< HEAD
        "resolved": "4.21.1",
        "contentHash": "vycgk7S/HAbHaUaK4Tid1fsWHsXdFRRP2KavAIOHCVV27zvuQfYAjXmMvctuuF4egydSumG58CwPZob3gWeYgQ=="
=======
        "resolved": "4.22.0",
        "contentHash": "GlamU9rs8cSVIx9WSGv5QKpt66KkE+ImxNa/wNZZUJ3knt3PM98T9sOY8B7NcEfhw7NoxU2/0TSOcmnRSJQgqw=="
      },
      "Microsoft.Identity.Client.Extensions.Msal": {
        "type": "Transitive",
        "resolved": "2.16.5",
        "contentHash": "VlGUZEpF8KP/GCfFI59sdE0WA0o9quqwM1YQY0dSp6jpGy5EOBkureaybLfpwCuYUUjQbLkN2p7neUIcQCfbzA==",
        "dependencies": {
          "Microsoft.Identity.Client": "4.22.0",
          "System.Security.Cryptography.ProtectedData": "4.5.0"
        }
>>>>>>> 7c4521e0
      },
      "Microsoft.IdentityModel.Clients.ActiveDirectory": {
        "type": "Transitive",
        "resolved": "3.14.2",
        "contentHash": "TNsJJMiRnkeby1ovThVoV9yFsPWjAdluwOA+Nf0LtSsBVVrKQv8Qp4kYOgyNwMVj+pDwbhXISySk+4HyHVWNZQ==",
        "dependencies": {
          "NETStandard.Library": "1.6.0",
          "System.Runtime.Serialization.Json": "4.0.2",
          "System.Runtime.Serialization.Primitives": "4.1.1"
        }
      },
      "Microsoft.IdentityModel.JsonWebTokens": {
        "type": "Transitive",
        "resolved": "6.10.0",
        "contentHash": "0qjS31rN1MQTc46tAYbzmMTSRfdV5ndZxSjYxIGqKSidd4wpNJfNII/pdhU5Fx8olarQoKL9lqqYw4yNOIwT0Q==",
        "dependencies": {
          "Microsoft.IdentityModel.Tokens": "6.10.0"
        }
      },
      "Microsoft.IdentityModel.Logging": {
        "type": "Transitive",
        "resolved": "6.10.0",
        "contentHash": "zbcwV6esnNzhZZ/VP87dji6VrUBLB5rxnZBkDMqNYpyG+nrBnBsbm4PUYLCBMUflHCM9EMLDG0rLnqqT+l0ldA=="
      },
      "Microsoft.IdentityModel.Protocols": {
        "type": "Transitive",
        "resolved": "6.10.0",
        "contentHash": "DFyXD0xylP+DknCT3hzJ7q/Q5qRNu0hO/gCU90O0ATdR0twZmlcuY9RNYaaDofXKVbzcShYNCFCGle2G/o8mkg==",
        "dependencies": {
          "Microsoft.IdentityModel.Logging": "6.10.0",
          "Microsoft.IdentityModel.Tokens": "6.10.0"
        }
      },
      "Microsoft.IdentityModel.Protocols.OpenIdConnect": {
        "type": "Transitive",
        "resolved": "6.10.0",
        "contentHash": "LVvMXAWPbPeEWTylDrxunlHH2wFyE4Mv0L4gZrJHC4HTESbWHquKZb/y/S8jgiQEDycOP0PDQvbG4RR/tr2TVQ==",
        "dependencies": {
          "Microsoft.IdentityModel.Protocols": "6.10.0",
          "System.IdentityModel.Tokens.Jwt": "6.10.0"
        }
      },
      "Microsoft.IdentityModel.Tokens": {
        "type": "Transitive",
        "resolved": "6.10.0",
        "contentHash": "qbf1NslutDB4oLrriYTJpy7oB1pbh2ej2lEHd2IPDQH9C74ysOdhU5wAC7KoXblldbo7YsNR2QYFOqQM/b0Rsg==",
        "dependencies": {
          "Microsoft.CSharp": "4.5.0",
          "Microsoft.IdentityModel.Logging": "6.10.0",
          "System.Security.Cryptography.Cng": "4.5.0"
        }
      },
      "Microsoft.NET.StringTools": {
        "type": "Transitive",
        "resolved": "1.0.0",
        "contentHash": "ZYVcoDM0LnSyT5nWoRGfShYdOecCw2sOXWwP6j1Z0u48Xq3+BVvZ+EiPCX9/8Gz439giW+O1H1kWF9Eb/w6rVg==",
        "dependencies": {
          "System.Memory": "4.5.4",
          "System.Runtime.CompilerServices.Unsafe": "5.0.0"
        }
      },
      "Microsoft.NETCore.Platforms": {
        "type": "Transitive",
        "resolved": "5.0.0",
        "contentHash": "VyPlqzH2wavqquTcYpkIIAQ6WdenuKoFN0BdYBbCWsclXacSOHNQn66Gt4z5NBqEYW0FAPm5rlvki9ZiCij5xQ=="
      },
      "Microsoft.NETCore.Targets": {
        "type": "Transitive",
        "resolved": "1.1.3",
        "contentHash": "3Wrmi0kJDzClwAC+iBdUBpEKmEle8FQNsCs77fkiOIw/9oYA07bL1EZNX0kQ2OMN3xpwvl0vAtOCYY3ndDNlhQ=="
      },
      "Microsoft.OData.Core": {
        "type": "Transitive",
        "resolved": "7.6.4",
        "contentHash": "/EjnJezMBjXf8OjcShhGzPY7pOO0CopgoZGhS6xsP3t2uhC+O72IBHgtQ7F3v1rRXWVtJwLGhzE1GfJUlx3c4Q==",
        "dependencies": {
          "Microsoft.OData.Edm": "[7.6.4]",
          "Microsoft.Spatial": "[7.6.4]"
        }
      },
      "Microsoft.OData.Edm": {
        "type": "Transitive",
        "resolved": "7.6.4",
        "contentHash": "MSSmA6kIfpgFTtNpOnnayoSj/6KSzHC1U9KOjF7cTA1PG4tZ7rIMi1pvjFc8CmYEvP4cxGl/+vrCn+HpK26HTQ=="
      },
      "Microsoft.Spatial": {
        "type": "Transitive",
        "resolved": "7.6.4",
        "contentHash": "3mB+Frn4LU4yb5ie9R752QiRn0Hvp9PITkSRofV/Lzm9EyLM87Fy9ziqgz75O/c712dh6GxuypMSBUGmNFwMeA=="
      },
      "Microsoft.VisualStudio.Debugger.Contracts": {
        "type": "Transitive",
        "resolved": "17.2.0",
        "contentHash": "br/qV/aHqLqVlqtcMKglCC8MHMMLey0yMkKSplnMl58F5gKjwnh7wjs8+g0j/vf4T6h4KK7JWrC0+oN70pbugg==",
        "dependencies": {
          "MessagePack": "2.1.152",
          "MessagePackAnalyzer": "2.1.152",
          "Microsoft.Bcl.AsyncInterfaces": "1.1.1",
          "System.Collections.Immutable": "5.0.0"
        }
      },
      "Microsoft.VisualStudio.Web.CodeGeneration": {
        "type": "Transitive",
        "resolved": "6.0.3",
        "contentHash": "rD1Lj6LljO7iEeZJuGtEp0O9rZHvr+tAZJx8QgwdmlrMReaYA0+KQCH/woEdcmBo+ifnwUUyNgG+9NUECYTT9g==",
        "dependencies": {
          "Microsoft.Extensions.DependencyInjection": "6.0.0",
          "Microsoft.VisualStudio.Web.CodeGeneration.EntityFrameworkCore": "6.0.3",
          "System.Collections.Immutable": "6.0.0",
          "System.Private.Uri": "4.3.2"
        }
      },
      "Microsoft.VisualStudio.Web.CodeGeneration.Core": {
        "type": "Transitive",
        "resolved": "6.0.3",
        "contentHash": "o+rN2+WrG4NTU4dzcExaMAGpQk84+SJMC8D3v7pe35f6DJQIXC3lc9V9npgNtiiD19aP+Pdto8L5nuwQ83dgTw==",
        "dependencies": {
          "Microsoft.Extensions.DependencyInjection": "6.0.0",
          "Microsoft.VisualStudio.Web.CodeGeneration.Templating": "6.0.3",
          "Newtonsoft.Json": "13.0.1",
          "System.Private.Uri": "4.3.2"
        }
      },
      "Microsoft.VisualStudio.Web.CodeGeneration.EntityFrameworkCore": {
        "type": "Transitive",
        "resolved": "6.0.3",
        "contentHash": "Mg0HpwFZyOJQHtW04gbCLekZ8Lt3VSs9s9JqgGm6DXoeTbAbaHhJGZohuT296Z+0MuFJgl9mD1/j1Zof8hPgcA==",
        "dependencies": {
          "Microsoft.DotNet.Scaffolding.Shared": "6.0.3",
          "Microsoft.VisualStudio.Web.CodeGeneration.Core": "6.0.3",
          "System.Private.Uri": "4.3.2"
        }
      },
      "Microsoft.VisualStudio.Web.CodeGeneration.Templating": {
        "type": "Transitive",
        "resolved": "6.0.3",
        "contentHash": "TMV1xzJSjNpiWCGkw6/8/XHmYF0HiimH/8kmPZfT/J+WBKABn4DRbZNpgTYNKmcuYxg4mKySFPVpblQ0XMf9Tg==",
        "dependencies": {
          "Microsoft.AspNetCore.Razor.Language": "6.0.0",
          "Microsoft.CodeAnalysis.CSharp": "4.0.0",
          "Microsoft.CodeAnalysis.Razor": "6.0.0",
          "Microsoft.VisualStudio.Web.CodeGeneration.Utils": "6.0.3",
          "System.Private.Uri": "4.3.2"
        }
      },
      "Microsoft.VisualStudio.Web.CodeGeneration.Utils": {
        "type": "Transitive",
        "resolved": "6.0.3",
        "contentHash": "M8k06jnZ0l7031mPYDbLaiiz20ju1MP+FJlpDKVilkAPOQVITSFRDm8Hhd2Pyd+BSj+nCzDC1ZMglK8z+lJ5ig==",
        "dependencies": {
          "Microsoft.Build": "17.0.0",
          "Microsoft.Build.Locator": "1.4.1",
          "Microsoft.CodeAnalysis.CSharp.Workspaces": "4.0.0",
          "Microsoft.DotNet.Scaffolding.Shared": "6.0.3",
          "Newtonsoft.Json": "13.0.1",
          "System.Private.Uri": "4.3.2"
        }
      },
      "Microsoft.VisualStudio.Web.CodeGenerators.Mvc": {
        "type": "Transitive",
        "resolved": "6.0.3",
        "contentHash": "Oe3QkXildc2AFM33rN9WSLj53kzuQAPLAv7aduz+bnYc86SFBPA/qpYZ2ZJhlKYbrJUpztRqoWvLqGfDT6XkUw==",
        "dependencies": {
          "Microsoft.DotNet.Scaffolding.Shared": "6.0.3",
          "Microsoft.VisualStudio.Web.CodeGeneration": "6.0.3",
          "System.Private.Uri": "4.3.2"
        }
      },
      "Microsoft.Win32.Primitives": {
        "type": "Transitive",
        "resolved": "4.3.0",
        "contentHash": "9ZQKCWxH7Ijp9BfahvL2Zyf1cJIk8XYLF6Yjzr2yi0b2cOut/HQ31qf1ThHAgCc3WiZMdnWcfJCgN82/0UunxA==",
        "dependencies": {
          "Microsoft.NETCore.Platforms": "1.1.0",
          "Microsoft.NETCore.Targets": "1.1.0",
          "System.Runtime": "4.3.0"
        }
      },
      "Microsoft.Win32.Registry": {
        "type": "Transitive",
        "resolved": "5.0.0",
        "contentHash": "dDoKi0PnDz31yAyETfRntsLArTlVAVzUzCIvvEDsDsucrl33Dl8pIJG06ePTJTI3tGpeyHS9Cq7Foc/s4EeKcg==",
        "dependencies": {
          "System.Security.AccessControl": "5.0.0",
          "System.Security.Principal.Windows": "5.0.0"
        }
      },
      "Microsoft.Win32.SystemEvents": {
        "type": "Transitive",
        "resolved": "6.0.0",
        "contentHash": "hqTM5628jSsQiv+HGpiq3WKBl2c8v1KZfby2J6Pr7pEPlK9waPdgEO6b8A/+/xn/yZ9ulv8HuqK71ONy2tg67A=="
      },
      "MimeKit": {
        "type": "Transitive",
        "resolved": "3.2.0",
        "contentHash": "l9YHMBhBUwY7qQHUp8fw0EvjcbmhN4Iggz6MdjqIShBf42+0nJTa5gu0kuupCOPuiARc9ZaS9c9f0gKz4OnxKw==",
        "dependencies": {
          "Portable.BouncyCastle": "1.9.0",
          "System.Security.Cryptography.Pkcs": "6.0.0"
        }
      },
      "MySqlConnector": {
        "type": "Transitive",
        "resolved": "2.1.2",
        "contentHash": "JVokQTUNN3WHAu9Vw8ieeq1dXTFokJiig5P0VJ4f439UxRrsPo6SaVWC8Zdm6mkPeQFhZ0/9afdWa02EY/1j/w=="
      },
      "NETStandard.Library": {
        "type": "Transitive",
        "resolved": "1.6.1",
        "contentHash": "WcSp3+vP+yHNgS8EV5J7pZ9IRpeDuARBPN28by8zqff1wJQXm26PVU8L3/fYLBJVU7BtDyqNVWq2KlCVvSSR4A==",
        "dependencies": {
          "Microsoft.NETCore.Platforms": "1.1.0",
          "Microsoft.Win32.Primitives": "4.3.0",
          "System.AppContext": "4.3.0",
          "System.Collections": "4.3.0",
          "System.Collections.Concurrent": "4.3.0",
          "System.Console": "4.3.0",
          "System.Diagnostics.Debug": "4.3.0",
          "System.Diagnostics.Tools": "4.3.0",
          "System.Diagnostics.Tracing": "4.3.0",
          "System.Globalization": "4.3.0",
          "System.Globalization.Calendars": "4.3.0",
          "System.IO": "4.3.0",
          "System.IO.Compression": "4.3.0",
          "System.IO.Compression.ZipFile": "4.3.0",
          "System.IO.FileSystem": "4.3.0",
          "System.IO.FileSystem.Primitives": "4.3.0",
          "System.Linq": "4.3.0",
          "System.Linq.Expressions": "4.3.0",
          "System.Net.Http": "4.3.0",
          "System.Net.Primitives": "4.3.0",
          "System.Net.Sockets": "4.3.0",
          "System.ObjectModel": "4.3.0",
          "System.Reflection": "4.3.0",
          "System.Reflection.Extensions": "4.3.0",
          "System.Reflection.Primitives": "4.3.0",
          "System.Resources.ResourceManager": "4.3.0",
          "System.Runtime": "4.3.0",
          "System.Runtime.Extensions": "4.3.0",
          "System.Runtime.Handles": "4.3.0",
          "System.Runtime.InteropServices": "4.3.0",
          "System.Runtime.InteropServices.RuntimeInformation": "4.3.0",
          "System.Runtime.Numerics": "4.3.0",
          "System.Security.Cryptography.Algorithms": "4.3.0",
          "System.Security.Cryptography.Encoding": "4.3.0",
          "System.Security.Cryptography.Primitives": "4.3.0",
          "System.Security.Cryptography.X509Certificates": "4.3.0",
          "System.Text.Encoding": "4.3.0",
          "System.Text.Encoding.Extensions": "4.3.0",
          "System.Text.RegularExpressions": "4.3.0",
          "System.Threading": "4.3.0",
          "System.Threading.Tasks": "4.3.0",
          "System.Threading.Timer": "4.3.0",
          "System.Xml.ReaderWriter": "4.3.0",
          "System.Xml.XDocument": "4.3.0"
        }
      },
      "Newtonsoft.Json": {
        "type": "Transitive",
        "resolved": "13.0.1",
        "contentHash": "ppPFpBcvxdsfUonNcvITKqLl3bqxWbDCZIzDWHzjpdAHRFfZe0Dw9HmA0+za13IdyrgJwpkDTDA9fHaxOrt20A=="
      },
      "Npgsql": {
        "type": "Transitive",
        "resolved": "6.0.4",
        "contentHash": "SJMlOmFHr32oOzVXeHmarGaBKkhi0wHVN/rzuu2tUSJ4Qx2AkHCpr9R/DhLWwDiklqgzFU++9wkFyGJxbx/zzg==",
        "dependencies": {
          "System.Runtime.CompilerServices.Unsafe": "6.0.0"
        }
      },
      "Npgsql.EntityFrameworkCore.PostgreSQL": {
        "type": "Transitive",
        "resolved": "6.0.4",
        "contentHash": "fzgRmBd3nAFvKt/L70sJfFWAdobtwDEeOzOzruJq9og97O8/5B96inQOAgOpYyaUjPYpS4ZS5/bxm3vnOJ0+pQ==",
        "dependencies": {
          "Microsoft.EntityFrameworkCore": "6.0.4",
          "Microsoft.EntityFrameworkCore.Abstractions": "6.0.4",
          "Microsoft.EntityFrameworkCore.Relational": "6.0.4",
          "Npgsql": "6.0.4"
        }
      },
      "NSec.Cryptography": {
        "type": "Transitive",
        "resolved": "20.2.0",
        "contentHash": "NxzHaDQm3JfH+9VQdLI1bC4h/ZTKPo5o/4BEscBu4KK0Yv35sB87hSRuzpr09VahxY5ZpJfE2tHyK4u27jfiyQ==",
        "dependencies": {
          "System.Runtime.CompilerServices.Unsafe": "4.7.0",
          "libsodium": "[1.0.18, 1.0.19)"
        }
      },
      "NuGet.Common": {
        "type": "Transitive",
        "resolved": "5.11.0",
        "contentHash": "WCHexQBfSqBDRqP3PSDSUw7YM+PwuvMHGAkT/sXI5UHze4T41yLE+VB/km2Fe0z9y3m2mudcr2djFZezivjMJw==",
        "dependencies": {
          "NuGet.Frameworks": "5.11.0"
        }
      },
      "NuGet.Configuration": {
        "type": "Transitive",
        "resolved": "5.11.0",
        "contentHash": "NqsQe198CTHoo7NMrKQL8utd6n9yVb9CPgJmpyF6kpEsLFo/9r0wqGL3ln8Mtcz8yuJpOPWFQEoOlzDzu3LfUg==",
        "dependencies": {
          "NuGet.Common": "5.11.0",
          "System.Security.Cryptography.ProtectedData": "4.4.0"
        }
      },
      "NuGet.DependencyResolver.Core": {
        "type": "Transitive",
        "resolved": "5.11.0",
        "contentHash": "kkWhU0msuCRyiIJeoL95j6bXUQMc1mTk8wZ3mMxl+0VzOf39eXSObmxKuJ7eh+6zOMQyzd0TAXU5u5aQSxOVSg==",
        "dependencies": {
          "NuGet.LibraryModel": "5.11.0",
          "NuGet.Protocol": "5.11.0"
        }
      },
      "NuGet.Frameworks": {
        "type": "Transitive",
        "resolved": "5.11.0",
        "contentHash": "eaiXkUjC4NPcquGWzAGMXjuxvLwc6XGKMptSyOGQeT0X70BUZObuybJFZLA0OfTdueLd3US23NBPTBb6iF3V1Q=="
      },
      "NuGet.LibraryModel": {
        "type": "Transitive",
        "resolved": "5.11.0",
        "contentHash": "Iq0tbX3Rsl4837VlWy90fliA7T2+g2FPdz/s/lK6H9g/5RCta/7AZADV0l/A/f0HDCDlMxBN2ha1hsmgxe1sGQ==",
        "dependencies": {
          "NuGet.Common": "5.11.0",
          "NuGet.Versioning": "5.11.0"
        }
      },
      "NuGet.Packaging": {
        "type": "Transitive",
        "resolved": "5.11.0",
        "contentHash": "knlpQuqTL8BEXUHTdZ9Wlz3pjck5nv0OYsCpSkaQAukl7fFcX4apAs8cwJgxHiEZjfWNG1npZOzpYdHG59v5xQ==",
        "dependencies": {
          "Newtonsoft.Json": "9.0.1",
          "NuGet.Configuration": "5.11.0",
          "NuGet.Versioning": "5.11.0",
          "System.Security.Cryptography.Cng": "5.0.0",
          "System.Security.Cryptography.Pkcs": "5.0.0"
        }
      },
      "NuGet.ProjectModel": {
        "type": "Transitive",
        "resolved": "5.11.0",
        "contentHash": "8q7mAwHHP1/Ua1r3FQDg+kXcFvRgBmCCXQeqTkTVQoO5t3G/AwxzJVt7Jii0eNrM17Wzm975U0gnkNqlp+gdsw==",
        "dependencies": {
          "NuGet.DependencyResolver.Core": "5.11.0"
        }
      },
      "NuGet.Protocol": {
        "type": "Transitive",
        "resolved": "5.11.0",
        "contentHash": "eS/sJLqMzPz6gonD1zaXIcpDME/1DuKqv0Hlag8RuJcboZJliA15qjfg7UvuQB8/ineOleaEvrTzMjpKE0FdbQ==",
        "dependencies": {
          "NuGet.Packaging": "5.11.0"
        }
      },
      "NuGet.Versioning": {
        "type": "Transitive",
        "resolved": "5.11.0",
        "contentHash": "mCv/GzvMk5iatWoZY41PoIShEbwVxq9CDCc1fV/uqPFKZ4DD/1JuKZ5AL/FJJRsTanvMR3EOXKYCLdQ7PFYn8Q=="
      },
      "Otp.NET": {
        "type": "Transitive",
        "resolved": "1.2.2",
        "contentHash": "2hrZfkbzeWJ3tNXXt/1beg4IY+nS4F3gIfh4NVFvW0f6Pj51hGpiJ4prBz7Dmrr4ZYrA96rTERVGieZ4xYm7jA=="
      },
      "Pipelines.Sockets.Unofficial": {
        "type": "Transitive",
        "resolved": "2.2.2",
        "contentHash": "Bhk0FWxH1paI+18zr1g5cTL+ebeuDcBCR+rRFO+fKEhretgjs7MF2Mc1P64FGLecWp4zKCUOPzngBNrqVyY7Zg==",
        "dependencies": {
          "System.IO.Pipelines": "5.0.1"
        }
      },
      "Pomelo.EntityFrameworkCore.MySql": {
        "type": "Transitive",
        "resolved": "6.0.1",
        "contentHash": "sFIo5e9RmQoCTEvH6EeSV8ptmX3dw/6XgyD8R93X/i7A9+XCeG9KTjSNjrszVjVOtCu/eyvYqqcv2uZ/BHhlYA==",
        "dependencies": {
          "Microsoft.EntityFrameworkCore.Relational": "[6.0.1, 7.0.0)",
          "Microsoft.Extensions.DependencyInjection": "6.0.0",
          "MySqlConnector": "2.1.2"
        }
      },
      "Portable.BouncyCastle": {
        "type": "Transitive",
        "resolved": "1.9.0",
        "contentHash": "eZZBCABzVOek+id9Xy04HhmgykF0wZg9wpByzrWN7q8qEI0Qen9b7tfd7w8VA3dOeesumMG7C5ZPy0jk7PSRHw=="
      },
      "Quartz": {
        "type": "Transitive",
        "resolved": "3.4.0",
        "contentHash": "N8350OAlQhd8zKg0ARFikGjh3bfAW/CF/KVxu2fTIlAALB/oC1eg54n/QAPYR5ryHuYyDr5G8/Qa4k+D/7OFRQ==",
        "dependencies": {
          "Microsoft.Extensions.Logging.Abstractions": "2.1.1",
          "System.Configuration.ConfigurationManager": "4.7.0",
          "System.Diagnostics.DiagnosticSource": "4.7.1"
        }
      },
      "runtime.debian.8-x64.runtime.native.System.Security.Cryptography.OpenSsl": {
        "type": "Transitive",
        "resolved": "4.3.2",
        "contentHash": "7VSGO0URRKoMEAq0Sc9cRz8mb6zbyx/BZDEWhgPdzzpmFhkam3fJ1DAGWFXBI4nGlma+uPKpfuMQP5LXRnOH5g=="
      },
      "runtime.fedora.23-x64.runtime.native.System.Security.Cryptography.OpenSsl": {
        "type": "Transitive",
        "resolved": "4.3.2",
        "contentHash": "0oAaTAm6e2oVH+/Zttt0cuhGaePQYKII1dY8iaqP7CvOpVKgLybKRFvQjXR2LtxXOXTVPNv14j0ot8uV+HrUmw=="
      },
      "runtime.fedora.24-x64.runtime.native.System.Security.Cryptography.OpenSsl": {
        "type": "Transitive",
        "resolved": "4.3.2",
        "contentHash": "G24ibsCNi5Kbz0oXWynBoRgtGvsw5ZSVEWjv13/KiCAM8C6wz9zzcCniMeQFIkJ2tasjo2kXlvlBZhplL51kGg=="
      },
      "runtime.native.System": {
        "type": "Transitive",
        "resolved": "4.3.0",
        "contentHash": "c/qWt2LieNZIj1jGnVNsE2Kl23Ya2aSTBuXMD6V7k9KWr6l16Tqdwq+hJScEpWER9753NWC8h96PaVNY5Ld7Jw==",
        "dependencies": {
          "Microsoft.NETCore.Platforms": "1.1.0",
          "Microsoft.NETCore.Targets": "1.1.0"
        }
      },
      "runtime.native.System.Data.SqlClient.sni": {
        "type": "Transitive",
        "resolved": "4.7.0",
        "contentHash": "9kyFSIdN3T0qjDQ2R0HRXYIhS3l5psBzQi6qqhdLz+SzFyEy4sVxNOke+yyYv8Cu8rPER12c3RDjLT8wF3WBYQ==",
        "dependencies": {
          "runtime.win-arm64.runtime.native.System.Data.SqlClient.sni": "4.4.0",
          "runtime.win-x64.runtime.native.System.Data.SqlClient.sni": "4.4.0",
          "runtime.win-x86.runtime.native.System.Data.SqlClient.sni": "4.4.0"
        }
      },
      "runtime.native.System.IO.Compression": {
        "type": "Transitive",
        "resolved": "4.3.0",
        "contentHash": "INBPonS5QPEgn7naufQFXJEp3zX6L4bwHgJ/ZH78aBTpeNfQMtf7C6VrAFhlq2xxWBveIOWyFzQjJ8XzHMhdOQ==",
        "dependencies": {
          "Microsoft.NETCore.Platforms": "1.1.0",
          "Microsoft.NETCore.Targets": "1.1.0"
        }
      },
      "runtime.native.System.Net.Http": {
        "type": "Transitive",
        "resolved": "4.3.0",
        "contentHash": "ZVuZJqnnegJhd2k/PtAbbIcZ3aZeITq3sj06oKfMBSfphW3HDmk/t4ObvbOk/JA/swGR0LNqMksAh/f7gpTROg==",
        "dependencies": {
          "Microsoft.NETCore.Platforms": "1.1.0",
          "Microsoft.NETCore.Targets": "1.1.0"
        }
      },
      "runtime.native.System.Net.Security": {
        "type": "Transitive",
        "resolved": "4.3.0",
        "contentHash": "M2nN92ePS8BgQ2oi6Jj3PlTUzadYSIWLdZrHY1n1ZcW9o4wAQQ6W+aQ2lfq1ysZQfVCgDwY58alUdowrzezztg==",
        "dependencies": {
          "Microsoft.NETCore.Platforms": "1.1.0",
          "Microsoft.NETCore.Targets": "1.1.0"
        }
      },
      "runtime.native.System.Security.Cryptography.Apple": {
        "type": "Transitive",
        "resolved": "4.3.0",
        "contentHash": "DloMk88juo0OuOWr56QG7MNchmafTLYWvABy36izkrLI5VledI0rq28KGs1i9wbpeT9NPQrx/wTf8U2vazqQ3Q==",
        "dependencies": {
          "runtime.osx.10.10-x64.runtime.native.System.Security.Cryptography.Apple": "4.3.0"
        }
      },
      "runtime.native.System.Security.Cryptography.OpenSsl": {
        "type": "Transitive",
        "resolved": "4.3.2",
        "contentHash": "QR1OwtwehHxSeQvZKXe+iSd+d3XZNkEcuWMFYa2i0aG1l+lR739HPicKMlTbJst3spmeekDVBUS7SeS26s4U/g==",
        "dependencies": {
          "runtime.debian.8-x64.runtime.native.System.Security.Cryptography.OpenSsl": "4.3.2",
          "runtime.fedora.23-x64.runtime.native.System.Security.Cryptography.OpenSsl": "4.3.2",
          "runtime.fedora.24-x64.runtime.native.System.Security.Cryptography.OpenSsl": "4.3.2",
          "runtime.opensuse.13.2-x64.runtime.native.System.Security.Cryptography.OpenSsl": "4.3.2",
          "runtime.opensuse.42.1-x64.runtime.native.System.Security.Cryptography.OpenSsl": "4.3.2",
          "runtime.osx.10.10-x64.runtime.native.System.Security.Cryptography.OpenSsl": "4.3.2",
          "runtime.rhel.7-x64.runtime.native.System.Security.Cryptography.OpenSsl": "4.3.2",
          "runtime.ubuntu.14.04-x64.runtime.native.System.Security.Cryptography.OpenSsl": "4.3.2",
          "runtime.ubuntu.16.04-x64.runtime.native.System.Security.Cryptography.OpenSsl": "4.3.2",
          "runtime.ubuntu.16.10-x64.runtime.native.System.Security.Cryptography.OpenSsl": "4.3.2"
        }
      },
      "runtime.opensuse.13.2-x64.runtime.native.System.Security.Cryptography.OpenSsl": {
        "type": "Transitive",
        "resolved": "4.3.2",
        "contentHash": "I+GNKGg2xCHueRd1m9PzeEW7WLbNNLznmTuEi8/vZX71HudUbx1UTwlGkiwMri7JLl8hGaIAWnA/GONhu+LOyQ=="
      },
      "runtime.opensuse.42.1-x64.runtime.native.System.Security.Cryptography.OpenSsl": {
        "type": "Transitive",
        "resolved": "4.3.2",
        "contentHash": "1Z3TAq1ytS1IBRtPXJvEUZdVsfWfeNEhBkbiOCGEl9wwAfsjP2lz3ZFDx5tq8p60/EqbS0HItG5piHuB71RjoA=="
      },
      "runtime.osx.10.10-x64.runtime.native.System.Security.Cryptography.Apple": {
        "type": "Transitive",
        "resolved": "4.3.0",
        "contentHash": "kVXCuMTrTlxq4XOOMAysuNwsXWpYeboGddNGpIgNSZmv1b6r/s/DPk0fYMB7Q5Qo4bY68o48jt4T4y5BVecbCQ=="
      },
      "runtime.osx.10.10-x64.runtime.native.System.Security.Cryptography.OpenSsl": {
        "type": "Transitive",
        "resolved": "4.3.2",
        "contentHash": "6mU/cVmmHtQiDXhnzUImxIcDL48GbTk+TsptXyJA+MIOG9LRjPoAQC/qBFB7X+UNyK86bmvGwC8t+M66wsYC8w=="
      },
      "runtime.rhel.7-x64.runtime.native.System.Security.Cryptography.OpenSsl": {
        "type": "Transitive",
        "resolved": "4.3.2",
        "contentHash": "vjwG0GGcTW/PPg6KVud8F9GLWYuAV1rrw1BKAqY0oh4jcUqg15oYF1+qkGR2x2ZHM4DQnWKQ7cJgYbfncz/lYg=="
      },
      "runtime.ubuntu.14.04-x64.runtime.native.System.Security.Cryptography.OpenSsl": {
        "type": "Transitive",
        "resolved": "4.3.2",
        "contentHash": "7KMFpTkHC/zoExs+PwP8jDCWcrK9H6L7soowT80CUx3e+nxP/AFnq0AQAW5W76z2WYbLAYCRyPfwYFG6zkvQRw=="
      },
      "runtime.ubuntu.16.04-x64.runtime.native.System.Security.Cryptography.OpenSsl": {
        "type": "Transitive",
        "resolved": "4.3.2",
        "contentHash": "xrlmRCnKZJLHxyyLIqkZjNXqgxnKdZxfItrPkjI+6pkRo5lHX8YvSZlWrSI5AVwLMi4HbNWP7064hcAWeZKp5w=="
      },
      "runtime.ubuntu.16.10-x64.runtime.native.System.Security.Cryptography.OpenSsl": {
        "type": "Transitive",
        "resolved": "4.3.2",
        "contentHash": "leXiwfiIkW7Gmn7cgnNcdtNAU70SjmKW3jxGj1iKHOvdn0zRWsgv/l2OJUO5zdGdiv2VRFnAsxxhDgMzofPdWg=="
      },
      "runtime.win-arm64.runtime.native.System.Data.SqlClient.sni": {
        "type": "Transitive",
        "resolved": "4.4.0",
        "contentHash": "LbrynESTp3bm5O/+jGL8v0Qg5SJlTV08lpIpFesXjF6uGNMWqFnUQbYBJwZTeua6E/Y7FIM1C54Ey1btLWupdg=="
      },
      "runtime.win-x64.runtime.native.System.Data.SqlClient.sni": {
        "type": "Transitive",
        "resolved": "4.4.0",
        "contentHash": "38ugOfkYJqJoX9g6EYRlZB5U2ZJH51UP8ptxZgdpS07FgOEToV+lS11ouNK2PM12Pr6X/PpT5jK82G3DwH/SxQ=="
      },
      "runtime.win-x86.runtime.native.System.Data.SqlClient.sni": {
        "type": "Transitive",
        "resolved": "4.4.0",
        "contentHash": "YhEdSQUsTx+C8m8Bw7ar5/VesXvCFMItyZF7G1AUY+OM0VPZUOeAVpJ4Wl6fydBGUYZxojTDR3I6Bj/+BPkJNA=="
      },
      "SendGrid": {
        "type": "Transitive",
        "resolved": "9.27.0",
        "contentHash": "kMyXRQ8hmN2bG3tYZ7T31Ufl1kXkpuP5+WBh1BJ32WY31DTnBTCVGURoIqfbTo/tRuQfAYLxra6C8cQGN6kk+A==",
        "dependencies": {
          "Newtonsoft.Json": "9.0.1",
          "starkbank-ecdsa": "[1.3.3, 2.0.0)"
        }
      },
      "Sentry": {
        "type": "Transitive",
        "resolved": "3.16.0",
        "contentHash": "Pkw4+51EDUQ0X02jdCZIpaM2Q4UO06VKGDE+dYYNxgvOirRXGKTKxRk4NPKJTLSTNl+2JyT9HoE7C6BTlYhLOw=="
      },
      "Sentry.Serilog": {
        "type": "Transitive",
        "resolved": "3.16.0",
        "contentHash": "GFTVfQdOFqZ9Vmo8EEZTx1EQMDRJjka/4v2CwxnAUh+sqHDICga4eOm4AyGzDBbE4s9iAHMgMUCceIqo+7z84w==",
        "dependencies": {
          "Sentry": "3.16.0",
          "Serilog": "2.10.0"
        }
      },
      "Serilog": {
        "type": "Transitive",
        "resolved": "2.10.0",
        "contentHash": "+QX0hmf37a0/OZLxM3wL7V6/ADvC1XihXN4Kq/p6d8lCPfgkRdiuhbWlMaFjR9Av0dy5F0+MBeDmDdRZN/YwQA=="
      },
      "Serilog.AspNetCore": {
        "type": "Transitive",
        "resolved": "5.0.0",
        "contentHash": "/JO/txIxRR61x1UXQAgUzG2Sx05o1QHCkokVBWrKzmAoDu+p5EtCAj7L/TVVg7Ezhh3GPiZ0JI9OJCmRO9tSRw==",
        "dependencies": {
          "Microsoft.Extensions.DependencyInjection": "5.0.0",
          "Microsoft.Extensions.Logging": "5.0.0",
          "Serilog": "2.10.0",
          "Serilog.Extensions.Hosting": "4.2.0",
          "Serilog.Formatting.Compact": "1.1.0",
          "Serilog.Settings.Configuration": "3.3.0",
          "Serilog.Sinks.Console": "4.0.1",
          "Serilog.Sinks.Debug": "2.0.0",
          "Serilog.Sinks.File": "5.0.0"
        }
      },
      "Serilog.Extensions.Hosting": {
        "type": "Transitive",
        "resolved": "4.2.0",
        "contentHash": "gT2keceCmPQR9EX0VpXQZvUgELdfE7yqJ7MOxBhm3WLCblcvRgswEOOTgok/DHObbM15A3V/DtF3VdVDQPIZzQ==",
        "dependencies": {
          "Microsoft.Extensions.DependencyInjection.Abstractions": "3.1.8",
          "Microsoft.Extensions.Hosting.Abstractions": "3.1.8",
          "Microsoft.Extensions.Logging.Abstractions": "3.1.8",
          "Serilog": "2.10.0",
          "Serilog.Extensions.Logging": "3.1.0"
        }
      },
      "Serilog.Extensions.Logging": {
        "type": "Transitive",
        "resolved": "3.1.0",
        "contentHash": "IWfem7wfrFbB3iw1OikqPFNPEzfayvDuN4WP7Ue1AVFskalMByeWk3QbtUXQR34SBkv1EbZ3AySHda/ErDgpcg==",
        "dependencies": {
          "Microsoft.Extensions.Logging": "2.0.0",
          "Serilog": "2.9.0"
        }
      },
      "Serilog.Extensions.Logging.File": {
        "type": "Transitive",
        "resolved": "2.0.0",
        "contentHash": "usO0qr4v9VCMBWiTJ1nQmAbPNCt40FrkDol6CpfCXbsxGZS/hH+YCueF7vvPQ32ATI0GWcMWiKRdjXEE7/HxTQ==",
        "dependencies": {
          "Microsoft.Extensions.Configuration.Abstractions": "2.0.0",
          "Microsoft.Extensions.Configuration.Binder": "2.0.0",
          "Serilog": "2.5.0",
          "Serilog.Extensions.Logging": "2.0.2",
          "Serilog.Formatting.Compact": "1.0.0",
          "Serilog.Sinks.Async": "1.1.0",
          "Serilog.Sinks.RollingFile": "3.3.0"
        }
      },
      "Serilog.Formatting.Compact": {
        "type": "Transitive",
        "resolved": "1.1.0",
        "contentHash": "pNroKVjo+rDqlxNG5PXkRLpfSCuDOBY0ri6jp9PLe505ljqwhwZz8ospy2vWhQlFu5GkIesh3FcDs4n7sWZODA==",
        "dependencies": {
          "Serilog": "2.8.0"
        }
      },
      "Serilog.Settings.Configuration": {
        "type": "Transitive",
        "resolved": "3.3.0",
        "contentHash": "7GNudISZwqaT902hqEL2OFGTZeUFWfnrNLupJkOqeF41AR3GjcxX+Hwb30xb8gG2/CDXsCMVfF8o0+8KY0fJNg==",
        "dependencies": {
          "Microsoft.Extensions.DependencyModel": "3.0.0",
          "Microsoft.Extensions.Options.ConfigurationExtensions": "2.0.0",
          "Serilog": "2.10.0"
        }
      },
      "Serilog.Sinks.Async": {
        "type": "Transitive",
        "resolved": "1.1.0",
        "contentHash": "xll0Kanz2BkCxuv+F3p1WXr47jdsVM0GU1n1LZvK+18QiRZ/WGFNxSNw9EMKFV5ED5gr7MUpAe6PCMNL1HGUMA==",
        "dependencies": {
          "Serilog": "2.1.0",
          "System.Collections.Concurrent": "4.0.12"
        }
      },
      "Serilog.Sinks.AzureCosmosDB": {
        "type": "Transitive",
        "resolved": "2.0.0",
        "contentHash": "Im2/ZqjXQIpsd727qEo5Pq+br0MiNVuTvI40Yk7736tgjCpEx+omPHv4+c4fEAxnOP2kL9Ge6UoDFoDw3cjF2A==",
        "dependencies": {
          "Microsoft.Azure.Cosmos": "3.24.0",
          "Microsoft.CSharp": "4.7.0",
          "Newtonsoft.Json": "13.0.1",
          "Serilog": "2.10.0",
          "Serilog.Sinks.PeriodicBatching": "2.3.1"
        }
      },
      "Serilog.Sinks.Console": {
        "type": "Transitive",
        "resolved": "4.0.1",
        "contentHash": "apLOvSJQLlIbKlbx+Y2UDHSP05kJsV7mou+fvJoRGs/iR+jC22r8cuFVMjjfVxz/AD4B2UCltFhE1naRLXwKNw==",
        "dependencies": {
          "Serilog": "2.10.0"
        }
      },
      "Serilog.Sinks.Debug": {
        "type": "Transitive",
        "resolved": "2.0.0",
        "contentHash": "Y6g3OBJ4JzTyyw16fDqtFcQ41qQAydnEvEqmXjhwhgjsnG/FaJ8GUqF5ldsC/bVkK8KYmqrPhDO+tm4dF6xx4A==",
        "dependencies": {
          "Serilog": "2.10.0"
        }
      },
      "Serilog.Sinks.File": {
        "type": "Transitive",
        "resolved": "5.0.0",
        "contentHash": "uwV5hdhWPwUH1szhO8PJpFiahqXmzPzJT/sOijH/kFgUx+cyoDTMM8MHD0adw9+Iem6itoibbUXHYslzXsLEAg==",
        "dependencies": {
          "Serilog": "2.10.0"
        }
      },
      "Serilog.Sinks.PeriodicBatching": {
        "type": "Transitive",
        "resolved": "2.3.1",
        "contentHash": "LVYvqpqjSTD8dhfxRnzpxTs8/ys3V2q01MvaY3r0eKsDgpKK1U1y/5N6gFHgiesbxG0V+O5IWdz4+c1DzoNyOQ==",
        "dependencies": {
          "Serilog": "2.0.0"
        }
      },
      "Serilog.Sinks.RollingFile": {
        "type": "Transitive",
        "resolved": "3.3.0",
        "contentHash": "2lT5X1r3GH4P0bRWJfhA7etGl8Q2Ipw9AACvtAHWRUSpYZ42NGVyHoVs2ALBZ/cAkkS+tA4jl80Zie144eLQPg==",
        "dependencies": {
          "Serilog.Sinks.File": "3.2.0",
          "System.IO": "4.1.0",
          "System.IO.FileSystem.Primitives": "4.0.1",
          "System.Runtime.InteropServices": "4.1.0",
          "System.Text.Encoding.Extensions": "4.0.11"
        }
      },
      "Serilog.Sinks.SyslogMessages": {
        "type": "Transitive",
        "resolved": "2.0.6",
        "contentHash": "V2Yq2GEbk7taEPbpBLFzLXhrHrUzKf4sQu/zLrANU8XIoUn/Mr08M2E8PrcrWVXCj0R4xLMWYe0Z1sxOrMF3IA==",
        "dependencies": {
          "Serilog": "2.5.0",
          "Serilog.Sinks.PeriodicBatching": "2.3.0"
        }
      },
      "StackExchange.Redis": {
        "type": "Transitive",
        "resolved": "2.5.43",
        "contentHash": "YQ38jVbX1b5mBi6lizESou+NpV6QZpeo6ofRR6qeuqJ8ePOmhcwhje3nDTNIGEkfPSK0sLuF6pR5rtFyq2F46g==",
        "dependencies": {
          "Pipelines.Sockets.Unofficial": "2.2.2",
          "System.Diagnostics.PerformanceCounter": "5.0.0"
        }
      },
      "starkbank-ecdsa": {
        "type": "Transitive",
        "resolved": "1.3.3",
        "contentHash": "OblOaKb1enXn+dSp7tsx9yjwV+/BEKM9jFhshIkZTwCk7LuTFTp+wSon6rFzuPiIiTGtvVWQNUw2slHjGktJog=="
      },
      "Stripe.net": {
        "type": "Transitive",
        "resolved": "40.0.0",
        "contentHash": "SD1bGiF+sVQG3p2LXNTZ5rEG2aCnXIHokcxYS9yyW3dR01J0ryf+iNFOwid148yePZ0gCBcRxj3wiW1mTmP7UQ==",
        "dependencies": {
          "Newtonsoft.Json": "12.0.3",
          "System.Configuration.ConfigurationManager": "6.0.0"
        }
      },
      "System.AppContext": {
        "type": "Transitive",
        "resolved": "4.3.0",
        "contentHash": "fKC+rmaLfeIzUhagxY17Q9siv/sPrjjKcfNg1Ic8IlQkZLipo8ljcaZQu4VtI4Jqbzjc2VTjzGLF6WmsRXAEgA==",
        "dependencies": {
          "System.Runtime": "4.3.0"
        }
      },
      "System.Buffers": {
        "type": "Transitive",
        "resolved": "4.5.1",
        "contentHash": "Rw7ijyl1qqRS0YQD/WycNst8hUUMgrMH4FCn1nNm27M4VxchZ1js3fVjQaANHO5f3sN4isvP4a+Met9Y4YomAg=="
      },
      "System.Collections": {
        "type": "Transitive",
        "resolved": "4.3.0",
        "contentHash": "3Dcj85/TBdVpL5Zr+gEEBUuFe2icOnLalmEh9hfck1PTYbbyWuZgh4fmm2ysCLTrqLQw6t3TgTyJ+VLp+Qb+Lw==",
        "dependencies": {
          "Microsoft.NETCore.Platforms": "1.1.0",
          "Microsoft.NETCore.Targets": "1.1.0",
          "System.Runtime": "4.3.0"
        }
      },
      "System.Collections.Concurrent": {
        "type": "Transitive",
        "resolved": "4.3.0",
        "contentHash": "ztl69Xp0Y/UXCL+3v3tEU+lIy+bvjKNUmopn1wep/a291pVPK7dxBd6T7WnlQqRog+d1a/hSsgRsmFnIBKTPLQ==",
        "dependencies": {
          "System.Collections": "4.3.0",
          "System.Diagnostics.Debug": "4.3.0",
          "System.Diagnostics.Tracing": "4.3.0",
          "System.Globalization": "4.3.0",
          "System.Reflection": "4.3.0",
          "System.Resources.ResourceManager": "4.3.0",
          "System.Runtime": "4.3.0",
          "System.Runtime.Extensions": "4.3.0",
          "System.Threading": "4.3.0",
          "System.Threading.Tasks": "4.3.0"
        }
      },
      "System.Collections.Immutable": {
        "type": "Transitive",
        "resolved": "6.0.0",
        "contentHash": "l4zZJ1WU2hqpQQHXz1rvC3etVZN+2DLmQMO79FhOTZHMn8tDRr+WU287sbomD0BETlmKDn0ygUgVy9k5xkkJdA==",
        "dependencies": {
          "System.Runtime.CompilerServices.Unsafe": "6.0.0"
        }
      },
      "System.Collections.NonGeneric": {
        "type": "Transitive",
        "resolved": "4.0.1",
        "contentHash": "hMxFT2RhhlffyCdKLDXjx8WEC5JfCvNozAZxCablAuFRH74SCV4AgzE8yJCh/73bFnEoZgJ9MJmkjQ0dJmnKqA==",
        "dependencies": {
          "System.Diagnostics.Debug": "4.0.11",
          "System.Globalization": "4.0.11",
          "System.Resources.ResourceManager": "4.0.1",
          "System.Runtime": "4.1.0",
          "System.Runtime.Extensions": "4.1.0",
          "System.Threading": "4.0.11"
        }
      },
      "System.Collections.Specialized": {
        "type": "Transitive",
        "resolved": "4.0.1",
        "contentHash": "/HKQyVP0yH1I0YtK7KJL/28snxHNH/bi+0lgk/+MbURF6ULhAE31MDI+NZDerNWu264YbxklXCCygISgm+HMug==",
        "dependencies": {
          "System.Collections.NonGeneric": "4.0.1",
          "System.Globalization": "4.0.11",
          "System.Globalization.Extensions": "4.0.1",
          "System.Resources.ResourceManager": "4.0.1",
          "System.Runtime": "4.1.0",
          "System.Runtime.Extensions": "4.1.0",
          "System.Threading": "4.0.11"
        }
      },
      "System.ComponentModel.Annotations": {
        "type": "Transitive",
        "resolved": "4.7.0",
        "contentHash": "0YFqjhp/mYkDGpU0Ye1GjE53HMp9UVfGN7seGpAMttAC0C40v5gw598jCgpbBLMmCo0E5YRLBv5Z2doypO49ZQ=="
      },
      "System.Composition": {
        "type": "Transitive",
        "resolved": "1.0.31",
        "contentHash": "I+D26qpYdoklyAVUdqwUBrEIckMNjAYnuPJy/h9dsQItpQwVREkDFs4b4tkBza0kT2Yk48Lcfsv2QQ9hWsh9Iw==",
        "dependencies": {
          "System.Composition.AttributedModel": "1.0.31",
          "System.Composition.Convention": "1.0.31",
          "System.Composition.Hosting": "1.0.31",
          "System.Composition.Runtime": "1.0.31",
          "System.Composition.TypedParts": "1.0.31"
        }
      },
      "System.Composition.AttributedModel": {
        "type": "Transitive",
        "resolved": "1.0.31",
        "contentHash": "NHWhkM3ZkspmA0XJEsKdtTt1ViDYuojgSND3yHhTzwxepiwqZf+BCWuvCbjUt4fe0NxxQhUDGJ5km6sLjo9qnQ==",
        "dependencies": {
          "System.Reflection": "4.3.0",
          "System.Runtime": "4.3.0"
        }
      },
      "System.Composition.Convention": {
        "type": "Transitive",
        "resolved": "1.0.31",
        "contentHash": "GLjh2Ju71k6C0qxMMtl4efHa68NmWeIUYh4fkUI8xbjQrEBvFmRwMDFcylT8/PR9SQbeeL48IkFxU/+gd0nYEQ==",
        "dependencies": {
          "System.Collections": "4.3.0",
          "System.Composition.AttributedModel": "1.0.31",
          "System.Diagnostics.Debug": "4.3.0",
          "System.Diagnostics.Tools": "4.3.0",
          "System.Globalization": "4.3.0",
          "System.Linq": "4.3.0",
          "System.Linq.Expressions": "4.3.0",
          "System.Reflection": "4.3.0",
          "System.Reflection.Extensions": "4.3.0",
          "System.Resources.ResourceManager": "4.3.0",
          "System.Runtime": "4.3.0",
          "System.Threading": "4.3.0"
        }
      },
      "System.Composition.Hosting": {
        "type": "Transitive",
        "resolved": "1.0.31",
        "contentHash": "fN1bT4RX4vUqjbgoyuJFVUizAl2mYF5VAb+bVIxIYZSSc0BdnX+yGAxcavxJuDDCQ1K+/mdpgyEFc8e9ikjvrg==",
        "dependencies": {
          "System.Collections": "4.3.0",
          "System.Composition.Runtime": "1.0.31",
          "System.Diagnostics.Debug": "4.3.0",
          "System.Diagnostics.Tools": "4.3.0",
          "System.Globalization": "4.3.0",
          "System.Linq": "4.3.0",
          "System.Linq.Expressions": "4.3.0",
          "System.ObjectModel": "4.3.0",
          "System.Reflection": "4.3.0",
          "System.Reflection.Extensions": "4.3.0",
          "System.Resources.ResourceManager": "4.3.0",
          "System.Runtime": "4.3.0",
          "System.Threading": "4.3.0"
        }
      },
      "System.Composition.Runtime": {
        "type": "Transitive",
        "resolved": "1.0.31",
        "contentHash": "0LEJN+2NVM89CE4SekDrrk5tHV5LeATltkp+9WNYrR+Huiyt0vaCqHbbHtVAjPyeLWIc8dOz/3kthRBj32wGQg==",
        "dependencies": {
          "System.Collections": "4.3.0",
          "System.Diagnostics.Debug": "4.3.0",
          "System.Diagnostics.Tools": "4.3.0",
          "System.Globalization": "4.3.0",
          "System.Linq": "4.3.0",
          "System.Reflection": "4.3.0",
          "System.Resources.ResourceManager": "4.3.0",
          "System.Runtime": "4.3.0"
        }
      },
      "System.Composition.TypedParts": {
        "type": "Transitive",
        "resolved": "1.0.31",
        "contentHash": "0Zae/FtzeFgDBBuILeIbC/T9HMYbW4olAmi8XqqAGosSOWvXfiQLfARZEhiGd0LVXaYgXr0NhxiU1LldRP1fpQ==",
        "dependencies": {
          "System.Collections": "4.3.0",
          "System.Composition.AttributedModel": "1.0.31",
          "System.Composition.Hosting": "1.0.31",
          "System.Composition.Runtime": "1.0.31",
          "System.Diagnostics.Debug": "4.3.0",
          "System.Diagnostics.Tools": "4.3.0",
          "System.Globalization": "4.3.0",
          "System.Linq": "4.3.0",
          "System.Linq.Expressions": "4.3.0",
          "System.Reflection": "4.3.0",
          "System.Reflection.Extensions": "4.3.0",
          "System.Resources.ResourceManager": "4.3.0",
          "System.Runtime": "4.3.0",
          "System.Runtime.Extensions": "4.3.0"
        }
      },
      "System.Configuration.ConfigurationManager": {
        "type": "Transitive",
        "resolved": "6.0.0",
        "contentHash": "7T+m0kDSlIPTHIkPMIu6m6tV6qsMqJpvQWW2jIc2qi7sn40qxFo0q+7mEQAhMPXZHMKnWrnv47ntGlM/ejvw3g==",
        "dependencies": {
          "System.Security.Cryptography.ProtectedData": "6.0.0",
          "System.Security.Permissions": "6.0.0"
        }
      },
      "System.Console": {
        "type": "Transitive",
        "resolved": "4.3.0",
        "contentHash": "DHDrIxiqk1h03m6khKWV2X8p/uvN79rgSqpilL6uzpmSfxfU5ng8VcPtW4qsDsQDHiTv6IPV9TmD5M/vElPNLg==",
        "dependencies": {
          "Microsoft.NETCore.Platforms": "1.1.0",
          "Microsoft.NETCore.Targets": "1.1.0",
          "System.IO": "4.3.0",
          "System.Runtime": "4.3.0",
          "System.Text.Encoding": "4.3.0"
        }
      },
      "System.Data.SqlClient": {
        "type": "Transitive",
        "resolved": "4.8.3",
        "contentHash": "yERfVLXAY0QbylAgaGLByYN0hFxX28aeEQ0hUgJO+Ntn1AfmWl5HHUoYJA0Yl9HhIUUJHVaS/Sw/RLZr5aaC+A==",
        "dependencies": {
          "Microsoft.Win32.Registry": "4.7.0",
          "System.Security.Principal.Windows": "4.7.0",
          "runtime.native.System.Data.SqlClient.sni": "4.7.0"
        }
      },
      "System.Diagnostics.Debug": {
        "type": "Transitive",
        "resolved": "4.3.0",
        "contentHash": "ZUhUOdqmaG5Jk3Xdb8xi5kIyQYAA4PnTNlHx1mu9ZY3qv4ELIdKbnL/akbGaKi2RnNUWaZsAs31rvzFdewTj2g==",
        "dependencies": {
          "Microsoft.NETCore.Platforms": "1.1.0",
          "Microsoft.NETCore.Targets": "1.1.0",
          "System.Runtime": "4.3.0"
        }
      },
      "System.Diagnostics.DiagnosticSource": {
        "type": "Transitive",
        "resolved": "6.0.0",
        "contentHash": "frQDfv0rl209cKm1lnwTgFPzNigy2EKk1BS3uAvHvlBVKe5cymGyHO+Sj+NLv5VF/AhHsqPIUUwya5oV4CHMUw==",
        "dependencies": {
          "System.Runtime.CompilerServices.Unsafe": "6.0.0"
        }
      },
      "System.Diagnostics.PerformanceCounter": {
        "type": "Transitive",
        "resolved": "5.0.0",
        "contentHash": "kcQWWtGVC3MWMNXdMDWfrmIlFZZ2OdoeT6pSNVRtk9+Sa7jwdPiMlNwb0ZQcS7NRlT92pCfmjRtkSWUW3RAKwg==",
        "dependencies": {
          "Microsoft.NETCore.Platforms": "5.0.0",
          "Microsoft.Win32.Registry": "5.0.0",
          "System.Configuration.ConfigurationManager": "5.0.0",
          "System.Security.Principal.Windows": "5.0.0"
        }
      },
      "System.Diagnostics.Process": {
        "type": "Transitive",
        "resolved": "4.3.0",
        "contentHash": "J0wOX07+QASQblsfxmIMFc9Iq7KTXYL3zs2G/Xc704Ylv3NpuVdo6gij6V3PGiptTxqsK0K7CdXenRvKUnkA2g==",
        "dependencies": {
          "Microsoft.NETCore.Platforms": "1.1.0",
          "Microsoft.Win32.Primitives": "4.3.0",
          "Microsoft.Win32.Registry": "4.3.0",
          "System.Collections": "4.3.0",
          "System.Diagnostics.Debug": "4.3.0",
          "System.Globalization": "4.3.0",
          "System.IO": "4.3.0",
          "System.IO.FileSystem": "4.3.0",
          "System.IO.FileSystem.Primitives": "4.3.0",
          "System.Resources.ResourceManager": "4.3.0",
          "System.Runtime": "4.3.0",
          "System.Runtime.Extensions": "4.3.0",
          "System.Runtime.Handles": "4.3.0",
          "System.Runtime.InteropServices": "4.3.0",
          "System.Text.Encoding": "4.3.0",
          "System.Text.Encoding.Extensions": "4.3.0",
          "System.Threading": "4.3.0",
          "System.Threading.Tasks": "4.3.0",
          "System.Threading.Thread": "4.3.0",
          "System.Threading.ThreadPool": "4.3.0",
          "runtime.native.System": "4.3.0"
        }
      },
      "System.Diagnostics.Tools": {
        "type": "Transitive",
        "resolved": "4.3.0",
        "contentHash": "UUvkJfSYJMM6x527dJg2VyWPSRqIVB0Z7dbjHst1zmwTXz5CcXSYJFWRpuigfbO1Lf7yfZiIaEUesfnl/g5EyA==",
        "dependencies": {
          "Microsoft.NETCore.Platforms": "1.1.0",
          "Microsoft.NETCore.Targets": "1.1.0",
          "System.Runtime": "4.3.0"
        }
      },
      "System.Diagnostics.TraceSource": {
        "type": "Transitive",
        "resolved": "4.0.0",
        "contentHash": "6WVCczFZKXwpWpzd/iJkYnsmWTSFFiU24Xx/YdHXBcu+nFI/ehTgeqdJQFbtRPzbrO3KtRNjvkhtj4t5/WwWsA==",
        "dependencies": {
          "Microsoft.NETCore.Platforms": "1.0.1",
          "System.Collections": "4.0.11",
          "System.Diagnostics.Debug": "4.0.11",
          "System.Globalization": "4.0.11",
          "System.Resources.ResourceManager": "4.0.1",
          "System.Runtime": "4.1.0",
          "System.Runtime.Extensions": "4.1.0",
          "System.Threading": "4.0.11",
          "runtime.native.System": "4.0.0"
        }
      },
      "System.Diagnostics.Tracing": {
        "type": "Transitive",
        "resolved": "4.3.0",
        "contentHash": "rswfv0f/Cqkh78rA5S8eN8Neocz234+emGCtTF3lxPY96F+mmmUen6tbn0glN6PMvlKQb9bPAY5e9u7fgPTkKw==",
        "dependencies": {
          "Microsoft.NETCore.Platforms": "1.1.0",
          "Microsoft.NETCore.Targets": "1.1.0",
          "System.Runtime": "4.3.0"
        }
      },
      "System.Drawing.Common": {
        "type": "Transitive",
        "resolved": "6.0.0",
        "contentHash": "NfuoKUiP2nUWwKZN6twGqXioIe1zVD0RIj2t976A+czLHr2nY454RwwXs6JU9Htc6mwqL6Dn/nEL3dpVf2jOhg==",
        "dependencies": {
          "Microsoft.Win32.SystemEvents": "6.0.0"
        }
      },
      "System.Dynamic.Runtime": {
        "type": "Transitive",
        "resolved": "4.0.11",
        "contentHash": "db34f6LHYM0U0JpE+sOmjar27BnqTVkbLJhgfwMpTdgTigG/Hna3m2MYVwnFzGGKnEJk2UXFuoVTr8WUbU91/A==",
        "dependencies": {
          "System.Collections": "4.0.11",
          "System.Diagnostics.Debug": "4.0.11",
          "System.Globalization": "4.0.11",
          "System.Linq": "4.1.0",
          "System.Linq.Expressions": "4.1.0",
          "System.ObjectModel": "4.0.12",
          "System.Reflection": "4.1.0",
          "System.Reflection.Emit": "4.0.1",
          "System.Reflection.Emit.ILGeneration": "4.0.1",
          "System.Reflection.Primitives": "4.0.1",
          "System.Reflection.TypeExtensions": "4.1.0",
          "System.Resources.ResourceManager": "4.0.1",
          "System.Runtime": "4.1.0",
          "System.Runtime.Extensions": "4.1.0",
          "System.Threading": "4.0.11"
        }
      },
      "System.Formats.Asn1": {
        "type": "Transitive",
        "resolved": "6.0.0",
        "contentHash": "T6fD00dQ3NTbPDy31m4eQUwKW84s03z0N2C8HpOklyeaDgaJPa/TexP4/SkORMSOwc7WhKifnA6Ya33AkzmafA=="
      },
      "System.Formats.Cbor": {
        "type": "Transitive",
        "resolved": "5.0.0",
        "contentHash": "OJ8UXNyYIvu22ZrMHDBcnBvs3l6w2wEWUSwgPf2gimUrdoKJC4pcg963kiYAA9kvs8HYLQKQ+2Arr7pm19aZ4A=="
      },
      "System.Globalization": {
        "type": "Transitive",
        "resolved": "4.3.0",
        "contentHash": "kYdVd2f2PAdFGblzFswE4hkNANJBKRmsfa2X5LG2AcWE1c7/4t0pYae1L8vfZ5xvE2nK/R9JprtToA61OSHWIg==",
        "dependencies": {
          "Microsoft.NETCore.Platforms": "1.1.0",
          "Microsoft.NETCore.Targets": "1.1.0",
          "System.Runtime": "4.3.0"
        }
      },
      "System.Globalization.Calendars": {
        "type": "Transitive",
        "resolved": "4.3.0",
        "contentHash": "GUlBtdOWT4LTV3I+9/PJW+56AnnChTaOqqTLFtdmype/L500M2LIyXgmtd9X2P2VOkmJd5c67H5SaC2QcL1bFA==",
        "dependencies": {
          "Microsoft.NETCore.Platforms": "1.1.0",
          "Microsoft.NETCore.Targets": "1.1.0",
          "System.Globalization": "4.3.0",
          "System.Runtime": "4.3.0"
        }
      },
      "System.Globalization.Extensions": {
        "type": "Transitive",
        "resolved": "4.3.0",
        "contentHash": "FhKmdR6MPG+pxow6wGtNAWdZh7noIOpdD5TwQ3CprzgIE1bBBoim0vbR1+AWsWjQmU7zXHgQo4TWSP6lCeiWcQ==",
        "dependencies": {
          "Microsoft.NETCore.Platforms": "1.1.0",
          "System.Globalization": "4.3.0",
          "System.Resources.ResourceManager": "4.3.0",
          "System.Runtime": "4.3.0",
          "System.Runtime.Extensions": "4.3.0",
          "System.Runtime.InteropServices": "4.3.0"
        }
      },
      "System.IdentityModel.Tokens.Jwt": {
        "type": "Transitive",
        "resolved": "6.10.0",
        "contentHash": "C+Q5ORsFycRkRuvy/Xd0Pv5xVpmWSAvQYZAGs7VQogmkqlLhvfZXTgBIlHqC3cxkstSoLJAYx6xZB7foQ2y5eg==",
        "dependencies": {
          "Microsoft.IdentityModel.JsonWebTokens": "6.10.0",
          "Microsoft.IdentityModel.Tokens": "6.10.0"
        }
      },
      "System.IO": {
        "type": "Transitive",
        "resolved": "4.3.0",
        "contentHash": "3qjaHvxQPDpSOYICjUoTsmoq5u6QJAFRUITgeT/4gqkF1bajbSmb1kwSxEA8AHlofqgcKJcM8udgieRNhaJ5Cg==",
        "dependencies": {
          "Microsoft.NETCore.Platforms": "1.1.0",
          "Microsoft.NETCore.Targets": "1.1.0",
          "System.Runtime": "4.3.0",
          "System.Text.Encoding": "4.3.0",
          "System.Threading.Tasks": "4.3.0"
        }
      },
      "System.IO.Compression": {
        "type": "Transitive",
        "resolved": "4.3.0",
        "contentHash": "YHndyoiV90iu4iKG115ibkhrG+S3jBm8Ap9OwoUAzO5oPDAWcr0SFwQFm0HjM8WkEZWo0zvLTyLmbvTkW1bXgg==",
        "dependencies": {
          "Microsoft.NETCore.Platforms": "1.1.0",
          "System.Buffers": "4.3.0",
          "System.Collections": "4.3.0",
          "System.Diagnostics.Debug": "4.3.0",
          "System.IO": "4.3.0",
          "System.Resources.ResourceManager": "4.3.0",
          "System.Runtime": "4.3.0",
          "System.Runtime.Extensions": "4.3.0",
          "System.Runtime.Handles": "4.3.0",
          "System.Runtime.InteropServices": "4.3.0",
          "System.Text.Encoding": "4.3.0",
          "System.Threading": "4.3.0",
          "System.Threading.Tasks": "4.3.0",
          "runtime.native.System": "4.3.0",
          "runtime.native.System.IO.Compression": "4.3.0"
        }
      },
      "System.IO.Compression.ZipFile": {
        "type": "Transitive",
        "resolved": "4.3.0",
        "contentHash": "G4HwjEsgIwy3JFBduZ9quBkAu+eUwjIdJleuNSgmUojbH6O3mlvEIme+GHx/cLlTAPcrnnL7GqvB9pTlWRfhOg==",
        "dependencies": {
          "System.Buffers": "4.3.0",
          "System.IO": "4.3.0",
          "System.IO.Compression": "4.3.0",
          "System.IO.FileSystem": "4.3.0",
          "System.IO.FileSystem.Primitives": "4.3.0",
          "System.Resources.ResourceManager": "4.3.0",
          "System.Runtime": "4.3.0",
          "System.Runtime.Extensions": "4.3.0",
          "System.Text.Encoding": "4.3.0"
        }
      },
      "System.IO.FileSystem": {
        "type": "Transitive",
        "resolved": "4.3.0",
        "contentHash": "3wEMARTnuio+ulnvi+hkRNROYwa1kylvYahhcLk4HSoVdl+xxTFVeVlYOfLwrDPImGls0mDqbMhrza8qnWPTdA==",
        "dependencies": {
          "Microsoft.NETCore.Platforms": "1.1.0",
          "Microsoft.NETCore.Targets": "1.1.0",
          "System.IO": "4.3.0",
          "System.IO.FileSystem.Primitives": "4.3.0",
          "System.Runtime": "4.3.0",
          "System.Runtime.Handles": "4.3.0",
          "System.Text.Encoding": "4.3.0",
          "System.Threading.Tasks": "4.3.0"
        }
      },
      "System.IO.FileSystem.Primitives": {
        "type": "Transitive",
        "resolved": "4.3.0",
        "contentHash": "6QOb2XFLch7bEc4lIcJH49nJN2HV+OC3fHDgsLVsBVBk3Y4hFAnOBGzJ2lUu7CyDDFo9IBWkSsnbkT6IBwwiMw==",
        "dependencies": {
          "System.Runtime": "4.3.0"
        }
      },
      "System.IO.Hashing": {
        "type": "Transitive",
        "resolved": "6.0.0",
        "contentHash": "Rfm2jYCaUeGysFEZjDe7j1R4x6Z6BzumS/vUT5a1AA/AWJuGX71PoGB0RmpyX3VmrGqVnAwtfMn39OHR8Y/5+g=="
      },
      "System.IO.Pipelines": {
        "type": "Transitive",
        "resolved": "5.0.1",
        "contentHash": "qEePWsaq9LoEEIqhbGe6D5J8c9IqQOUuTzzV6wn1POlfdLkJliZY3OlB0j0f17uMWlqZYjH7txj+2YbyrIA8Yg=="
      },
      "System.Linq": {
        "type": "Transitive",
        "resolved": "4.3.0",
        "contentHash": "5DbqIUpsDp0dFftytzuMmc0oeMdQwjcP/EWxsksIz/w1TcFRkZ3yKKz0PqiYFMmEwPSWw+qNVqD7PJ889JzHbw==",
        "dependencies": {
          "System.Collections": "4.3.0",
          "System.Diagnostics.Debug": "4.3.0",
          "System.Resources.ResourceManager": "4.3.0",
          "System.Runtime": "4.3.0",
          "System.Runtime.Extensions": "4.3.0"
        }
      },
      "System.Linq.Expressions": {
        "type": "Transitive",
        "resolved": "4.3.0",
        "contentHash": "PGKkrd2khG4CnlyJwxwwaWWiSiWFNBGlgXvJpeO0xCXrZ89ODrQ6tjEWS/kOqZ8GwEOUATtKtzp1eRgmYNfclg==",
        "dependencies": {
          "System.Collections": "4.3.0",
          "System.Diagnostics.Debug": "4.3.0",
          "System.Globalization": "4.3.0",
          "System.IO": "4.3.0",
          "System.Linq": "4.3.0",
          "System.ObjectModel": "4.3.0",
          "System.Reflection": "4.3.0",
          "System.Reflection.Emit": "4.3.0",
          "System.Reflection.Emit.ILGeneration": "4.3.0",
          "System.Reflection.Emit.Lightweight": "4.3.0",
          "System.Reflection.Extensions": "4.3.0",
          "System.Reflection.Primitives": "4.3.0",
          "System.Reflection.TypeExtensions": "4.3.0",
          "System.Resources.ResourceManager": "4.3.0",
          "System.Runtime": "4.3.0",
          "System.Runtime.Extensions": "4.3.0",
          "System.Threading": "4.3.0"
        }
      },
      "System.Linq.Queryable": {
        "type": "Transitive",
        "resolved": "4.0.1",
        "contentHash": "Yn/WfYe9RoRfmSLvUt2JerP0BTGGykCZkQPgojaxgzF2N0oPo+/AhB8TXOpdCcNlrG3VRtsamtK2uzsp3cqRVw==",
        "dependencies": {
          "System.Collections": "4.0.11",
          "System.Diagnostics.Debug": "4.0.11",
          "System.Linq": "4.1.0",
          "System.Linq.Expressions": "4.1.0",
          "System.Reflection": "4.1.0",
          "System.Reflection.Extensions": "4.0.1",
          "System.Resources.ResourceManager": "4.0.1",
          "System.Runtime": "4.1.0"
        }
      },
      "System.Memory": {
        "type": "Transitive",
        "resolved": "4.5.4",
        "contentHash": "1MbJTHS1lZ4bS4FmsJjnuGJOu88ZzTT2rLvrhW7Ygic+pC0NWA+3hgAen0HRdsocuQXCkUTdFn9yHJJhsijDXw=="
      },
      "System.Memory.Data": {
        "type": "Transitive",
        "resolved": "1.0.2",
        "contentHash": "JGkzeqgBsiZwKJZ1IxPNsDFZDhUvuEdX8L8BDC8N3KOj+6zMcNU28CNN59TpZE/VJYy9cP+5M+sbxtWJx3/xtw==",
        "dependencies": {
          "System.Text.Encodings.Web": "4.7.2",
          "System.Text.Json": "4.6.0"
        }
      },
      "System.Net.Http": {
        "type": "Transitive",
        "resolved": "4.3.4",
        "contentHash": "aOa2d51SEbmM+H+Csw7yJOuNZoHkrP2XnAurye5HWYgGVVU54YZDvsLUYRv6h18X3sPnjNCANmN7ZhIPiqMcjA==",
        "dependencies": {
          "Microsoft.NETCore.Platforms": "1.1.1",
          "System.Collections": "4.3.0",
          "System.Diagnostics.Debug": "4.3.0",
          "System.Diagnostics.DiagnosticSource": "4.3.0",
          "System.Diagnostics.Tracing": "4.3.0",
          "System.Globalization": "4.3.0",
          "System.Globalization.Extensions": "4.3.0",
          "System.IO": "4.3.0",
          "System.IO.FileSystem": "4.3.0",
          "System.Net.Primitives": "4.3.0",
          "System.Resources.ResourceManager": "4.3.0",
          "System.Runtime": "4.3.0",
          "System.Runtime.Extensions": "4.3.0",
          "System.Runtime.Handles": "4.3.0",
          "System.Runtime.InteropServices": "4.3.0",
          "System.Security.Cryptography.Algorithms": "4.3.0",
          "System.Security.Cryptography.Encoding": "4.3.0",
          "System.Security.Cryptography.OpenSsl": "4.3.0",
          "System.Security.Cryptography.Primitives": "4.3.0",
          "System.Security.Cryptography.X509Certificates": "4.3.0",
          "System.Text.Encoding": "4.3.0",
          "System.Threading": "4.3.0",
          "System.Threading.Tasks": "4.3.0",
          "runtime.native.System": "4.3.0",
          "runtime.native.System.Net.Http": "4.3.0",
          "runtime.native.System.Security.Cryptography.OpenSsl": "4.3.2"
        }
      },
      "System.Net.NameResolution": {
        "type": "Transitive",
        "resolved": "4.0.0",
        "contentHash": "JdqRdM1Qym3YehqdKIi5LHrpypP4JMfxKQSNCJ2z4WawkG0il+N3XfNeJOxll2XrTnG7WgYYPoeiu/KOwg0DQw==",
        "dependencies": {
          "Microsoft.NETCore.Platforms": "1.0.1",
          "System.Collections": "4.0.11",
          "System.Diagnostics.Tracing": "4.1.0",
          "System.Globalization": "4.0.11",
          "System.Net.Primitives": "4.0.11",
          "System.Resources.ResourceManager": "4.0.1",
          "System.Runtime": "4.1.0",
          "System.Runtime.Extensions": "4.1.0",
          "System.Runtime.Handles": "4.0.1",
          "System.Runtime.InteropServices": "4.1.0",
          "System.Security.Principal.Windows": "4.0.0",
          "System.Threading": "4.0.11",
          "System.Threading.Tasks": "4.0.11",
          "runtime.native.System": "4.0.0"
        }
      },
      "System.Net.NetworkInformation": {
        "type": "Transitive",
        "resolved": "4.1.0",
        "contentHash": "Q0rfeiW6QsiZuicGjrFA7cRr2+kXex0JIljTTxzI09GIftB8k+aNL31VsQD1sI2g31cw7UGDTgozA/FgeNSzsQ==",
        "dependencies": {
          "Microsoft.NETCore.Platforms": "1.0.1",
          "Microsoft.Win32.Primitives": "4.0.1",
          "System.Collections": "4.0.11",
          "System.Diagnostics.Tracing": "4.1.0",
          "System.Globalization": "4.0.11",
          "System.IO": "4.1.0",
          "System.IO.FileSystem": "4.0.1",
          "System.IO.FileSystem.Primitives": "4.0.1",
          "System.Linq": "4.1.0",
          "System.Net.Primitives": "4.0.11",
          "System.Net.Sockets": "4.1.0",
          "System.Resources.ResourceManager": "4.0.1",
          "System.Runtime": "4.1.0",
          "System.Runtime.Extensions": "4.1.0",
          "System.Runtime.Handles": "4.0.1",
          "System.Runtime.InteropServices": "4.1.0",
          "System.Security.Principal.Windows": "4.0.0",
          "System.Threading": "4.0.11",
          "System.Threading.Overlapped": "4.0.1",
          "System.Threading.Tasks": "4.0.11",
          "System.Threading.Thread": "4.0.0",
          "System.Threading.ThreadPool": "4.0.10",
          "runtime.native.System": "4.0.0"
        }
      },
      "System.Net.Primitives": {
        "type": "Transitive",
        "resolved": "4.3.0",
        "contentHash": "qOu+hDwFwoZPbzPvwut2qATe3ygjeQBDQj91xlsaqGFQUI5i4ZnZb8yyQuLGpDGivEPIt8EJkd1BVzVoP31FXA==",
        "dependencies": {
          "Microsoft.NETCore.Platforms": "1.1.0",
          "Microsoft.NETCore.Targets": "1.1.0",
          "System.Runtime": "4.3.0",
          "System.Runtime.Handles": "4.3.0"
        }
      },
      "System.Net.Requests": {
        "type": "Transitive",
        "resolved": "4.0.11",
        "contentHash": "vxGt7C0cZixN+VqoSW4Yakc1Y9WknmxauDqzxgpw/FnBdz4kQNN51l4wxdXX5VY1xjqy//+G+4CvJWp1+f+y6Q==",
        "dependencies": {
          "Microsoft.NETCore.Platforms": "1.0.1",
          "System.Collections": "4.0.11",
          "System.Diagnostics.Debug": "4.0.11",
          "System.Diagnostics.Tracing": "4.1.0",
          "System.Globalization": "4.0.11",
          "System.IO": "4.1.0",
          "System.Net.Http": "4.1.0",
          "System.Net.Primitives": "4.0.11",
          "System.Net.WebHeaderCollection": "4.0.1",
          "System.Resources.ResourceManager": "4.0.1",
          "System.Runtime": "4.1.0",
          "System.Threading": "4.0.11",
          "System.Threading.Tasks": "4.0.11"
        }
      },
      "System.Net.Security": {
        "type": "Transitive",
        "resolved": "4.3.2",
        "contentHash": "xT2jbYpbBo3ha87rViHoTA6WdvqOAW37drmqyx/6LD8p7HEPT2qgdxoimRzWtPg8Jh4X5G9BV2seeTv4x6FYlA==",
        "dependencies": {
          "Microsoft.NETCore.Platforms": "1.1.0",
          "Microsoft.Win32.Primitives": "4.3.0",
          "System.Collections": "4.3.0",
          "System.Collections.Concurrent": "4.3.0",
          "System.Diagnostics.Tracing": "4.3.0",
          "System.Globalization": "4.3.0",
          "System.Globalization.Extensions": "4.3.0",
          "System.IO": "4.3.0",
          "System.Net.Primitives": "4.3.0",
          "System.Resources.ResourceManager": "4.3.0",
          "System.Runtime": "4.3.0",
          "System.Runtime.Extensions": "4.3.0",
          "System.Runtime.Handles": "4.3.0",
          "System.Runtime.InteropServices": "4.3.0",
          "System.Security.Claims": "4.3.0",
          "System.Security.Cryptography.Algorithms": "4.3.0",
          "System.Security.Cryptography.Encoding": "4.3.0",
          "System.Security.Cryptography.OpenSsl": "4.3.0",
          "System.Security.Cryptography.Primitives": "4.3.0",
          "System.Security.Cryptography.X509Certificates": "4.3.0",
          "System.Security.Principal": "4.3.0",
          "System.Text.Encoding": "4.3.0",
          "System.Threading": "4.3.0",
          "System.Threading.Tasks": "4.3.0",
          "System.Threading.ThreadPool": "4.3.0",
          "runtime.native.System": "4.3.0",
          "runtime.native.System.Net.Security": "4.3.0",
          "runtime.native.System.Security.Cryptography.OpenSsl": "4.3.2"
        }
      },
      "System.Net.Sockets": {
        "type": "Transitive",
        "resolved": "4.3.0",
        "contentHash": "m6icV6TqQOAdgt5N/9I5KNpjom/5NFtkmGseEH+AK/hny8XrytLH3+b5M8zL/Ycg3fhIocFpUMyl/wpFnVRvdw==",
        "dependencies": {
          "Microsoft.NETCore.Platforms": "1.1.0",
          "Microsoft.NETCore.Targets": "1.1.0",
          "System.IO": "4.3.0",
          "System.Net.Primitives": "4.3.0",
          "System.Runtime": "4.3.0",
          "System.Threading.Tasks": "4.3.0"
        }
      },
      "System.Net.WebHeaderCollection": {
        "type": "Transitive",
        "resolved": "4.0.1",
        "contentHash": "XX2TIAN+wBSAIV51BU2FvvXMdstUa8b0FBSZmDWjZdwUMmggQSifpTOZ5fNH20z9ZCg2fkV1L5SsZnpO2RQDRQ==",
        "dependencies": {
          "System.Collections": "4.0.11",
          "System.Resources.ResourceManager": "4.0.1",
          "System.Runtime": "4.1.0",
          "System.Runtime.Extensions": "4.1.0"
        }
      },
      "System.Net.WebSockets": {
        "type": "Transitive",
        "resolved": "4.0.0",
        "contentHash": "2KJo8hir6Edi9jnMDAMhiJoI691xRBmKcbNpwjrvpIMOCTYOtBpSsSEGBxBDV7PKbasJNaFp1+PZz1D7xS41Hg==",
        "dependencies": {
          "Microsoft.Win32.Primitives": "4.0.1",
          "System.Resources.ResourceManager": "4.0.1",
          "System.Runtime": "4.1.0",
          "System.Threading.Tasks": "4.0.11"
        }
      },
      "System.Net.WebSockets.Client": {
        "type": "Transitive",
        "resolved": "4.0.2",
        "contentHash": "NUCcDroX4lCQXgOrzlwIZ1u9YJ0krfyF0wk0ONnyLUmcQoEiYV2/OfUPRqUwQBbpH1BlGApkLgoQUwMqb5+c1g==",
        "dependencies": {
          "Microsoft.NETCore.Platforms": "1.0.2",
          "Microsoft.Win32.Primitives": "4.0.1",
          "System.Collections": "4.0.11",
          "System.Diagnostics.Debug": "4.0.11",
          "System.Diagnostics.Tracing": "4.1.0",
          "System.Globalization": "4.0.11",
          "System.Net.Primitives": "4.0.11",
          "System.Net.WebHeaderCollection": "4.0.1",
          "System.Net.WebSockets": "4.0.0",
          "System.Resources.ResourceManager": "4.0.1",
          "System.Runtime": "4.1.0",
          "System.Runtime.Extensions": "4.1.0",
          "System.Runtime.Handles": "4.0.1",
          "System.Runtime.InteropServices": "4.1.0",
          "System.Security.Cryptography.X509Certificates": "4.1.0",
          "System.Text.Encoding": "4.0.11",
          "System.Threading": "4.0.11",
          "System.Threading.Tasks": "4.0.11"
        }
      },
      "System.Numerics.Vectors": {
        "type": "Transitive",
        "resolved": "4.5.0",
        "contentHash": "QQTlPTl06J/iiDbJCiepZ4H//BVraReU4O4EoRw1U02H5TLUIT7xn3GnDp9AXPSlJUDyFs4uWjWafNX6WrAojQ=="
      },
      "System.ObjectModel": {
        "type": "Transitive",
        "resolved": "4.3.0",
        "contentHash": "bdX+80eKv9bN6K4N+d77OankKHGn6CH711a6fcOpMQu2Fckp/Ft4L/kW9WznHpyR0NRAvJutzOMHNNlBGvxQzQ==",
        "dependencies": {
          "System.Collections": "4.3.0",
          "System.Diagnostics.Debug": "4.3.0",
          "System.Resources.ResourceManager": "4.3.0",
          "System.Runtime": "4.3.0",
          "System.Threading": "4.3.0"
        }
      },
      "System.Private.DataContractSerialization": {
        "type": "Transitive",
        "resolved": "4.1.1",
        "contentHash": "lcqFBUaCZxPiUkA4dlSOoPZGtZsAuuElH2XHgLwGLxd7ZozWetV5yiz0qGAV2AUYOqw97MtZBjbLMN16Xz4vXA==",
        "dependencies": {
          "System.Collections": "4.0.11",
          "System.Collections.Concurrent": "4.0.12",
          "System.Diagnostics.Debug": "4.0.11",
          "System.Globalization": "4.0.11",
          "System.IO": "4.1.0",
          "System.Linq": "4.1.0",
          "System.Reflection": "4.1.0",
          "System.Reflection.Emit.ILGeneration": "4.0.1",
          "System.Reflection.Emit.Lightweight": "4.0.1",
          "System.Reflection.Extensions": "4.0.1",
          "System.Reflection.Primitives": "4.0.1",
          "System.Reflection.TypeExtensions": "4.1.0",
          "System.Resources.ResourceManager": "4.0.1",
          "System.Runtime": "4.1.0",
          "System.Runtime.Extensions": "4.1.0",
          "System.Runtime.Serialization.Primitives": "4.1.1",
          "System.Text.Encoding": "4.0.11",
          "System.Text.Encoding.Extensions": "4.0.11",
          "System.Text.RegularExpressions": "4.1.0",
          "System.Threading": "4.0.11",
          "System.Threading.Tasks": "4.0.11",
          "System.Xml.ReaderWriter": "4.0.11",
          "System.Xml.XmlDocument": "4.0.1",
          "System.Xml.XmlSerializer": "4.0.11"
        }
      },
      "System.Private.Uri": {
        "type": "Transitive",
        "resolved": "4.3.2",
        "contentHash": "o1+7RJnu3Ik3PazR7Z7tJhjPdE000Eq2KGLLWhqJJKXj04wrS8lwb1OFtDF9jzXXADhUuZNJZlPc98uwwqmpFA==",
        "dependencies": {
          "Microsoft.NETCore.Platforms": "1.1.1",
          "Microsoft.NETCore.Targets": "1.1.3"
        }
      },
      "System.Reflection": {
        "type": "Transitive",
        "resolved": "4.3.0",
        "contentHash": "KMiAFoW7MfJGa9nDFNcfu+FpEdiHpWgTcS2HdMpDvt9saK3y/G4GwprPyzqjFH9NTaGPQeWNHU+iDlDILj96aQ==",
        "dependencies": {
          "Microsoft.NETCore.Platforms": "1.1.0",
          "Microsoft.NETCore.Targets": "1.1.0",
          "System.IO": "4.3.0",
          "System.Reflection.Primitives": "4.3.0",
          "System.Runtime": "4.3.0"
        }
      },
      "System.Reflection.Emit": {
        "type": "Transitive",
        "resolved": "4.6.0",
        "contentHash": "qAo4jyXtC9i71iElngX7P2r+zLaiHzxKwf66sc3X91tL5Ks6fnQ1vxL04o7ZSm3sYfLExySL7GN8aTpNYpU1qw=="
      },
      "System.Reflection.Emit.ILGeneration": {
        "type": "Transitive",
        "resolved": "4.3.0",
        "contentHash": "59tBslAk9733NXLrUJrwNZEzbMAcu8k344OYo+wfSVygcgZ9lgBdGIzH/nrg3LYhXceynyvTc8t5/GD4Ri0/ng==",
        "dependencies": {
          "System.Reflection": "4.3.0",
          "System.Reflection.Primitives": "4.3.0",
          "System.Runtime": "4.3.0"
        }
      },
      "System.Reflection.Emit.Lightweight": {
        "type": "Transitive",
        "resolved": "4.6.0",
        "contentHash": "j/V5HVvxvBQ7uubYD0PptQW2KGsi1Pc2kZ9yfwLixv3ADdjL/4M78KyC5e+ymW612DY8ZE4PFoZmWpoNmN2mqg=="
      },
      "System.Reflection.Extensions": {
        "type": "Transitive",
        "resolved": "4.3.0",
        "contentHash": "rJkrJD3kBI5B712aRu4DpSIiHRtr6QlfZSQsb0hYHrDCZORXCFjQfoipo2LaMUHoT9i1B7j7MnfaEKWDFmFQNQ==",
        "dependencies": {
          "Microsoft.NETCore.Platforms": "1.1.0",
          "Microsoft.NETCore.Targets": "1.1.0",
          "System.Reflection": "4.3.0",
          "System.Runtime": "4.3.0"
        }
      },
      "System.Reflection.Metadata": {
        "type": "Transitive",
        "resolved": "5.0.0",
        "contentHash": "5NecZgXktdGg34rh1OenY1rFNDCI8xSjFr+Z4OU4cU06AQHUdRnIIEeWENu3Wl4YowbzkymAIMvi3WyK9U53pQ=="
      },
      "System.Reflection.Primitives": {
        "type": "Transitive",
        "resolved": "4.3.0",
        "contentHash": "5RXItQz5As4xN2/YUDxdpsEkMhvw3e6aNveFXUn4Hl/udNTCNhnKp8lT9fnc3MhvGKh1baak5CovpuQUXHAlIA==",
        "dependencies": {
          "Microsoft.NETCore.Platforms": "1.1.0",
          "Microsoft.NETCore.Targets": "1.1.0",
          "System.Runtime": "4.3.0"
        }
      },
      "System.Reflection.TypeExtensions": {
        "type": "Transitive",
        "resolved": "4.3.0",
        "contentHash": "7u6ulLcZbyxB5Gq0nMkQttcdBTx57ibzw+4IOXEfR+sXYQoHvjW5LTLyNr8O22UIMrqYbchJQJnos4eooYzYJA==",
        "dependencies": {
          "System.Reflection": "4.3.0",
          "System.Runtime": "4.3.0"
        }
      },
      "System.Resources.ResourceManager": {
        "type": "Transitive",
        "resolved": "4.3.0",
        "contentHash": "/zrcPkkWdZmI4F92gL/TPumP98AVDu/Wxr3CSJGQQ+XN6wbRZcyfSKVoPo17ilb3iOr0cCRqJInGwNMolqhS8A==",
        "dependencies": {
          "Microsoft.NETCore.Platforms": "1.1.0",
          "Microsoft.NETCore.Targets": "1.1.0",
          "System.Globalization": "4.3.0",
          "System.Reflection": "4.3.0",
          "System.Runtime": "4.3.0"
        }
      },
      "System.Runtime": {
        "type": "Transitive",
        "resolved": "4.3.0",
        "contentHash": "JufQi0vPQ0xGnAczR13AUFglDyVYt4Kqnz1AZaiKZ5+GICq0/1MH/mO/eAJHt/mHW1zjKBJd7kV26SrxddAhiw==",
        "dependencies": {
          "Microsoft.NETCore.Platforms": "1.1.0",
          "Microsoft.NETCore.Targets": "1.1.0"
        }
      },
      "System.Runtime.Caching": {
        "type": "Transitive",
<<<<<<< HEAD
        "resolved": "4.7.0",
        "contentHash": "NdvNRjTPxYvIEhXQszT9L9vJhdQoX6AQ0AlhjTU+5NqFQVuacJTfhPVAvtGWNA2OJCqRiR/okBcZgMwI6MqcZg==",
        "dependencies": {
          "System.Configuration.ConfigurationManager": "4.7.0"
=======
        "resolved": "5.0.0",
        "contentHash": "30D6MkO8WF9jVGWZIP0hmCN8l9BTY4LCsAzLIe4xFSXzs+AjDotR7DpSmj27pFskDURzUvqYYY0ikModgBTxWw==",
        "dependencies": {
          "System.Configuration.ConfigurationManager": "5.0.0"
>>>>>>> 7c4521e0
        }
      },
      "System.Runtime.CompilerServices.Unsafe": {
        "type": "Transitive",
        "resolved": "6.0.0",
        "contentHash": "/iUeP3tq1S0XdNNoMz5C9twLSrM/TH+qElHkXWaPvuNOt+99G75NrV0OS2EqHx5wMN7popYjpc8oTjC1y16DLg=="
      },
      "System.Runtime.Extensions": {
        "type": "Transitive",
        "resolved": "4.3.0",
        "contentHash": "guW0uK0fn5fcJJ1tJVXYd7/1h5F+pea1r7FLSOz/f8vPEqbR2ZAknuRDvTQ8PzAilDveOxNjSfr0CHfIQfFk8g==",
        "dependencies": {
          "Microsoft.NETCore.Platforms": "1.1.0",
          "Microsoft.NETCore.Targets": "1.1.0",
          "System.Runtime": "4.3.0"
        }
      },
      "System.Runtime.Handles": {
        "type": "Transitive",
        "resolved": "4.3.0",
        "contentHash": "OKiSUN7DmTWeYb3l51A7EYaeNMnvxwE249YtZz7yooT4gOZhmTjIn48KgSsw2k2lYdLgTKNJw/ZIfSElwDRVgg==",
        "dependencies": {
          "Microsoft.NETCore.Platforms": "1.1.0",
          "Microsoft.NETCore.Targets": "1.1.0",
          "System.Runtime": "4.3.0"
        }
      },
      "System.Runtime.InteropServices": {
        "type": "Transitive",
        "resolved": "4.3.0",
        "contentHash": "uv1ynXqiMK8mp1GM3jDqPCFN66eJ5w5XNomaK2XD+TuCroNTLFGeZ+WCmBMcBDyTFKou3P6cR6J/QsaqDp7fGQ==",
        "dependencies": {
          "Microsoft.NETCore.Platforms": "1.1.0",
          "Microsoft.NETCore.Targets": "1.1.0",
          "System.Reflection": "4.3.0",
          "System.Reflection.Primitives": "4.3.0",
          "System.Runtime": "4.3.0",
          "System.Runtime.Handles": "4.3.0"
        }
      },
      "System.Runtime.InteropServices.RuntimeInformation": {
        "type": "Transitive",
        "resolved": "4.3.0",
        "contentHash": "cbz4YJMqRDR7oLeMRbdYv7mYzc++17lNhScCX0goO2XpGWdvAt60CGN+FHdePUEHCe/Jy9jUlvNAiNdM+7jsOw==",
        "dependencies": {
          "System.Reflection": "4.3.0",
          "System.Reflection.Extensions": "4.3.0",
          "System.Resources.ResourceManager": "4.3.0",
          "System.Runtime": "4.3.0",
          "System.Runtime.InteropServices": "4.3.0",
          "System.Threading": "4.3.0",
          "runtime.native.System": "4.3.0"
        }
      },
      "System.Runtime.Numerics": {
        "type": "Transitive",
        "resolved": "4.3.0",
        "contentHash": "yMH+MfdzHjy17l2KESnPiF2dwq7T+xLnSJar7slyimAkUh/gTrS9/UQOtv7xarskJ2/XDSNvfLGOBQPjL7PaHQ==",
        "dependencies": {
          "System.Globalization": "4.3.0",
          "System.Resources.ResourceManager": "4.3.0",
          "System.Runtime": "4.3.0",
          "System.Runtime.Extensions": "4.3.0"
        }
      },
      "System.Runtime.Serialization.Json": {
        "type": "Transitive",
        "resolved": "4.0.2",
        "contentHash": "+7DIJhnKYgCzUgcLbVTtRQb2l1M0FP549XFlFkQM5lmNiUBl44AfNbx4bz61xA8PzLtlYwfmif4JJJW7MPPnjg==",
        "dependencies": {
          "System.IO": "4.1.0",
          "System.Private.DataContractSerialization": "4.1.1",
          "System.Runtime": "4.1.0"
        }
      },
      "System.Runtime.Serialization.Primitives": {
        "type": "Transitive",
        "resolved": "4.1.1",
        "contentHash": "HZ6Du5QrTG8MNJbf4e4qMO3JRAkIboGT5Fk804uZtg3Gq516S7hAqTm2UZKUHa7/6HUGdVy3AqMQKbns06G/cg==",
        "dependencies": {
          "System.Resources.ResourceManager": "4.0.1",
          "System.Runtime": "4.1.0"
        }
      },
      "System.Security.AccessControl": {
        "type": "Transitive",
        "resolved": "6.0.0",
        "contentHash": "AUADIc0LIEQe7MzC+I0cl0rAT8RrTAKFHl53yHjEUzNVIaUlhFY11vc2ebiVJzVBuOzun6F7FBA+8KAbGTTedQ=="
      },
      "System.Security.Claims": {
        "type": "Transitive",
        "resolved": "4.3.0",
        "contentHash": "P/+BR/2lnc4PNDHt/TPBAWHVMLMRHsyYZbU1NphW4HIWzCggz8mJbTQQ3MKljFE7LS3WagmVFuBgoLcFzYXlkA==",
        "dependencies": {
          "System.Collections": "4.3.0",
          "System.Globalization": "4.3.0",
          "System.IO": "4.3.0",
          "System.Resources.ResourceManager": "4.3.0",
          "System.Runtime": "4.3.0",
          "System.Runtime.Extensions": "4.3.0",
          "System.Security.Principal": "4.3.0"
        }
      },
      "System.Security.Cryptography.Algorithms": {
        "type": "Transitive",
        "resolved": "4.3.0",
        "contentHash": "W1kd2Y8mYSCgc3ULTAZ0hOP2dSdG5YauTb1089T0/kRcN2MpSAW1izOFROrJgxSlMn3ArsgHXagigyi+ibhevg==",
        "dependencies": {
          "Microsoft.NETCore.Platforms": "1.1.0",
          "System.Collections": "4.3.0",
          "System.IO": "4.3.0",
          "System.Resources.ResourceManager": "4.3.0",
          "System.Runtime": "4.3.0",
          "System.Runtime.Extensions": "4.3.0",
          "System.Runtime.Handles": "4.3.0",
          "System.Runtime.InteropServices": "4.3.0",
          "System.Runtime.Numerics": "4.3.0",
          "System.Security.Cryptography.Encoding": "4.3.0",
          "System.Security.Cryptography.Primitives": "4.3.0",
          "System.Text.Encoding": "4.3.0",
          "runtime.native.System.Security.Cryptography.Apple": "4.3.0",
          "runtime.native.System.Security.Cryptography.OpenSsl": "4.3.0"
        }
      },
      "System.Security.Cryptography.Cng": {
        "type": "Transitive",
        "resolved": "5.0.0",
        "contentHash": "jIMXsKn94T9JY7PvPq/tMfqa6GAaHpElRDpmG+SuL+D3+sTw2M8VhnibKnN8Tq+4JqbPJ/f+BwtLeDMEnzAvRg==",
        "dependencies": {
          "System.Formats.Asn1": "5.0.0"
        }
      },
      "System.Security.Cryptography.Csp": {
        "type": "Transitive",
        "resolved": "4.3.0",
        "contentHash": "X4s/FCkEUnRGnwR3aSfVIkldBmtURMhmexALNTwpjklzxWU7yjMk7GHLKOZTNkgnWnE0q7+BCf9N2LVRWxewaA==",
        "dependencies": {
          "Microsoft.NETCore.Platforms": "1.1.0",
          "System.IO": "4.3.0",
          "System.Reflection": "4.3.0",
          "System.Resources.ResourceManager": "4.3.0",
          "System.Runtime": "4.3.0",
          "System.Runtime.Extensions": "4.3.0",
          "System.Runtime.Handles": "4.3.0",
          "System.Runtime.InteropServices": "4.3.0",
          "System.Security.Cryptography.Algorithms": "4.3.0",
          "System.Security.Cryptography.Encoding": "4.3.0",
          "System.Security.Cryptography.Primitives": "4.3.0",
          "System.Text.Encoding": "4.3.0",
          "System.Threading": "4.3.0"
        }
      },
      "System.Security.Cryptography.Encoding": {
        "type": "Transitive",
        "resolved": "4.3.0",
        "contentHash": "1DEWjZZly9ae9C79vFwqaO5kaOlI5q+3/55ohmq/7dpDyDfc8lYe7YVxJUZ5MF/NtbkRjwFRo14yM4OEo9EmDw==",
        "dependencies": {
          "Microsoft.NETCore.Platforms": "1.1.0",
          "System.Collections": "4.3.0",
          "System.Collections.Concurrent": "4.3.0",
          "System.Linq": "4.3.0",
          "System.Resources.ResourceManager": "4.3.0",
          "System.Runtime": "4.3.0",
          "System.Runtime.Extensions": "4.3.0",
          "System.Runtime.Handles": "4.3.0",
          "System.Runtime.InteropServices": "4.3.0",
          "System.Security.Cryptography.Primitives": "4.3.0",
          "System.Text.Encoding": "4.3.0",
          "runtime.native.System.Security.Cryptography.OpenSsl": "4.3.0"
        }
      },
      "System.Security.Cryptography.OpenSsl": {
        "type": "Transitive",
        "resolved": "4.3.0",
        "contentHash": "h4CEgOgv5PKVF/HwaHzJRiVboL2THYCou97zpmhjghx5frc7fIvlkY1jL+lnIQyChrJDMNEXS6r7byGif8Cy4w==",
        "dependencies": {
          "System.Collections": "4.3.0",
          "System.IO": "4.3.0",
          "System.Resources.ResourceManager": "4.3.0",
          "System.Runtime": "4.3.0",
          "System.Runtime.Extensions": "4.3.0",
          "System.Runtime.Handles": "4.3.0",
          "System.Runtime.InteropServices": "4.3.0",
          "System.Runtime.Numerics": "4.3.0",
          "System.Security.Cryptography.Algorithms": "4.3.0",
          "System.Security.Cryptography.Encoding": "4.3.0",
          "System.Security.Cryptography.Primitives": "4.3.0",
          "System.Text.Encoding": "4.3.0",
          "runtime.native.System.Security.Cryptography.OpenSsl": "4.3.0"
        }
      },
      "System.Security.Cryptography.Pkcs": {
        "type": "Transitive",
        "resolved": "6.0.0",
        "contentHash": "elM3x+xSRhzQysiqo85SbidJJ2YbZlnvmh+53TuSZHsD7dNuuEWser+9EFtY+rYupBwkq2avc6ZCO3/6qACgmg==",
        "dependencies": {
          "System.Formats.Asn1": "6.0.0"
        }
      },
      "System.Security.Cryptography.Primitives": {
        "type": "Transitive",
        "resolved": "4.3.0",
        "contentHash": "7bDIyVFNL/xKeFHjhobUAQqSpJq9YTOpbEs6mR233Et01STBMXNAc/V+BM6dwYGc95gVh/Zf+iVXWzj3mE8DWg==",
        "dependencies": {
          "System.Diagnostics.Debug": "4.3.0",
          "System.Globalization": "4.3.0",
          "System.IO": "4.3.0",
          "System.Resources.ResourceManager": "4.3.0",
          "System.Runtime": "4.3.0",
          "System.Threading": "4.3.0",
          "System.Threading.Tasks": "4.3.0"
        }
      },
      "System.Security.Cryptography.ProtectedData": {
        "type": "Transitive",
        "resolved": "6.0.0",
        "contentHash": "rp1gMNEZpvx9vP0JW0oHLxlf8oSiQgtno77Y4PLUBjSiDYoD77Y8uXHr1Ea5XG4/pIKhqAdxZ8v8OTUtqo9PeQ=="
      },
      "System.Security.Cryptography.X509Certificates": {
        "type": "Transitive",
        "resolved": "4.3.0",
        "contentHash": "t2Tmu6Y2NtJ2um0RtcuhP7ZdNNxXEgUm2JeoA/0NvlMjAhKCnM1NX07TDl3244mVp3QU6LPEhT3HTtH1uF7IYw==",
        "dependencies": {
          "Microsoft.NETCore.Platforms": "1.1.0",
          "System.Collections": "4.3.0",
          "System.Diagnostics.Debug": "4.3.0",
          "System.Globalization": "4.3.0",
          "System.Globalization.Calendars": "4.3.0",
          "System.IO": "4.3.0",
          "System.IO.FileSystem": "4.3.0",
          "System.IO.FileSystem.Primitives": "4.3.0",
          "System.Resources.ResourceManager": "4.3.0",
          "System.Runtime": "4.3.0",
          "System.Runtime.Extensions": "4.3.0",
          "System.Runtime.Handles": "4.3.0",
          "System.Runtime.InteropServices": "4.3.0",
          "System.Runtime.Numerics": "4.3.0",
          "System.Security.Cryptography.Algorithms": "4.3.0",
          "System.Security.Cryptography.Cng": "4.3.0",
          "System.Security.Cryptography.Csp": "4.3.0",
          "System.Security.Cryptography.Encoding": "4.3.0",
          "System.Security.Cryptography.OpenSsl": "4.3.0",
          "System.Security.Cryptography.Primitives": "4.3.0",
          "System.Text.Encoding": "4.3.0",
          "System.Threading": "4.3.0",
          "runtime.native.System": "4.3.0",
          "runtime.native.System.Net.Http": "4.3.0",
          "runtime.native.System.Security.Cryptography.OpenSsl": "4.3.0"
        }
      },
      "System.Security.Cryptography.Xml": {
        "type": "Transitive",
        "resolved": "4.5.0",
        "contentHash": "i2Jn6rGXR63J0zIklImGRkDIJL4b1NfPSEbIVHBlqoIb12lfXIigCbDRpDmIEzwSo/v1U5y/rYJdzZYSyCWxvg==",
        "dependencies": {
          "System.Security.Cryptography.Pkcs": "4.5.0",
          "System.Security.Permissions": "4.5.0"
        }
      },
      "System.Security.Permissions": {
        "type": "Transitive",
        "resolved": "6.0.0",
        "contentHash": "T/uuc7AklkDoxmcJ7LGkyX1CcSviZuLCa4jg3PekfJ7SU0niF0IVTXwUiNVP9DSpzou2PpxJ+eNY2IfDM90ZCg==",
        "dependencies": {
          "System.Security.AccessControl": "6.0.0",
          "System.Windows.Extensions": "6.0.0"
        }
      },
      "System.Security.Principal": {
        "type": "Transitive",
        "resolved": "4.3.0",
        "contentHash": "I1tkfQlAoMM2URscUtpcRo/hX0jinXx6a/KUtEQoz3owaYwl3qwsO8cbzYVVnjxrzxjHo3nJC+62uolgeGIS9A==",
        "dependencies": {
          "System.Runtime": "4.3.0"
        }
      },
      "System.Security.Principal.Windows": {
        "type": "Transitive",
        "resolved": "5.0.0",
        "contentHash": "t0MGLukB5WAVU9bO3MGzvlGnyJPgUlcwerXn1kzBRjwLKixT96XV0Uza41W49gVd8zEMFu9vQEFlv0IOrytICA=="
      },
      "System.Security.SecureString": {
        "type": "Transitive",
        "resolved": "4.0.0",
        "contentHash": "sqzq9GD6/b0yqPuMpgIKBuoLf4VKAj8oAfh4kXSzPaN6eoKY3hRi9C5L27uip25qlU+BGPfb0xh2Rmbwc4jFVA==",
        "dependencies": {
          "Microsoft.NETCore.Platforms": "1.0.1",
          "System.Resources.ResourceManager": "4.0.1",
          "System.Runtime": "4.1.0",
          "System.Runtime.Handles": "4.0.1",
          "System.Runtime.InteropServices": "4.1.0",
          "System.Security.Cryptography.Primitives": "4.0.0",
          "System.Text.Encoding": "4.0.11",
          "System.Threading": "4.0.11"
        }
      },
      "System.Text.Encoding": {
        "type": "Transitive",
        "resolved": "4.3.0",
        "contentHash": "BiIg+KWaSDOITze6jGQynxg64naAPtqGHBwDrLaCtixsa5bKiR8dpPOHA7ge3C0JJQizJE+sfkz1wV+BAKAYZw==",
        "dependencies": {
          "Microsoft.NETCore.Platforms": "1.1.0",
          "Microsoft.NETCore.Targets": "1.1.0",
          "System.Runtime": "4.3.0"
        }
      },
      "System.Text.Encoding.CodePages": {
        "type": "Transitive",
<<<<<<< HEAD
        "resolved": "4.7.0",
        "contentHash": "aeu4FlaUTemuT1qOd1MyU4T516QR4Fy+9yDbwWMPHOHy7U8FD6SgTzdZFO7gHcfAPHtECqInbwklVvUK4RHcNg==",
        "dependencies": {
          "Microsoft.NETCore.Platforms": "3.1.0"
=======
        "resolved": "5.0.0",
        "contentHash": "NyscU59xX6Uo91qvhOs2Ccho3AR2TnZPomo1Z0K6YpyztBPM/A5VbkzOO19sy3A3i1TtEnTxA7bCe3Us+r5MWg==",
        "dependencies": {
          "Microsoft.NETCore.Platforms": "5.0.0"
>>>>>>> 7c4521e0
        }
      },
      "System.Text.Encoding.Extensions": {
        "type": "Transitive",
        "resolved": "4.3.0",
        "contentHash": "YVMK0Bt/A43RmwizJoZ22ei2nmrhobgeiYwFzC4YAN+nue8RF6djXDMog0UCn+brerQoYVyaS+ghy9P/MUVcmw==",
        "dependencies": {
          "Microsoft.NETCore.Platforms": "1.1.0",
          "Microsoft.NETCore.Targets": "1.1.0",
          "System.Runtime": "4.3.0",
          "System.Text.Encoding": "4.3.0"
        }
      },
      "System.Text.Encodings.Web": {
        "type": "Transitive",
        "resolved": "6.0.0",
        "contentHash": "Vg8eB5Tawm1IFqj4TVK1czJX89rhFxJo9ELqc/Eiq0eXy13RK00eubyU6TJE6y+GQXjyV5gSfiewDUZjQgSE0w==",
        "dependencies": {
          "System.Runtime.CompilerServices.Unsafe": "6.0.0"
        }
      },
      "System.Text.Json": {
        "type": "Transitive",
        "resolved": "6.0.0",
        "contentHash": "zaJsHfESQvJ11vbXnNlkrR46IaMULk/gHxYsJphzSF+07kTjPHv+Oc14w6QEOfo3Q4hqLJgStUaYB9DBl0TmWg==",
        "dependencies": {
          "System.Runtime.CompilerServices.Unsafe": "6.0.0",
          "System.Text.Encodings.Web": "6.0.0"
        }
      },
      "System.Text.RegularExpressions": {
        "type": "Transitive",
        "resolved": "4.3.0",
        "contentHash": "RpT2DA+L660cBt1FssIE9CAGpLFdFPuheB7pLpKpn6ZXNby7jDERe8Ua/Ne2xGiwLVG2JOqziiaVCGDon5sKFA==",
        "dependencies": {
          "System.Runtime": "4.3.0"
        }
      },
      "System.Threading": {
        "type": "Transitive",
        "resolved": "4.3.0",
        "contentHash": "VkUS0kOBcUf3Wwm0TSbrevDDZ6BlM+b/HRiapRFWjM5O0NS0LviG0glKmFK+hhPDd1XFeSdU1GmlLhb2CoVpIw==",
        "dependencies": {
          "System.Runtime": "4.3.0",
          "System.Threading.Tasks": "4.3.0"
        }
      },
      "System.Threading.Overlapped": {
        "type": "Transitive",
        "resolved": "4.0.1",
        "contentHash": "f7aLuLkBoCQM2kng7zqLFBXz9Gk48gDK8lk1ih9rH/1arJJzZK9gJwNvPDhL6Ps/l6rwOr8jw+4FCHL0KKWiEg==",
        "dependencies": {
          "Microsoft.NETCore.Platforms": "1.0.1",
          "System.Resources.ResourceManager": "4.0.1",
          "System.Runtime": "4.1.0",
          "System.Runtime.Handles": "4.0.1"
        }
      },
      "System.Threading.Tasks": {
        "type": "Transitive",
        "resolved": "4.3.0",
        "contentHash": "LbSxKEdOUhVe8BezB/9uOGGppt+nZf6e1VFyw6v3DN6lqitm0OSn2uXMOdtP0M3W4iMcqcivm2J6UgqiwwnXiA==",
        "dependencies": {
          "Microsoft.NETCore.Platforms": "1.1.0",
          "Microsoft.NETCore.Targets": "1.1.0",
          "System.Runtime": "4.3.0"
        }
      },
      "System.Threading.Tasks.Dataflow": {
        "type": "Transitive",
        "resolved": "4.9.0",
        "contentHash": "dTS+3D/GtG2/Pvc3E5YzVvAa7aQJgLDlZDIzukMOJjYudVOQOUXEU68y6Zi3Nn/jqIeB5kOCwrGbQFAKHVzXEQ=="
      },
      "System.Threading.Tasks.Extensions": {
        "type": "Transitive",
        "resolved": "4.5.4",
        "contentHash": "zteT+G8xuGu6mS+mzDzYXbzS7rd3K6Fjb9RiZlYlJPam2/hU7JCBZBVEcywNuR+oZ1ncTvc/cq0faRr3P01OVg=="
      },
      "System.Threading.Thread": {
        "type": "Transitive",
        "resolved": "4.3.0",
        "contentHash": "OHmbT+Zz065NKII/ZHcH9XO1dEuLGI1L2k7uYss+9C1jLxTC9kTZZuzUOyXHayRk+dft9CiDf3I/QZ0t8JKyBQ==",
        "dependencies": {
          "System.Runtime": "4.3.0"
        }
      },
      "System.Threading.ThreadPool": {
        "type": "Transitive",
        "resolved": "4.3.0",
        "contentHash": "k/+g4b7vjdd4aix83sTgC9VG6oXYKAktSfNIJUNGxPEj7ryEOfzHHhfnmsZvjxawwcD9HyWXKCXmPjX8U4zeSw==",
        "dependencies": {
          "System.Runtime": "4.3.0",
          "System.Runtime.Handles": "4.3.0"
        }
      },
      "System.Threading.Timer": {
        "type": "Transitive",
        "resolved": "4.3.0",
        "contentHash": "Z6YfyYTCg7lOZjJzBjONJTFKGN9/NIYKSxhU5GRd+DTwHSZyvWp1xuI5aR+dLg+ayyC5Xv57KiY4oJ0tMO89fQ==",
        "dependencies": {
          "Microsoft.NETCore.Platforms": "1.1.0",
          "Microsoft.NETCore.Targets": "1.1.0",
          "System.Runtime": "4.3.0"
        }
      },
      "System.ValueTuple": {
        "type": "Transitive",
        "resolved": "4.5.0",
        "contentHash": "okurQJO6NRE/apDIP23ajJ0hpiNmJ+f0BwOlB/cSqTLQlw5upkf+5+96+iG2Jw40G1fCVCyPz/FhIABUjMR+RQ=="
      },
      "System.Windows.Extensions": {
        "type": "Transitive",
        "resolved": "6.0.0",
        "contentHash": "IXoJOXIqc39AIe+CIR7koBtRGMiCt/LPM3lI+PELtDIy9XdyeSrwXFdWV9dzJ2Awl0paLWUaknLxFQ5HpHZUog==",
        "dependencies": {
          "System.Drawing.Common": "6.0.0"
        }
      },
      "System.Xml.ReaderWriter": {
        "type": "Transitive",
        "resolved": "4.3.0",
        "contentHash": "GrprA+Z0RUXaR4N7/eW71j1rgMnEnEVlgii49GZyAjTH7uliMnrOU3HNFBr6fEDBCJCIdlVNq9hHbaDR621XBA==",
        "dependencies": {
          "System.Collections": "4.3.0",
          "System.Diagnostics.Debug": "4.3.0",
          "System.Globalization": "4.3.0",
          "System.IO": "4.3.0",
          "System.IO.FileSystem": "4.3.0",
          "System.IO.FileSystem.Primitives": "4.3.0",
          "System.Resources.ResourceManager": "4.3.0",
          "System.Runtime": "4.3.0",
          "System.Runtime.Extensions": "4.3.0",
          "System.Runtime.InteropServices": "4.3.0",
          "System.Text.Encoding": "4.3.0",
          "System.Text.Encoding.Extensions": "4.3.0",
          "System.Text.RegularExpressions": "4.3.0",
          "System.Threading.Tasks": "4.3.0",
          "System.Threading.Tasks.Extensions": "4.3.0"
        }
      },
      "System.Xml.XDocument": {
        "type": "Transitive",
        "resolved": "4.3.0",
        "contentHash": "5zJ0XDxAIg8iy+t4aMnQAu0MqVbqyvfoUVl1yDV61xdo3Vth45oA2FoY4pPkxYAH5f8ixpmTqXeEIya95x0aCQ==",
        "dependencies": {
          "System.Collections": "4.3.0",
          "System.Diagnostics.Debug": "4.3.0",
          "System.Diagnostics.Tools": "4.3.0",
          "System.Globalization": "4.3.0",
          "System.IO": "4.3.0",
          "System.Reflection": "4.3.0",
          "System.Resources.ResourceManager": "4.3.0",
          "System.Runtime": "4.3.0",
          "System.Runtime.Extensions": "4.3.0",
          "System.Text.Encoding": "4.3.0",
          "System.Threading": "4.3.0",
          "System.Xml.ReaderWriter": "4.3.0"
        }
      },
      "System.Xml.XmlDocument": {
        "type": "Transitive",
        "resolved": "4.3.0",
        "contentHash": "lJ8AxvkX7GQxpC6GFCeBj8ThYVyQczx2+f/cWHJU8tjS7YfI6Cv6bon70jVEgs2CiFbmmM8b9j1oZVx0dSI2Ww==",
        "dependencies": {
          "System.Collections": "4.3.0",
          "System.Diagnostics.Debug": "4.3.0",
          "System.Globalization": "4.3.0",
          "System.IO": "4.3.0",
          "System.Resources.ResourceManager": "4.3.0",
          "System.Runtime": "4.3.0",
          "System.Runtime.Extensions": "4.3.0",
          "System.Text.Encoding": "4.3.0",
          "System.Threading": "4.3.0",
          "System.Xml.ReaderWriter": "4.3.0"
        }
      },
      "System.Xml.XmlSerializer": {
        "type": "Transitive",
        "resolved": "4.0.11",
        "contentHash": "FrazwwqfIXTfq23mfv4zH+BjqkSFNaNFBtjzu3I9NRmG8EELYyrv/fJnttCIwRMFRR/YKXF1hmsMmMEnl55HGw==",
        "dependencies": {
          "System.Collections": "4.0.11",
          "System.Globalization": "4.0.11",
          "System.IO": "4.1.0",
          "System.Linq": "4.1.0",
          "System.Reflection": "4.1.0",
          "System.Reflection.Emit": "4.0.1",
          "System.Reflection.Emit.ILGeneration": "4.0.1",
          "System.Reflection.Extensions": "4.0.1",
          "System.Reflection.Primitives": "4.0.1",
          "System.Reflection.TypeExtensions": "4.1.0",
          "System.Resources.ResourceManager": "4.0.1",
          "System.Runtime": "4.1.0",
          "System.Runtime.Extensions": "4.1.0",
          "System.Text.RegularExpressions": "4.1.0",
          "System.Threading": "4.0.11",
          "System.Xml.ReaderWriter": "4.0.11",
          "System.Xml.XmlDocument": "4.0.1"
        }
      },
      "System.Xml.XPath": {
        "type": "Transitive",
        "resolved": "4.3.0",
        "contentHash": "v1JQ5SETnQusqmS3RwStF7vwQ3L02imIzl++sewmt23VGygix04pEH+FCj1yWb+z4GDzKiljr1W7Wfvrx0YwgA==",
        "dependencies": {
          "System.Collections": "4.3.0",
          "System.Diagnostics.Debug": "4.3.0",
          "System.Globalization": "4.3.0",
          "System.IO": "4.3.0",
          "System.Resources.ResourceManager": "4.3.0",
          "System.Runtime": "4.3.0",
          "System.Runtime.Extensions": "4.3.0",
          "System.Threading": "4.3.0",
          "System.Xml.ReaderWriter": "4.3.0"
        }
      },
      "System.Xml.XPath.XmlDocument": {
        "type": "Transitive",
        "resolved": "4.3.0",
        "contentHash": "A/uxsWi/Ifzkmd4ArTLISMbfFs6XpRPsXZonrIqyTY70xi8t+mDtvSM5Os0RqyRDobjMBwIDHDL4NOIbkDwf7A==",
        "dependencies": {
          "System.Collections": "4.3.0",
          "System.Globalization": "4.3.0",
          "System.IO": "4.3.0",
          "System.Resources.ResourceManager": "4.3.0",
          "System.Runtime": "4.3.0",
          "System.Runtime.Extensions": "4.3.0",
          "System.Threading": "4.3.0",
          "System.Xml.ReaderWriter": "4.3.0",
          "System.Xml.XPath": "4.3.0",
          "System.Xml.XmlDocument": "4.3.0"
        }
      },
      "YubicoDotNetClient": {
        "type": "Transitive",
        "resolved": "1.2.0",
        "contentHash": "uP5F3Ko1gqZi3lwS2R/jAAwhBxXs/6PKDpS6FdQjsBA5qmF0hQmbtfxM6QHTXOMoWbUtfetG7+LtgmG8T5zDIg==",
        "dependencies": {
          "NETStandard.Library": "1.6.1"
        }
      },
      "core": {
        "type": "Project",
        "dependencies": {
          "AWSSDK.SQS": "3.7.2.47",
          "AWSSDK.SimpleEmail": "3.7.0.150",
          "AspNetCoreRateLimit": "4.0.2",
          "AspNetCoreRateLimit.Redis": "1.0.1",
          "Azure.Extensions.AspNetCore.DataProtection.Blobs": "1.2.1",
          "Azure.Storage.Blobs": "12.11.0",
          "Azure.Storage.Queues": "12.9.0",
          "BitPay.Light": "1.0.1907",
          "Braintree": "5.12.0",
          "Fido2.AspNet": "3.0.0-beta2",
          "Handlebars.Net": "2.1.2",
          "IdentityServer4": "4.1.2",
          "IdentityServer4.AccessTokenValidation": "3.0.1",
          "MailKit": "3.2.0",
          "Microsoft.AspNetCore.Authentication.JwtBearer": "6.0.4",
          "Microsoft.Azure.Cosmos.Table": "1.0.8",
          "Microsoft.Azure.NotificationHubs": "4.1.0",
          "Microsoft.Azure.ServiceBus": "5.2.0",
          "Microsoft.Data.SqlClient": "4.1.0",
          "Microsoft.Extensions.Caching.StackExchangeRedis": "6.0.6",
          "Microsoft.Extensions.Configuration.EnvironmentVariables": "6.0.1",
          "Microsoft.Extensions.Configuration.UserSecrets": "6.0.1",
          "Microsoft.Extensions.Identity.Stores": "6.0.4",
          "Newtonsoft.Json": "13.0.1",
          "Otp.NET": "1.2.2",
          "Quartz": "3.4.0",
          "SendGrid": "9.27.0",
          "Sentry.Serilog": "3.16.0",
          "Serilog.AspNetCore": "5.0.0",
          "Serilog.Extensions.Logging": "3.1.0",
          "Serilog.Extensions.Logging.File": "2.0.0",
          "Serilog.Sinks.AzureCosmosDB": "2.0.0",
          "Serilog.Sinks.SyslogMessages": "2.0.6",
          "Stripe.net": "40.0.0",
          "YubicoDotNetClient": "1.2.0"
        }
      },
      "infrastructure.dapper": {
        "type": "Project",
        "dependencies": {
          "Core": "2022.8.4",
          "Dapper": "2.0.123",
          "System.Data.SqlClient": "4.8.3"
        }
      },
      "infrastructure.entityframework": {
        "type": "Project",
        "dependencies": {
          "AutoMapper.Extensions.Microsoft.DependencyInjection": "11.0.0",
          "Core": "2022.8.4",
          "Microsoft.EntityFrameworkCore.Relational": "6.0.4",
          "Microsoft.EntityFrameworkCore.SqlServer": "6.0.4",
          "Npgsql.EntityFrameworkCore.PostgreSQL": "6.0.4",
          "Pomelo.EntityFrameworkCore.MySql": "6.0.1",
          "linq2db.EntityFrameworkCore": "6.7.1"
        }
      },
      "sharedweb": {
        "type": "Project",
        "dependencies": {
          "Core": "2022.8.4",
          "Infrastructure.Dapper": "2022.8.4",
          "Infrastructure.EntityFramework": "2022.8.4"
        }
      }
    }
  }
}<|MERGE_RESOLUTION|>--- conflicted
+++ resolved
@@ -686,21 +686,6 @@
       },
       "Microsoft.Data.SqlClient": {
         "type": "Transitive",
-<<<<<<< HEAD
-        "resolved": "2.1.4",
-        "contentHash": "cDcKBTKILdRuAzJjbgXwGcUQXzMue+SG02kD4tZTXXfoz4ALrGLpCnA5k9khw3fnAMlMnRzLIGuvRdJurqmESA==",
-        "dependencies": {
-          "Microsoft.Data.SqlClient.SNI.runtime": "2.1.1",
-          "Microsoft.Identity.Client": "4.21.1",
-          "Microsoft.IdentityModel.JsonWebTokens": "6.8.0",
-          "Microsoft.IdentityModel.Protocols.OpenIdConnect": "6.8.0",
-          "Microsoft.Win32.Registry": "4.7.0",
-          "System.Configuration.ConfigurationManager": "4.7.0",
-          "System.Diagnostics.DiagnosticSource": "4.7.0",
-          "System.Runtime.Caching": "4.7.0",
-          "System.Security.Principal.Windows": "4.7.0",
-          "System.Text.Encoding.CodePages": "4.7.0"
-=======
         "resolved": "4.1.0",
         "contentHash": "o/sIRlcKEcI9vg5z9USqJ/VCxtUUBYEOXYr4TrkMNu+gGBh0KfUi06Jqpe+xZgeoxcqYruV9dLOn046uFA4vHQ==",
         "dependencies": {
@@ -720,18 +705,12 @@
           "System.Security.Principal.Windows": "5.0.0",
           "System.Text.Encoding.CodePages": "5.0.0",
           "System.Text.Encodings.Web": "4.7.2"
->>>>>>> 7c4521e0
         }
       },
       "Microsoft.Data.SqlClient.SNI.runtime": {
         "type": "Transitive",
-<<<<<<< HEAD
-        "resolved": "2.1.1",
-        "contentHash": "JwGDWkyZgm7SATJmFLfT2G4teimvNbNtq3lsS9a5DzvhEZnQrZjZhevCU0vdx8MjheLHoG5vocuO03QtioFQxQ=="
-=======
         "resolved": "4.0.0",
         "contentHash": "wtLlRwQX7YoBUYm25xBjJ3UsuLgycme1xXqDn8t3S5kPCWiZrx8uOkyZHLKzH4kkCiQ9m2/J5JeCKNRbZNn3Qg=="
->>>>>>> 7c4521e0
       },
       "Microsoft.DiaSymReader": {
         "type": "Transitive",
@@ -1023,10 +1002,6 @@
       },
       "Microsoft.Identity.Client": {
         "type": "Transitive",
-<<<<<<< HEAD
-        "resolved": "4.21.1",
-        "contentHash": "vycgk7S/HAbHaUaK4Tid1fsWHsXdFRRP2KavAIOHCVV27zvuQfYAjXmMvctuuF4egydSumG58CwPZob3gWeYgQ=="
-=======
         "resolved": "4.22.0",
         "contentHash": "GlamU9rs8cSVIx9WSGv5QKpt66KkE+ImxNa/wNZZUJ3knt3PM98T9sOY8B7NcEfhw7NoxU2/0TSOcmnRSJQgqw=="
       },
@@ -1038,7 +1013,6 @@
           "Microsoft.Identity.Client": "4.22.0",
           "System.Security.Cryptography.ProtectedData": "4.5.0"
         }
->>>>>>> 7c4521e0
       },
       "Microsoft.IdentityModel.Clients.ActiveDirectory": {
         "type": "Transitive",
@@ -2663,17 +2637,10 @@
       },
       "System.Runtime.Caching": {
         "type": "Transitive",
-<<<<<<< HEAD
-        "resolved": "4.7.0",
-        "contentHash": "NdvNRjTPxYvIEhXQszT9L9vJhdQoX6AQ0AlhjTU+5NqFQVuacJTfhPVAvtGWNA2OJCqRiR/okBcZgMwI6MqcZg==",
-        "dependencies": {
-          "System.Configuration.ConfigurationManager": "4.7.0"
-=======
         "resolved": "5.0.0",
         "contentHash": "30D6MkO8WF9jVGWZIP0hmCN8l9BTY4LCsAzLIe4xFSXzs+AjDotR7DpSmj27pFskDURzUvqYYY0ikModgBTxWw==",
         "dependencies": {
           "System.Configuration.ConfigurationManager": "5.0.0"
->>>>>>> 7c4521e0
         }
       },
       "System.Runtime.CompilerServices.Unsafe": {
@@ -2982,17 +2949,10 @@
       },
       "System.Text.Encoding.CodePages": {
         "type": "Transitive",
-<<<<<<< HEAD
-        "resolved": "4.7.0",
-        "contentHash": "aeu4FlaUTemuT1qOd1MyU4T516QR4Fy+9yDbwWMPHOHy7U8FD6SgTzdZFO7gHcfAPHtECqInbwklVvUK4RHcNg==",
-        "dependencies": {
-          "Microsoft.NETCore.Platforms": "3.1.0"
-=======
         "resolved": "5.0.0",
         "contentHash": "NyscU59xX6Uo91qvhOs2Ccho3AR2TnZPomo1Z0K6YpyztBPM/A5VbkzOO19sy3A3i1TtEnTxA7bCe3Us+r5MWg==",
         "dependencies": {
           "Microsoft.NETCore.Platforms": "5.0.0"
->>>>>>> 7c4521e0
         }
       },
       "System.Text.Encoding.Extensions": {
