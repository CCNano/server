﻿using System.Data.SqlClient;
using Bit.Billing.Constants;
using Bit.Core.Entities;
using Bit.Core.Enums;
using Bit.Core.Models.Business;
using Bit.Core.OrganizationFeatures.OrganizationSponsorships.FamiliesForEnterprise.Interfaces;
using Bit.Core.Repositories;
using Bit.Core.Services;
using Bit.Core.Settings;
using Bit.Core.Utilities;
using Microsoft.AspNetCore.Mvc;
using Microsoft.Extensions.Options;
using Stripe;
using TaxRate = Bit.Core.Entities.TaxRate;

namespace Bit.Billing.Controllers;

[Route("stripe")]
public class StripeController : Controller
{
    private const decimal PremiumPlanAppleIapPrice = 14.99M;
    private const string PremiumPlanId = "premium-annually";
    private const string PremiumPlanIdAppStore = "premium-annually-app";

    private readonly BillingSettings _billingSettings;
    private readonly IWebHostEnvironment _hostingEnvironment;
    private readonly IOrganizationService _organizationService;
    private readonly IValidateSponsorshipCommand _validateSponsorshipCommand;
    private readonly IOrganizationSponsorshipRenewCommand _organizationSponsorshipRenewCommand;
    private readonly IOrganizationRepository _organizationRepository;
    private readonly ITransactionRepository _transactionRepository;
    private readonly IUserService _userService;
    private readonly IAppleIapService _appleIapService;
    private readonly IMailService _mailService;
    private readonly ILogger<StripeController> _logger;
    private readonly Braintree.BraintreeGateway _btGateway;
    private readonly IReferenceEventService _referenceEventService;
    private readonly ITaxRateRepository _taxRateRepository;
    private readonly IUserRepository _userRepository;

    public StripeController(
        GlobalSettings globalSettings,
        IOptions<BillingSettings> billingSettings,
        IWebHostEnvironment hostingEnvironment,
        IOrganizationService organizationService,
        IValidateSponsorshipCommand validateSponsorshipCommand,
        IOrganizationSponsorshipRenewCommand organizationSponsorshipRenewCommand,
        IOrganizationRepository organizationRepository,
        ITransactionRepository transactionRepository,
        IUserService userService,
        IAppleIapService appleIapService,
        IMailService mailService,
        IReferenceEventService referenceEventService,
        ILogger<StripeController> logger,
        ITaxRateRepository taxRateRepository,
        IUserRepository userRepository)
    {
        _billingSettings = billingSettings?.Value;
        _hostingEnvironment = hostingEnvironment;
        _organizationService = organizationService;
        _validateSponsorshipCommand = validateSponsorshipCommand;
        _organizationSponsorshipRenewCommand = organizationSponsorshipRenewCommand;
        _organizationRepository = organizationRepository;
        _transactionRepository = transactionRepository;
        _userService = userService;
        _appleIapService = appleIapService;
        _mailService = mailService;
        _referenceEventService = referenceEventService;
        _taxRateRepository = taxRateRepository;
        _userRepository = userRepository;
        _logger = logger;
        _btGateway = new Braintree.BraintreeGateway
        {
            Environment = globalSettings.Braintree.Production ?
                Braintree.Environment.PRODUCTION : Braintree.Environment.SANDBOX,
            MerchantId = globalSettings.Braintree.MerchantId,
            PublicKey = globalSettings.Braintree.PublicKey,
            PrivateKey = globalSettings.Braintree.PrivateKey
        };
    }

    [HttpPost("webhook")]
    public async Task<IActionResult> PostWebhook([FromQuery] string key)
    {
        if (!CoreHelpers.FixedTimeEquals(key, _billingSettings.StripeWebhookKey))
        {
            return new BadRequestResult();
        }

        Stripe.Event parsedEvent;
        using (var sr = new StreamReader(HttpContext.Request.Body))
        {
            var json = await sr.ReadToEndAsync();
            parsedEvent = EventUtility.ConstructEvent(json, Request.Headers["Stripe-Signature"],
                _billingSettings.StripeWebhookSecret,
                throwOnApiVersionMismatch: _billingSettings.StripeEventParseThrowMismatch);
        }

        if (string.IsNullOrWhiteSpace(parsedEvent?.Id))
        {
            _logger.LogWarning("No event id.");
            return new BadRequestResult();
        }

        if (_hostingEnvironment.IsProduction() && !parsedEvent.Livemode)
        {
            _logger.LogWarning("Getting test events in production.");
            return new BadRequestResult();
        }

<<<<<<< HEAD
            var isSubDeletedEvent = parsedEvent.Type.Equals(HandledStripeWebhook.SubscriptionDeleted);
            var isSubUpdatedEvent = parsedEvent.Type.Equals(HandledStripeWebhook.SubscriptionUpdated);

            if (isSubDeletedEvent || isSubUpdatedEvent)
            {
                await HandleSubscriptionUpdateAndDelete(parsedEvent, isSubDeletedEvent, isSubUpdatedEvent);
=======
        var subDeleted = parsedEvent.Type.Equals(HandledStripeWebhook.SubscriptionDeleted);
        var subUpdated = parsedEvent.Type.Equals(HandledStripeWebhook.SubscriptionUpdated);

        if (subDeleted || subUpdated)
        {
            var subscription = await GetSubscriptionAsync(parsedEvent, true);
            var ids = GetIdsFromMetaData(subscription.Metadata);

            var subCanceled = subDeleted && subscription.Status == "canceled";
            var subUnpaid = subUpdated && subscription.Status == "unpaid";
            var subIncompleteExpired = subUpdated && subscription.Status == "incomplete_expired";

            if (subCanceled || subUnpaid || subIncompleteExpired)
            {
                // org
                if (ids.Item1.HasValue)
                {
                    await _organizationService.DisableAsync(ids.Item1.Value, subscription.CurrentPeriodEnd);
                }
                // user
                else if (ids.Item2.HasValue)
                {
                    await _userService.DisablePremiumAsync(ids.Item2.Value, subscription.CurrentPeriodEnd);
                }
>>>>>>> 9a12992b
            }

<<<<<<< HEAD
                subscription = await VerifyCorrectTaxRateForCharge(invoice, subscription);

                string email = null;
                var ids = GetIdsFromMetaData(subscription.Metadata);
                if (ids.HasOrg)
=======
            if (subUpdated)
            {
                // org
                if (ids.Item1.HasValue)
>>>>>>> 9a12992b
                {
                    await _organizationService.UpdateExpirationDateAsync(ids.Item1.Value,
                        subscription.CurrentPeriodEnd);
                    if (IsSponsoredSubscription(subscription))
                    {
<<<<<<< HEAD
                        await _validateSponsorshipCommand.ValidateSponsorshipAsync(ids.OrgId.Value);
                    }

                    var org = await _organizationRepository.GetByIdAsync(ids.OrgId.Value);
                    if (org != null && OrgPlanForInvoiceNotifications(org))
                    {
                        email = org.BillingEmail;
=======
                        await _organizationSponsorshipRenewCommand.UpdateExpirationDateAsync(ids.Item1.Value, subscription.CurrentPeriodEnd);
>>>>>>> 9a12992b
                    }
                }
                // user
                else if (ids.HasUser)
                {
<<<<<<< HEAD
                    var user = await _userService.GetUserByIdAsync(ids.UserId.Value);
                    if (user.Premium)
                    {
                        email = user.Email;
                    }
=======
                    await _userService.UpdatePremiumExpirationAsync(ids.Item2.Value,
                        subscription.CurrentPeriodEnd);
                }
            }
        }
        else if (parsedEvent.Type.Equals(HandledStripeWebhook.UpcomingInvoice))
        {
            var invoice = await GetInvoiceAsync(parsedEvent);
            var subscriptionService = new SubscriptionService();
            var subscription = await subscriptionService.GetAsync(invoice.SubscriptionId);
            if (subscription == null)
            {
                throw new Exception("Invoice subscription is null. " + invoice.Id);
            }

            subscription = await VerifyCorrectTaxRateForCharge(invoice, subscription);

            string email = null;
            var ids = GetIdsFromMetaData(subscription.Metadata);
            // org
            if (ids.Item1.HasValue)
            {
                // sponsored org
                if (IsSponsoredSubscription(subscription))
                {
                    await _validateSponsorshipCommand.ValidateSponsorshipAsync(ids.Item1.Value);
>>>>>>> 9a12992b
                }

                var org = await _organizationRepository.GetByIdAsync(ids.Item1.Value);
                if (org != null && OrgPlanForInvoiceNotifications(org))
                {
                    email = org.BillingEmail;
                }
            }
            // user
            else if (ids.Item2.HasValue)
            {
                var user = await _userService.GetUserByIdAsync(ids.Item2.Value);
                if (user.Premium)
                {
                    email = user.Email;
                }
            }

<<<<<<< HEAD
                SubscriptionIdResult ids = null;
                Subscription subscription = null;
                var subscriptionService = new SubscriptionService();
=======
            if (!string.IsNullOrWhiteSpace(email) && invoice.NextPaymentAttempt.HasValue)
            {
                var items = invoice.Lines.Select(i => i.Description).ToList();
                await _mailService.SendInvoiceUpcomingAsync(email, invoice.AmountDue / 100M,
                    invoice.NextPaymentAttempt.Value, items, true);
            }
        }
        else if (parsedEvent.Type.Equals(HandledStripeWebhook.ChargeSucceeded))
        {
            var charge = await GetChargeAsync(parsedEvent);
            var chargeTransaction = await _transactionRepository.GetByGatewayIdAsync(
                GatewayType.Stripe, charge.Id);
            if (chargeTransaction != null)
            {
                _logger.LogWarning("Charge success already processed. " + charge.Id);
                return new OkResult();
            }
>>>>>>> 9a12992b

            Tuple<Guid?, Guid?> ids = null;
            Subscription subscription = null;
            var subscriptionService = new SubscriptionService();

            if (charge.InvoiceId != null)
            {
                var invoiceService = new InvoiceService();
                var invoice = await invoiceService.GetAsync(charge.InvoiceId);
                if (invoice?.SubscriptionId != null)
                {
                    subscription = await subscriptionService.GetAsync(invoice.SubscriptionId);
                    ids = GetIdsFromMetaData(subscription?.Metadata);
                }
            }

<<<<<<< HEAD
                if (subscription == null || ids == null || (ids.HasOrg && ids.HasUser))
=======
            if (subscription == null || ids == null || (ids.Item1.HasValue && ids.Item2.HasValue))
            {
                var subscriptions = await subscriptionService.ListAsync(new SubscriptionListOptions
>>>>>>> 9a12992b
                {
                    Customer = charge.CustomerId
                });
                foreach (var sub in subscriptions)
                {
                    if (sub.Status != "canceled" && sub.Status != "incomplete_expired")
                    {
                        ids = GetIdsFromMetaData(sub.Metadata);
                        if (ids.Item1.HasValue || ids.Item2.HasValue)
                        {
<<<<<<< HEAD
                            ids = GetIdsFromMetaData(sub.Metadata);
                            if (ids.HasOrg || ids.HasUser)
                            {
                                subscription = sub;
                                break;
                            }
=======
                            subscription = sub;
                            break;
>>>>>>> 9a12992b
                        }
                    }
                }
            }

<<<<<<< HEAD
                if (!ids.HasOrg && !ids.HasUser)
                {
                    _logger.LogWarning("Charge success has no subscriber ids. " + charge.Id);
                    return new BadRequestResult();
                }

                var tx = new Transaction
                {
                    Amount = charge.Amount / 100M,
                    CreationDate = charge.Created,
                    OrganizationId = ids.OrgId,
                    UserId = ids.UserId,
                    Type = TransactionType.Charge,
                    Gateway = GatewayType.Stripe,
                    GatewayId = charge.Id
                };

                if (charge.Source != null && charge.Source is Card card)
=======
            if (!ids.Item1.HasValue && !ids.Item2.HasValue)
            {
                _logger.LogWarning("Charge success has no subscriber ids. " + charge.Id);
                return new BadRequestResult();
            }

            var tx = new Transaction
            {
                Amount = charge.Amount / 100M,
                CreationDate = charge.Created,
                OrganizationId = ids.Item1,
                UserId = ids.Item2,
                Type = TransactionType.Charge,
                Gateway = GatewayType.Stripe,
                GatewayId = charge.Id
            };

            if (charge.Source != null && charge.Source is Card card)
            {
                tx.PaymentMethodType = PaymentMethodType.Card;
                tx.Details = $"{card.Brand}, *{card.Last4}";
            }
            else if (charge.Source != null && charge.Source is BankAccount bankAccount)
            {
                tx.PaymentMethodType = PaymentMethodType.BankAccount;
                tx.Details = $"{bankAccount.BankName}, *{bankAccount.Last4}";
            }
            else if (charge.Source != null && charge.Source is Source source)
            {
                if (source.Card != null)
>>>>>>> 9a12992b
                {
                    tx.PaymentMethodType = PaymentMethodType.Card;
                    tx.Details = $"{source.Card.Brand}, *{source.Card.Last4}";
                }
                else if (source.AchDebit != null)
                {
                    tx.PaymentMethodType = PaymentMethodType.BankAccount;
                    tx.Details = $"{source.AchDebit.BankName}, *{source.AchDebit.Last4}";
                }
                else if (source.AchCreditTransfer != null)
                {
                    tx.PaymentMethodType = PaymentMethodType.BankAccount;
                    tx.Details = $"ACH => {source.AchCreditTransfer.BankName}, " +
                        $"{source.AchCreditTransfer.AccountNumber}";
                }
            }
            else if (charge.PaymentMethodDetails != null)
            {
                if (charge.PaymentMethodDetails.Card != null)
                {
                    tx.PaymentMethodType = PaymentMethodType.Card;
                    tx.Details = $"{charge.PaymentMethodDetails.Card.Brand?.ToUpperInvariant()}, " +
                        $"*{charge.PaymentMethodDetails.Card.Last4}";
                }
                else if (charge.PaymentMethodDetails.AchDebit != null)
                {
                    tx.PaymentMethodType = PaymentMethodType.BankAccount;
                    tx.Details = $"{charge.PaymentMethodDetails.AchDebit.BankName}, " +
                        $"*{charge.PaymentMethodDetails.AchDebit.Last4}";
                }
                else if (charge.PaymentMethodDetails.AchCreditTransfer != null)
                {
                    tx.PaymentMethodType = PaymentMethodType.BankAccount;
                    tx.Details = $"ACH => {charge.PaymentMethodDetails.AchCreditTransfer.BankName}, " +
                        $"{charge.PaymentMethodDetails.AchCreditTransfer.AccountNumber}";
                }
            }

            if (!tx.PaymentMethodType.HasValue)
            {
                _logger.LogWarning("Charge success from unsupported source/method. " + charge.Id);
                return new OkResult();
            }

            try
            {
                await _transactionRepository.CreateAsync(tx);
            }
            // Catch foreign key violations because user/org could have been deleted.
            catch (SqlException e) when (e.Number == 547) { }
        }
        else if (parsedEvent.Type.Equals(HandledStripeWebhook.ChargeRefunded))
        {
            var charge = await GetChargeAsync(parsedEvent);
            var chargeTransaction = await _transactionRepository.GetByGatewayIdAsync(
                GatewayType.Stripe, charge.Id);
            if (chargeTransaction == null)
            {
                throw new Exception("Cannot find refunded charge. " + charge.Id);
            }

            var amountRefunded = charge.AmountRefunded / 100M;

            if (!chargeTransaction.Refunded.GetValueOrDefault() &&
                chargeTransaction.RefundedAmount.GetValueOrDefault() < amountRefunded)
            {
                chargeTransaction.RefundedAmount = amountRefunded;
                if (charge.Refunded)
                {
                    chargeTransaction.Refunded = true;
                }
                await _transactionRepository.ReplaceAsync(chargeTransaction);

                foreach (var refund in charge.Refunds)
                {
                    var refundTransaction = await _transactionRepository.GetByGatewayIdAsync(
                        GatewayType.Stripe, refund.Id);
                    if (refundTransaction != null)
                    {
                        continue;
                    }

                    await _transactionRepository.CreateAsync(new Transaction
                    {
                        Amount = refund.Amount / 100M,
                        CreationDate = refund.Created,
                        OrganizationId = chargeTransaction.OrganizationId,
                        UserId = chargeTransaction.UserId,
                        Type = TransactionType.Refund,
                        Gateway = GatewayType.Stripe,
                        GatewayId = refund.Id,
                        PaymentMethodType = chargeTransaction.PaymentMethodType,
                        Details = chargeTransaction.Details
                    });
                }
            }
            else
            {
                _logger.LogWarning("Charge refund amount doesn't seem correct. " + charge.Id);
            }
        }
        else if (parsedEvent.Type.Equals(HandledStripeWebhook.PaymentSucceeded))
        {
            var invoice = await GetInvoiceAsync(parsedEvent, true);
            if (invoice.Paid && invoice.BillingReason == "subscription_create")
            {
                var subscriptionService = new SubscriptionService();
                var subscription = await subscriptionService.GetAsync(invoice.SubscriptionId);
                if (subscription?.Status == "active")
                {
                    if (DateTime.UtcNow - invoice.Created < TimeSpan.FromMinutes(1))
                    {
                        await Task.Delay(5000);
                    }

<<<<<<< HEAD
                        var ids = GetIdsFromMetaData(subscription.Metadata);
                        // org
                        if (ids.HasOrg)
                        {
                            if (subscription.Items.Any(i => StaticStore.Plans.Any(p => p.StripePlanId == i.Plan.Id)))
                            {
                                await _organizationService.EnableAsync(ids.OrgId.Value, subscription.CurrentPeriodEnd);

                                var organization = await _organizationRepository.GetByIdAsync(ids.OrgId.Value);
                                await _referenceEventService.RaiseEventAsync(
                                    new ReferenceEvent(ReferenceEventType.Rebilled, organization)
                                    {
                                        PlanName = organization?.Plan,
                                        PlanType = organization?.PlanType,
                                        Seats = organization?.Seats,
                                        Storage = organization?.MaxStorageGb,
                                    });
                            }
                        }
                        // user
                        else if (ids.HasUser)
                        {
                            if (subscription.Items.Any(i => i.Plan.Id == PremiumPlanId))
                            {
                                await _userService.EnablePremiumAsync(ids.UserId.Value, subscription.CurrentPeriodEnd);

                                var user = await _userRepository.GetByIdAsync(ids.UserId.Value);
                                await _referenceEventService.RaiseEventAsync(
                                    new ReferenceEvent(ReferenceEventType.Rebilled, user)
                                    {
                                        PlanName = PremiumPlanId,
                                        Storage = user?.MaxStorageGb,
                                    });
                            }
=======
                    var ids = GetIdsFromMetaData(subscription.Metadata);
                    // org
                    if (ids.Item1.HasValue)
                    {
                        if (subscription.Items.Any(i => StaticStore.Plans.Any(p => p.StripePlanId == i.Plan.Id)))
                        {
                            await _organizationService.EnableAsync(ids.Item1.Value, subscription.CurrentPeriodEnd);

                            var organization = await _organizationRepository.GetByIdAsync(ids.Item1.Value);
                            await _referenceEventService.RaiseEventAsync(
                                new ReferenceEvent(ReferenceEventType.Rebilled, organization)
                                {
                                    PlanName = organization?.Plan,
                                    PlanType = organization?.PlanType,
                                    Seats = organization?.Seats,
                                    Storage = organization?.MaxStorageGb,
                                });
                        }
                    }
                    // user
                    else if (ids.Item2.HasValue)
                    {
                        if (subscription.Items.Any(i => i.Plan.Id == PremiumPlanId))
                        {
                            await _userService.EnablePremiumAsync(ids.Item2.Value, subscription.CurrentPeriodEnd);

                            var user = await _userRepository.GetByIdAsync(ids.Item2.Value);
                            await _referenceEventService.RaiseEventAsync(
                                new ReferenceEvent(ReferenceEventType.Rebilled, user)
                                {
                                    PlanName = PremiumPlanId,
                                    Storage = user?.MaxStorageGb,
                                });
>>>>>>> 9a12992b
                        }
                    }
                }
            }
        }
        else if (parsedEvent.Type.Equals(HandledStripeWebhook.PaymentFailed))
        {
            await HandlePaymentFailed(await GetInvoiceAsync(parsedEvent, true));
        }
        else if (parsedEvent.Type.Equals(HandledStripeWebhook.InvoiceCreated))
        {
            var invoice = await GetInvoiceAsync(parsedEvent, true);
            if (!invoice.Paid && UnpaidAutoChargeInvoiceForSubscriptionCycle(invoice))
            {
                await AttemptToPayInvoiceAsync(invoice);
            }
        }
        else
        {
            _logger.LogWarning("Unsupported event received. " + parsedEvent.Type);
        }

        return new OkResult();
    }

<<<<<<< HEAD
        private async Task HandleSubscriptionUpdateAndDelete(Stripe.Event parsedEvent, bool isSubDeletedEvent, bool isSubUpdatedEvent)
        {
            var subscription = await GetSubscriptionAsync(parsedEvent, true);
            var ids = GetIdsFromMetaData(subscription.Metadata);

            // There are 3 ways we can end up with a subscription that needs to be disabled:
            //   1. The Delete webhook fires with a "canceled" status on the subscription, or
            //   2. The Update webhook fires with an "unpaid" subscription status, or
            //   3. The Update webhook fires with an "incomplete_expired" subscription status, meaning the initial payment never processed
            var subCanceled = isSubDeletedEvent && subscription.Status == "canceled";
            var subUnpaid = isSubUpdatedEvent && subscription.Status == "unpaid";
            var subIncompleteExpired = isSubUpdatedEvent && subscription.Status == "incomplete_expired";
            var needToDisable = subCanceled || subUnpaid || subIncompleteExpired;

            if (needToDisable)
            {
                if (ids.HasOrg)
                {
                    await _organizationService.DisableAsync(ids.OrgId.Value, subscription.CurrentPeriodEnd);
                }
                else if (ids.HasUser)
                {
                    await _userService.DisablePremiumAsync(ids.UserId.Value, subscription.CurrentPeriodEnd);
                }
            }

            if (isSubUpdatedEvent)
            {
                // org
                if (ids.HasOrg)
                {
                    await _organizationService.UpdateExpirationDateAsync(ids.OrgId.Value,
                        subscription.CurrentPeriodEnd);
                    if (IsSponsoredSubscription(subscription))
                    {
                        await _organizationSponsorshipRenewCommand.UpdateExpirationDateAsync(ids.OrgId.Value, subscription.CurrentPeriodEnd);
                    }
                }
                // user
                else if (ids.HasUser)
                {
                    await _userService.UpdatePremiumExpirationAsync(ids.UserId.Value,
                        subscription.CurrentPeriodEnd);
                }
            }
        }

        private record SubscriptionIdResult {
            public Guid? OrgId {get; init;} = null;
            public Guid? UserId {get;init;} = null;

            public bool HasOrg { get { return OrgId.HasValue; }}
            public bool HasUser { get { return UserId.HasValue; }}

        }

        private SubscriptionIdResult GetIdsFromMetaData(IDictionary<string, string> metaData)
        {
            if (metaData == null || !metaData.Any())
            {
                return new SubscriptionIdResult();
            }
=======
    private Tuple<Guid?, Guid?> GetIdsFromMetaData(IDictionary<string, string> metaData)
    {
        if (metaData == null || !metaData.Any())
        {
            return new Tuple<Guid?, Guid?>(null, null);
        }
>>>>>>> 9a12992b

        Guid? orgId = null;
        Guid? userId = null;

        if (metaData.ContainsKey("organizationId"))
        {
            orgId = new Guid(metaData["organizationId"]);
        }
        else if (metaData.ContainsKey("userId"))
        {
            userId = new Guid(metaData["userId"]);
        }

        if (userId == null && orgId == null)
        {
            var orgIdKey = metaData.Keys.FirstOrDefault(k => k.ToLowerInvariant() == "organizationid");
            if (!string.IsNullOrWhiteSpace(orgIdKey))
            {
                orgId = new Guid(metaData[orgIdKey]);
            }
            else
            {
                var userIdKey = metaData.Keys.FirstOrDefault(k => k.ToLowerInvariant() == "userid");
                if (!string.IsNullOrWhiteSpace(userIdKey))
                {
                    userId = new Guid(metaData[userIdKey]);
                }
            }
        }

        return new Tuple<Guid?, Guid?>(orgId, userId);
    }

<<<<<<< HEAD
            return new SubscriptionIdResult() { OrgId = orgId, UserId = userId };
=======
    private bool OrgPlanForInvoiceNotifications(Organization org)
    {
        switch (org.PlanType)
        {
            case PlanType.FamiliesAnnually:
            case PlanType.TeamsAnnually:
            case PlanType.EnterpriseAnnually:
                return true;
            default:
                return false;
>>>>>>> 9a12992b
        }
    }

    private async Task<bool> AttemptToPayInvoiceAsync(Invoice invoice)
    {
        var customerService = new CustomerService();
        var customer = await customerService.GetAsync(invoice.CustomerId);
        if (customer?.Metadata?.ContainsKey("appleReceipt") ?? false)
        {
            return await AttemptToPayInvoiceWithAppleReceiptAsync(invoice, customer);
        }
        else if (customer?.Metadata?.ContainsKey("btCustomerId") ?? false)
        {
            return await AttemptToPayInvoiceWithBraintreeAsync(invoice, customer);
        }
        return false;
    }

    private async Task<bool> AttemptToPayInvoiceWithAppleReceiptAsync(Invoice invoice, Customer customer)
    {
        if (!customer?.Metadata?.ContainsKey("appleReceipt") ?? true)
        {
            return false;
        }

        var originalAppleReceiptTransactionId = customer.Metadata["appleReceipt"];
        var appleReceiptRecord = await _appleIapService.GetReceiptAsync(originalAppleReceiptTransactionId);
        if (string.IsNullOrWhiteSpace(appleReceiptRecord?.Item1) || !appleReceiptRecord.Item2.HasValue)
        {
            return false;
        }

        var subscriptionService = new SubscriptionService();
        var subscription = await subscriptionService.GetAsync(invoice.SubscriptionId);
        var ids = GetIdsFromMetaData(subscription?.Metadata);
        if (!ids.Item2.HasValue)
        {
            // Apple receipt is only for user subscriptions
            return false;
        }

<<<<<<< HEAD
            var subscriptionService = new SubscriptionService();
            var subscription = await subscriptionService.GetAsync(invoice.SubscriptionId);
            var ids = GetIdsFromMetaData(subscription?.Metadata);
            if (!ids.HasUser)
            {
                // Apple receipt is only for user subscriptions
                return false;
            }

            if (appleReceiptRecord.Item2.Value != ids.UserId.Value)
            {
                _logger.LogError("User Ids for Apple Receipt and subscription do not match: {0} != {1}.",
                    appleReceiptRecord.Item2.Value, ids.UserId.Value);
                return false;
            }
=======
        if (appleReceiptRecord.Item2.Value != ids.Item2.Value)
        {
            _logger.LogError("User Ids for Apple Receipt and subscription do not match: {0} != {1}.",
                appleReceiptRecord.Item2.Value, ids.Item2.Value);
            return false;
        }

        var appleReceiptStatus = await _appleIapService.GetVerifiedReceiptStatusAsync(appleReceiptRecord.Item1);
        if (appleReceiptStatus == null)
        {
            // TODO: cancel sub if receipt is cancelled?
            return false;
        }
>>>>>>> 9a12992b

        var receiptExpiration = appleReceiptStatus.GetLastExpiresDate().GetValueOrDefault(DateTime.MinValue);
        var invoiceDue = invoice.DueDate.GetValueOrDefault(DateTime.MinValue);
        if (receiptExpiration <= invoiceDue)
        {
            _logger.LogWarning("Apple receipt expiration is before invoice due date. {0} <= {1}",
                receiptExpiration, invoiceDue);
            return false;
        }

        var receiptLastTransactionId = appleReceiptStatus.GetLastTransactionId();
        var existingTransaction = await _transactionRepository.GetByGatewayIdAsync(
            GatewayType.AppStore, receiptLastTransactionId);
        if (existingTransaction != null)
        {
            _logger.LogWarning("There is already an existing transaction for this Apple receipt.",
                receiptLastTransactionId);
            return false;
        }

        var appleTransaction = appleReceiptStatus.BuildTransactionFromLastTransaction(
            PremiumPlanAppleIapPrice, ids.Item2.Value);
        appleTransaction.Type = TransactionType.Charge;

<<<<<<< HEAD
            var appleTransaction = appleReceiptStatus.BuildTransactionFromLastTransaction(
                PremiumPlanAppleIapPrice, ids.UserId.Value);
            appleTransaction.Type = TransactionType.Charge;
=======
        var invoiceService = new InvoiceService();
        try
        {
            await invoiceService.UpdateAsync(invoice.Id, new InvoiceUpdateOptions
            {
                Metadata = new Dictionary<string, string>
                {
                    ["appleReceipt"] = appleReceiptStatus.GetOriginalTransactionId(),
                    ["appleReceiptTransactionId"] = receiptLastTransactionId
                }
            });
>>>>>>> 9a12992b

            await _transactionRepository.CreateAsync(appleTransaction);
            await invoiceService.PayAsync(invoice.Id, new InvoicePayOptions { PaidOutOfBand = true });
        }
        catch (Exception e)
        {
            if (e.Message.Contains("Invoice is already paid"))
            {
                await invoiceService.UpdateAsync(invoice.Id, new InvoiceUpdateOptions
                {
                    Metadata = invoice.Metadata
                });
            }
            else
            {
                throw;
            }
        }

        return true;
    }

    private async Task<bool> AttemptToPayInvoiceWithBraintreeAsync(Invoice invoice, Customer customer)
    {
        if (!customer?.Metadata?.ContainsKey("btCustomerId") ?? true)
        {
            return false;
        }

<<<<<<< HEAD
            var subscriptionService = new SubscriptionService();
            var subscription = await subscriptionService.GetAsync(invoice.SubscriptionId);
            var ids = GetIdsFromMetaData(subscription?.Metadata);
            if (!ids.OrgId.HasValue && !ids.UserId.HasValue)
            {
                return false;
            }

            var orgTransaction = ids.HasOrg;
            var btObjIdField = orgTransaction ? "organization_id" : "user_id";
            var btObjId = orgTransaction ? ids.OrgId.Value : ids.UserId.Value;
            var btInvoiceAmount = (invoice.AmountDue / 100M);

            var existingTransactions = orgTransaction ?
                await _transactionRepository.GetManyByOrganizationIdAsync(ids.OrgId.Value) :
                await _transactionRepository.GetManyByUserIdAsync(ids.UserId.Value);
            var duplicateTimeSpan = TimeSpan.FromHours(24);
            var now = DateTime.UtcNow;
            var duplicateTransaction = existingTransactions?
                .FirstOrDefault(t => (now - t.CreationDate) < duplicateTimeSpan);
            if (duplicateTransaction != null)
            {
                _logger.LogWarning("There is already a recent PayPal transaction ({0}). " +
                    "Do not charge again to prevent possible duplicate.", duplicateTransaction.GatewayId);
                return false;
            }
=======
        var subscriptionService = new SubscriptionService();
        var subscription = await subscriptionService.GetAsync(invoice.SubscriptionId);
        var ids = GetIdsFromMetaData(subscription?.Metadata);
        if (!ids.Item1.HasValue && !ids.Item2.HasValue)
        {
            return false;
        }

        var orgTransaction = ids.Item1.HasValue;
        var btObjIdField = orgTransaction ? "organization_id" : "user_id";
        var btObjId = ids.Item1 ?? ids.Item2.Value;
        var btInvoiceAmount = (invoice.AmountDue / 100M);

        var existingTransactions = orgTransaction ?
            await _transactionRepository.GetManyByOrganizationIdAsync(ids.Item1.Value) :
            await _transactionRepository.GetManyByUserIdAsync(ids.Item2.Value);
        var duplicateTimeSpan = TimeSpan.FromHours(24);
        var now = DateTime.UtcNow;
        var duplicateTransaction = existingTransactions?
            .FirstOrDefault(t => (now - t.CreationDate) < duplicateTimeSpan);
        if (duplicateTransaction != null)
        {
            _logger.LogWarning("There is already a recent PayPal transaction ({0}). " +
                "Do not charge again to prevent possible duplicate.", duplicateTransaction.GatewayId);
            return false;
        }
>>>>>>> 9a12992b

        var transactionResult = await _btGateway.Transaction.SaleAsync(
            new Braintree.TransactionRequest
            {
                Amount = btInvoiceAmount,
                CustomerId = customer.Metadata["btCustomerId"],
                Options = new Braintree.TransactionOptionsRequest
                {
                    SubmitForSettlement = true,
                    PayPal = new Braintree.TransactionOptionsPayPalRequest
                    {
                        CustomField = $"{btObjIdField}:{btObjId}"
                    }
                },
                CustomFields = new Dictionary<string, string>
                {
                    [btObjIdField] = btObjId.ToString()
                }
            });

        if (!transactionResult.IsSuccess())
        {
            if (invoice.AttemptCount < 4)
            {
                await _mailService.SendPaymentFailedAsync(customer.Email, btInvoiceAmount, true);
            }
            return false;
        }

        var invoiceService = new InvoiceService();
        try
        {
            await invoiceService.UpdateAsync(invoice.Id, new InvoiceUpdateOptions
            {
                Metadata = new Dictionary<string, string>
                {
                    ["btTransactionId"] = transactionResult.Target.Id,
                    ["btPayPalTransactionId"] =
                        transactionResult.Target.PayPalDetails?.AuthorizationId
                }
            });
            await invoiceService.PayAsync(invoice.Id, new InvoicePayOptions { PaidOutOfBand = true });
        }
        catch (Exception e)
        {
            await _btGateway.Transaction.RefundAsync(transactionResult.Target.Id);
            if (e.Message.Contains("Invoice is already paid"))
            {
                await invoiceService.UpdateAsync(invoice.Id, new InvoiceUpdateOptions
                {
                    Metadata = invoice.Metadata
                });
            }
            else
            {
                throw;
            }
        }

        return true;
    }

    private bool UnpaidAutoChargeInvoiceForSubscriptionCycle(Invoice invoice)
    {
        return invoice.AmountDue > 0 && !invoice.Paid && invoice.CollectionMethod == "charge_automatically" &&
            invoice.BillingReason == "subscription_cycle" && invoice.SubscriptionId != null;
    }

    private async Task<Charge> GetChargeAsync(Stripe.Event parsedEvent, bool fresh = false)
    {
        if (!(parsedEvent.Data.Object is Charge eventCharge))
        {
            throw new Exception("Charge is null (from parsed event). " + parsedEvent.Id);
        }
        if (!fresh)
        {
            return eventCharge;
        }
        var chargeService = new ChargeService();
        var charge = await chargeService.GetAsync(eventCharge.Id);
        if (charge == null)
        {
            throw new Exception("Charge is null. " + eventCharge.Id);
        }
        return charge;
    }

    private async Task<Invoice> GetInvoiceAsync(Stripe.Event parsedEvent, bool fresh = false)
    {
        if (!(parsedEvent.Data.Object is Invoice eventInvoice))
        {
            throw new Exception("Invoice is null (from parsed event). " + parsedEvent.Id);
        }
        if (!fresh)
        {
            return eventInvoice;
        }
        var invoiceService = new InvoiceService();
        var invoice = await invoiceService.GetAsync(eventInvoice.Id);
        if (invoice == null)
        {
            throw new Exception("Invoice is null. " + eventInvoice.Id);
        }
        return invoice;
    }

    private async Task<Subscription> GetSubscriptionAsync(Stripe.Event parsedEvent, bool fresh = false)
    {
        if (!(parsedEvent.Data.Object is Subscription eventSubscription))
        {
            throw new Exception("Subscription is null (from parsed event). " + parsedEvent.Id);
        }
        if (!fresh)
        {
            return eventSubscription;
        }
        var subscriptionService = new SubscriptionService();
        var subscription = await subscriptionService.GetAsync(eventSubscription.Id);
        if (subscription == null)
        {
            throw new Exception("Subscription is null. " + eventSubscription.Id);
        }
        return subscription;
    }

    private async Task<Subscription> VerifyCorrectTaxRateForCharge(Invoice invoice, Subscription subscription)
    {
        if (!string.IsNullOrWhiteSpace(invoice?.CustomerAddress?.Country) && !string.IsNullOrWhiteSpace(invoice?.CustomerAddress?.PostalCode))
        {
            var localBitwardenTaxRates = await _taxRateRepository.GetByLocationAsync(
                new TaxRate()
                {
                    Country = invoice.CustomerAddress.Country,
                    PostalCode = invoice.CustomerAddress.PostalCode
                }
            );

            if (localBitwardenTaxRates.Any())
            {
                var stripeTaxRate = await new TaxRateService().GetAsync(localBitwardenTaxRates.First().Id);
                if (stripeTaxRate != null && !subscription.DefaultTaxRates.Any(x => x == stripeTaxRate))
                {
                    subscription.DefaultTaxRates = new List<Stripe.TaxRate> { stripeTaxRate };
                    var subscriptionOptions = new SubscriptionUpdateOptions() { DefaultTaxRates = new List<string>() { stripeTaxRate.Id } };
                    subscription = await new SubscriptionService().UpdateAsync(subscription.Id, subscriptionOptions);
                }
            }
        }
        return subscription;
    }

    private static bool IsSponsoredSubscription(Subscription subscription) =>
        StaticStore.SponsoredPlans.Any(p => p.StripePlanId == subscription.Id);

    private async Task HandlePaymentFailed(Invoice invoice)
    {
        if (!invoice.Paid && invoice.AttemptCount > 1 && UnpaidAutoChargeInvoiceForSubscriptionCycle(invoice))
        {
            var subscriptionService = new SubscriptionService();
            var subscription = await subscriptionService.GetAsync(invoice.SubscriptionId);
            // attempt count 4 = 11 days after initial failure
            if (invoice.AttemptCount > 3 && subscription.Items.Any(i => i.Price.Id == PremiumPlanId || i.Price.Id == PremiumPlanIdAppStore))
            {
                await CancelSubscription(invoice.SubscriptionId);
                await VoidOpenInvoices(invoice.SubscriptionId);
            }
            else
            {
                await AttemptToPayInvoiceAsync(invoice);
            }
        }
    }

    private async Task CancelSubscription(string subscriptionId)
    {
        await new SubscriptionService().CancelAsync(subscriptionId, new SubscriptionCancelOptions());
    }

    private async Task VoidOpenInvoices(string subscriptionId)
    {
        var invoiceService = new InvoiceService();
        var options = new InvoiceListOptions
        {
            Status = "open",
            Subscription = subscriptionId
        };
        var invoices = invoiceService.List(options);
        foreach (var invoice in invoices)
        {
            await invoiceService.VoidInvoiceAsync(invoice.Id);
        }
    }
}<|MERGE_RESOLUTION|>--- conflicted
+++ resolved
@@ -108,151 +108,70 @@
             return new BadRequestResult();
         }
 
-<<<<<<< HEAD
             var isSubDeletedEvent = parsedEvent.Type.Equals(HandledStripeWebhook.SubscriptionDeleted);
             var isSubUpdatedEvent = parsedEvent.Type.Equals(HandledStripeWebhook.SubscriptionUpdated);
 
             if (isSubDeletedEvent || isSubUpdatedEvent)
             {
                 await HandleSubscriptionUpdateAndDelete(parsedEvent, isSubDeletedEvent, isSubUpdatedEvent);
-=======
-        var subDeleted = parsedEvent.Type.Equals(HandledStripeWebhook.SubscriptionDeleted);
-        var subUpdated = parsedEvent.Type.Equals(HandledStripeWebhook.SubscriptionUpdated);
-
-        if (subDeleted || subUpdated)
-        {
-            var subscription = await GetSubscriptionAsync(parsedEvent, true);
-            var ids = GetIdsFromMetaData(subscription.Metadata);
-
-            var subCanceled = subDeleted && subscription.Status == "canceled";
-            var subUnpaid = subUpdated && subscription.Status == "unpaid";
-            var subIncompleteExpired = subUpdated && subscription.Status == "incomplete_expired";
-
-            if (subCanceled || subUnpaid || subIncompleteExpired)
-            {
-                // org
-                if (ids.Item1.HasValue)
-                {
-                    await _organizationService.DisableAsync(ids.Item1.Value, subscription.CurrentPeriodEnd);
-                }
-                // user
-                else if (ids.Item2.HasValue)
-                {
-                    await _userService.DisablePremiumAsync(ids.Item2.Value, subscription.CurrentPeriodEnd);
-                }
->>>>>>> 9a12992b
-            }
-
-<<<<<<< HEAD
-                subscription = await VerifyCorrectTaxRateForCharge(invoice, subscription);
+            }
+            else if (parsedEvent.Type.Equals(HandledStripeWebhook.UpcomingInvoice))
+            {
+                var invoice = await GetInvoiceAsync(parsedEvent);
+                var subscriptionService = new SubscriptionService();
+                var subscription = await subscriptionService.GetAsync(invoice.SubscriptionId);
+                if (subscription == null)
+                {
+                    throw new Exception("Invoice subscription is null. " + invoice.Id);
+                }
+
+            subscription = await VerifyCorrectTaxRateForCharge(invoice, subscription);
 
                 string email = null;
                 var ids = GetIdsFromMetaData(subscription.Metadata);
                 if (ids.HasOrg)
-=======
-            if (subUpdated)
-            {
-                // org
-                if (ids.Item1.HasValue)
->>>>>>> 9a12992b
-                {
-                    await _organizationService.UpdateExpirationDateAsync(ids.Item1.Value,
-                        subscription.CurrentPeriodEnd);
+                {
+                    // sponsored org
                     if (IsSponsoredSubscription(subscription))
                     {
-<<<<<<< HEAD
                         await _validateSponsorshipCommand.ValidateSponsorshipAsync(ids.OrgId.Value);
                     }
 
-                    var org = await _organizationRepository.GetByIdAsync(ids.OrgId.Value);
-                    if (org != null && OrgPlanForInvoiceNotifications(org))
-                    {
-                        email = org.BillingEmail;
-=======
-                        await _organizationSponsorshipRenewCommand.UpdateExpirationDateAsync(ids.Item1.Value, subscription.CurrentPeriodEnd);
->>>>>>> 9a12992b
-                    }
-                }
-                // user
-                else if (ids.HasUser)
-                {
-<<<<<<< HEAD
-                    var user = await _userService.GetUserByIdAsync(ids.UserId.Value);
-                    if (user.Premium)
-                    {
-                        email = user.Email;
-                    }
-=======
-                    await _userService.UpdatePremiumExpirationAsync(ids.Item2.Value,
-                        subscription.CurrentPeriodEnd);
-                }
-            }
-        }
-        else if (parsedEvent.Type.Equals(HandledStripeWebhook.UpcomingInvoice))
-        {
-            var invoice = await GetInvoiceAsync(parsedEvent);
-            var subscriptionService = new SubscriptionService();
-            var subscription = await subscriptionService.GetAsync(invoice.SubscriptionId);
-            if (subscription == null)
-            {
-                throw new Exception("Invoice subscription is null. " + invoice.Id);
-            }
-
-            subscription = await VerifyCorrectTaxRateForCharge(invoice, subscription);
-
-            string email = null;
-            var ids = GetIdsFromMetaData(subscription.Metadata);
-            // org
-            if (ids.Item1.HasValue)
-            {
-                // sponsored org
-                if (IsSponsoredSubscription(subscription))
-                {
-                    await _validateSponsorshipCommand.ValidateSponsorshipAsync(ids.Item1.Value);
->>>>>>> 9a12992b
-                }
-
-                var org = await _organizationRepository.GetByIdAsync(ids.Item1.Value);
+                var org = await _organizationRepository.GetByIdAsync(ids.OrgId.Value);
                 if (org != null && OrgPlanForInvoiceNotifications(org))
                 {
                     email = org.BillingEmail;
                 }
             }
             // user
-            else if (ids.Item2.HasValue)
-            {
-                var user = await _userService.GetUserByIdAsync(ids.Item2.Value);
+            else if (ids.HasUser)
+            {
+                var user = await _userService.GetUserByIdAsync(ids.UserId.Value);
                 if (user.Premium)
                 {
                     email = user.Email;
                 }
             }
 
-<<<<<<< HEAD
-                SubscriptionIdResult ids = null;
-                Subscription subscription = null;
-                var subscriptionService = new SubscriptionService();
-=======
-            if (!string.IsNullOrWhiteSpace(email) && invoice.NextPaymentAttempt.HasValue)
-            {
-                var items = invoice.Lines.Select(i => i.Description).ToList();
-                await _mailService.SendInvoiceUpcomingAsync(email, invoice.AmountDue / 100M,
-                    invoice.NextPaymentAttempt.Value, items, true);
-            }
-        }
-        else if (parsedEvent.Type.Equals(HandledStripeWebhook.ChargeSucceeded))
-        {
-            var charge = await GetChargeAsync(parsedEvent);
-            var chargeTransaction = await _transactionRepository.GetByGatewayIdAsync(
-                GatewayType.Stripe, charge.Id);
-            if (chargeTransaction != null)
-            {
-                _logger.LogWarning("Charge success already processed. " + charge.Id);
-                return new OkResult();
-            }
->>>>>>> 9a12992b
-
-            Tuple<Guid?, Guid?> ids = null;
+                if (!string.IsNullOrWhiteSpace(email) && invoice.NextPaymentAttempt.HasValue)
+                {
+                    var items = invoice.Lines.Select(i => i.Description).ToList();
+                    await _mailService.SendInvoiceUpcomingAsync(email, invoice.AmountDue / 100M,
+                        invoice.NextPaymentAttempt.Value, items, true);
+                }
+            }
+            else if (parsedEvent.Type.Equals(HandledStripeWebhook.ChargeSucceeded))
+            {
+                var charge = await GetChargeAsync(parsedEvent);
+                var chargeTransaction = await _transactionRepository.GetByGatewayIdAsync(
+                    GatewayType.Stripe, charge.Id);
+                if (chargeTransaction != null)
+                {
+                    _logger.LogWarning("Charge success already processed. " + charge.Id);
+                    return new OkResult();
+                }
+
+            SubscriptionIdResult ids = null;
             Subscription subscription = null;
             var subscriptionService = new SubscriptionService();
 
@@ -267,127 +186,93 @@
                 }
             }
 
-<<<<<<< HEAD
                 if (subscription == null || ids == null || (ids.HasOrg && ids.HasUser))
-=======
-            if (subscription == null || ids == null || (ids.Item1.HasValue && ids.Item2.HasValue))
-            {
-                var subscriptions = await subscriptionService.ListAsync(new SubscriptionListOptions
->>>>>>> 9a12992b
-                {
-                    Customer = charge.CustomerId
-                });
-                foreach (var sub in subscriptions)
-                {
-                    if (sub.Status != "canceled" && sub.Status != "incomplete_expired")
-                    {
-                        ids = GetIdsFromMetaData(sub.Metadata);
-                        if (ids.Item1.HasValue || ids.Item2.HasValue)
+                {
+                    var subscriptions = await subscriptionService.ListAsync(new SubscriptionListOptions
+                    {
+                        Customer = charge.CustomerId
+                    });
+                    foreach (var sub in subscriptions)
+                    {
+                        if (sub.Status != "canceled" && sub.Status != "incomplete_expired")
                         {
-<<<<<<< HEAD
                             ids = GetIdsFromMetaData(sub.Metadata);
                             if (ids.HasOrg || ids.HasUser)
                             {
                                 subscription = sub;
                                 break;
                             }
-=======
-                            subscription = sub;
-                            break;
->>>>>>> 9a12992b
                         }
                     }
                 }
-            }
-
-<<<<<<< HEAD
+
                 if (!ids.HasOrg && !ids.HasUser)
                 {
                     _logger.LogWarning("Charge success has no subscriber ids. " + charge.Id);
                     return new BadRequestResult();
                 }
 
-                var tx = new Transaction
-                {
-                    Amount = charge.Amount / 100M,
-                    CreationDate = charge.Created,
-                    OrganizationId = ids.OrgId,
-                    UserId = ids.UserId,
-                    Type = TransactionType.Charge,
-                    Gateway = GatewayType.Stripe,
-                    GatewayId = charge.Id
-                };
-
-                if (charge.Source != null && charge.Source is Card card)
-=======
-            if (!ids.Item1.HasValue && !ids.Item2.HasValue)
-            {
-                _logger.LogWarning("Charge success has no subscriber ids. " + charge.Id);
-                return new BadRequestResult();
-            }
-
             var tx = new Transaction
             {
                 Amount = charge.Amount / 100M,
                 CreationDate = charge.Created,
-                OrganizationId = ids.Item1,
-                UserId = ids.Item2,
+                OrganizationId = ids.OrgId,
+                UserId = ids.UserId,
                 Type = TransactionType.Charge,
                 Gateway = GatewayType.Stripe,
                 GatewayId = charge.Id
             };
 
-            if (charge.Source != null && charge.Source is Card card)
-            {
-                tx.PaymentMethodType = PaymentMethodType.Card;
-                tx.Details = $"{card.Brand}, *{card.Last4}";
-            }
-            else if (charge.Source != null && charge.Source is BankAccount bankAccount)
-            {
-                tx.PaymentMethodType = PaymentMethodType.BankAccount;
-                tx.Details = $"{bankAccount.BankName}, *{bankAccount.Last4}";
-            }
-            else if (charge.Source != null && charge.Source is Source source)
-            {
-                if (source.Card != null)
->>>>>>> 9a12992b
+                if (charge.Source != null && charge.Source is Card card)
                 {
                     tx.PaymentMethodType = PaymentMethodType.Card;
-                    tx.Details = $"{source.Card.Brand}, *{source.Card.Last4}";
-                }
-                else if (source.AchDebit != null)
+                    tx.Details = $"{card.Brand}, *{card.Last4}";
+                }
+                else if (charge.Source != null && charge.Source is BankAccount bankAccount)
                 {
                     tx.PaymentMethodType = PaymentMethodType.BankAccount;
-                    tx.Details = $"{source.AchDebit.BankName}, *{source.AchDebit.Last4}";
-                }
-                else if (source.AchCreditTransfer != null)
-                {
-                    tx.PaymentMethodType = PaymentMethodType.BankAccount;
-                    tx.Details = $"ACH => {source.AchCreditTransfer.BankName}, " +
-                        $"{source.AchCreditTransfer.AccountNumber}";
-                }
-            }
-            else if (charge.PaymentMethodDetails != null)
-            {
-                if (charge.PaymentMethodDetails.Card != null)
-                {
-                    tx.PaymentMethodType = PaymentMethodType.Card;
-                    tx.Details = $"{charge.PaymentMethodDetails.Card.Brand?.ToUpperInvariant()}, " +
-                        $"*{charge.PaymentMethodDetails.Card.Last4}";
-                }
-                else if (charge.PaymentMethodDetails.AchDebit != null)
-                {
-                    tx.PaymentMethodType = PaymentMethodType.BankAccount;
-                    tx.Details = $"{charge.PaymentMethodDetails.AchDebit.BankName}, " +
-                        $"*{charge.PaymentMethodDetails.AchDebit.Last4}";
-                }
-                else if (charge.PaymentMethodDetails.AchCreditTransfer != null)
-                {
-                    tx.PaymentMethodType = PaymentMethodType.BankAccount;
-                    tx.Details = $"ACH => {charge.PaymentMethodDetails.AchCreditTransfer.BankName}, " +
-                        $"{charge.PaymentMethodDetails.AchCreditTransfer.AccountNumber}";
-                }
-            }
+                    tx.Details = $"{bankAccount.BankName}, *{bankAccount.Last4}";
+                }
+                else if (charge.Source != null && charge.Source is Source source)
+                {
+                    if (source.Card != null)
+                    {
+                        tx.PaymentMethodType = PaymentMethodType.Card;
+                        tx.Details = $"{source.Card.Brand}, *{source.Card.Last4}";
+                    }
+                    else if (source.AchDebit != null)
+                    {
+                        tx.PaymentMethodType = PaymentMethodType.BankAccount;
+                        tx.Details = $"{source.AchDebit.BankName}, *{source.AchDebit.Last4}";
+                    }
+                    else if (source.AchCreditTransfer != null)
+                    {
+                        tx.PaymentMethodType = PaymentMethodType.BankAccount;
+                        tx.Details = $"ACH => {source.AchCreditTransfer.BankName}, " +
+                            $"{source.AchCreditTransfer.AccountNumber}";
+                    }
+                }
+                else if (charge.PaymentMethodDetails != null)
+                {
+                    if (charge.PaymentMethodDetails.Card != null)
+                    {
+                        tx.PaymentMethodType = PaymentMethodType.Card;
+                        tx.Details = $"{charge.PaymentMethodDetails.Card.Brand?.ToUpperInvariant()}, " +
+                            $"*{charge.PaymentMethodDetails.Card.Last4}";
+                    }
+                    else if (charge.PaymentMethodDetails.AchDebit != null)
+                    {
+                        tx.PaymentMethodType = PaymentMethodType.BankAccount;
+                        tx.Details = $"{charge.PaymentMethodDetails.AchDebit.BankName}, " +
+                            $"*{charge.PaymentMethodDetails.AchDebit.Last4}";
+                    }
+                    else if (charge.PaymentMethodDetails.AchCreditTransfer != null)
+                    {
+                        tx.PaymentMethodType = PaymentMethodType.BankAccount;
+                        tx.Details = $"ACH => {charge.PaymentMethodDetails.AchCreditTransfer.BankName}, " +
+                            $"{charge.PaymentMethodDetails.AchCreditTransfer.AccountNumber}";
+                    }
+                }
 
             if (!tx.PaymentMethodType.HasValue)
             {
@@ -466,7 +351,6 @@
                         await Task.Delay(5000);
                     }
 
-<<<<<<< HEAD
                         var ids = GetIdsFromMetaData(subscription.Metadata);
                         // org
                         if (ids.HasOrg)
@@ -475,42 +359,7 @@
                             {
                                 await _organizationService.EnableAsync(ids.OrgId.Value, subscription.CurrentPeriodEnd);
 
-                                var organization = await _organizationRepository.GetByIdAsync(ids.OrgId.Value);
-                                await _referenceEventService.RaiseEventAsync(
-                                    new ReferenceEvent(ReferenceEventType.Rebilled, organization)
-                                    {
-                                        PlanName = organization?.Plan,
-                                        PlanType = organization?.PlanType,
-                                        Seats = organization?.Seats,
-                                        Storage = organization?.MaxStorageGb,
-                                    });
-                            }
-                        }
-                        // user
-                        else if (ids.HasUser)
-                        {
-                            if (subscription.Items.Any(i => i.Plan.Id == PremiumPlanId))
-                            {
-                                await _userService.EnablePremiumAsync(ids.UserId.Value, subscription.CurrentPeriodEnd);
-
-                                var user = await _userRepository.GetByIdAsync(ids.UserId.Value);
-                                await _referenceEventService.RaiseEventAsync(
-                                    new ReferenceEvent(ReferenceEventType.Rebilled, user)
-                                    {
-                                        PlanName = PremiumPlanId,
-                                        Storage = user?.MaxStorageGb,
-                                    });
-                            }
-=======
-                    var ids = GetIdsFromMetaData(subscription.Metadata);
-                    // org
-                    if (ids.Item1.HasValue)
-                    {
-                        if (subscription.Items.Any(i => StaticStore.Plans.Any(p => p.StripePlanId == i.Plan.Id)))
-                        {
-                            await _organizationService.EnableAsync(ids.Item1.Value, subscription.CurrentPeriodEnd);
-
-                            var organization = await _organizationRepository.GetByIdAsync(ids.Item1.Value);
+                            var organization = await _organizationRepository.GetByIdAsync(ids.OrgId.Value);
                             await _referenceEventService.RaiseEventAsync(
                                 new ReferenceEvent(ReferenceEventType.Rebilled, organization)
                                 {
@@ -522,46 +371,44 @@
                         }
                     }
                     // user
-                    else if (ids.Item2.HasValue)
+                    else if (ids.HasUser)
                     {
                         if (subscription.Items.Any(i => i.Plan.Id == PremiumPlanId))
                         {
-                            await _userService.EnablePremiumAsync(ids.Item2.Value, subscription.CurrentPeriodEnd);
-
-                            var user = await _userRepository.GetByIdAsync(ids.Item2.Value);
-                            await _referenceEventService.RaiseEventAsync(
-                                new ReferenceEvent(ReferenceEventType.Rebilled, user)
-                                {
-                                    PlanName = PremiumPlanId,
-                                    Storage = user?.MaxStorageGb,
-                                });
->>>>>>> 9a12992b
+                            await _userService.EnablePremiumAsync(ids.UserId.Value, subscription.CurrentPeriodEnd);
+
+                                var user = await _userRepository.GetByIdAsync(ids.UserId.Value);
+                                await _referenceEventService.RaiseEventAsync(
+                                    new ReferenceEvent(ReferenceEventType.Rebilled, user)
+                                    {
+                                        PlanName = PremiumPlanId,
+                                        Storage = user?.MaxStorageGb,
+                                    });
+                            }
                         }
                     }
                 }
             }
-        }
-        else if (parsedEvent.Type.Equals(HandledStripeWebhook.PaymentFailed))
-        {
-            await HandlePaymentFailed(await GetInvoiceAsync(parsedEvent, true));
-        }
-        else if (parsedEvent.Type.Equals(HandledStripeWebhook.InvoiceCreated))
-        {
-            var invoice = await GetInvoiceAsync(parsedEvent, true);
-            if (!invoice.Paid && UnpaidAutoChargeInvoiceForSubscriptionCycle(invoice))
-            {
-                await AttemptToPayInvoiceAsync(invoice);
-            }
-        }
-        else
-        {
-            _logger.LogWarning("Unsupported event received. " + parsedEvent.Type);
-        }
+            else if (parsedEvent.Type.Equals(HandledStripeWebhook.PaymentFailed))
+            {
+                await HandlePaymentFailed(await GetInvoiceAsync(parsedEvent, true));
+            }
+            else if (parsedEvent.Type.Equals(HandledStripeWebhook.InvoiceCreated))
+            {
+                var invoice = await GetInvoiceAsync(parsedEvent, true);
+                if (!invoice.Paid && UnpaidAutoChargeInvoiceForSubscriptionCycle(invoice))
+                {
+                    await AttemptToPayInvoiceAsync(invoice);
+                }
+            }
+            else
+            {
+                _logger.LogWarning("Unsupported event received. " + parsedEvent.Type);
+            }
 
         return new OkResult();
     }
 
-<<<<<<< HEAD
         private async Task HandleSubscriptionUpdateAndDelete(Stripe.Event parsedEvent, bool isSubDeletedEvent, bool isSubUpdatedEvent)
         {
             var subscription = await GetSubscriptionAsync(parsedEvent, true);
@@ -624,14 +471,6 @@
             {
                 return new SubscriptionIdResult();
             }
-=======
-    private Tuple<Guid?, Guid?> GetIdsFromMetaData(IDictionary<string, string> metaData)
-    {
-        if (metaData == null || !metaData.Any())
-        {
-            return new Tuple<Guid?, Guid?>(null, null);
-        }
->>>>>>> 9a12992b
 
         Guid? orgId = null;
         Guid? userId = null;
@@ -662,25 +501,21 @@
             }
         }
 
-        return new Tuple<Guid?, Guid?>(orgId, userId);
-    }
-
-<<<<<<< HEAD
-            return new SubscriptionIdResult() { OrgId = orgId, UserId = userId };
-=======
-    private bool OrgPlanForInvoiceNotifications(Organization org)
-    {
-        switch (org.PlanType)
-        {
-            case PlanType.FamiliesAnnually:
-            case PlanType.TeamsAnnually:
-            case PlanType.EnterpriseAnnually:
-                return true;
-            default:
-                return false;
->>>>>>> 9a12992b
-        }
-    }
+        return new SubscriptionIdResult() { OrgId = orgId, UserId = userId };
+    }
+
+        private bool OrgPlanForInvoiceNotifications(Organization org)
+        {
+            switch (org.PlanType)
+            {
+                case PlanType.FamiliesAnnually:
+                case PlanType.TeamsAnnually:
+                case PlanType.EnterpriseAnnually:
+                    return true;
+                default:
+                    return false;
+            }
+        }
 
     private async Task<bool> AttemptToPayInvoiceAsync(Invoice invoice)
     {
@@ -711,16 +546,6 @@
             return false;
         }
 
-        var subscriptionService = new SubscriptionService();
-        var subscription = await subscriptionService.GetAsync(invoice.SubscriptionId);
-        var ids = GetIdsFromMetaData(subscription?.Metadata);
-        if (!ids.Item2.HasValue)
-        {
-            // Apple receipt is only for user subscriptions
-            return false;
-        }
-
-<<<<<<< HEAD
             var subscriptionService = new SubscriptionService();
             var subscription = await subscriptionService.GetAsync(invoice.SubscriptionId);
             var ids = GetIdsFromMetaData(subscription?.Metadata);
@@ -736,13 +561,6 @@
                     appleReceiptRecord.Item2.Value, ids.UserId.Value);
                 return false;
             }
-=======
-        if (appleReceiptRecord.Item2.Value != ids.Item2.Value)
-        {
-            _logger.LogError("User Ids for Apple Receipt and subscription do not match: {0} != {1}.",
-                appleReceiptRecord.Item2.Value, ids.Item2.Value);
-            return false;
-        }
 
         var appleReceiptStatus = await _appleIapService.GetVerifiedReceiptStatusAsync(appleReceiptRecord.Item1);
         if (appleReceiptStatus == null)
@@ -750,7 +568,6 @@
             // TODO: cancel sub if receipt is cancelled?
             return false;
         }
->>>>>>> 9a12992b
 
         var receiptExpiration = appleReceiptStatus.GetLastExpiresDate().GetValueOrDefault(DateTime.MinValue);
         var invoiceDue = invoice.DueDate.GetValueOrDefault(DateTime.MinValue);
@@ -772,26 +589,20 @@
         }
 
         var appleTransaction = appleReceiptStatus.BuildTransactionFromLastTransaction(
-            PremiumPlanAppleIapPrice, ids.Item2.Value);
+            PremiumPlanAppleIapPrice, ids.UserId.Value);
         appleTransaction.Type = TransactionType.Charge;
 
-<<<<<<< HEAD
-            var appleTransaction = appleReceiptStatus.BuildTransactionFromLastTransaction(
-                PremiumPlanAppleIapPrice, ids.UserId.Value);
-            appleTransaction.Type = TransactionType.Charge;
-=======
-        var invoiceService = new InvoiceService();
-        try
-        {
-            await invoiceService.UpdateAsync(invoice.Id, new InvoiceUpdateOptions
-            {
-                Metadata = new Dictionary<string, string>
-                {
-                    ["appleReceipt"] = appleReceiptStatus.GetOriginalTransactionId(),
-                    ["appleReceiptTransactionId"] = receiptLastTransactionId
-                }
-            });
->>>>>>> 9a12992b
+            var invoiceService = new InvoiceService();
+            try
+            {
+                await invoiceService.UpdateAsync(invoice.Id, new InvoiceUpdateOptions
+                {
+                    Metadata = new Dictionary<string, string>
+                    {
+                        ["appleReceipt"] = appleReceiptStatus.GetOriginalTransactionId(),
+                        ["appleReceiptTransactionId"] = receiptLastTransactionId
+                    }
+                });
 
             await _transactionRepository.CreateAsync(appleTransaction);
             await invoiceService.PayAsync(invoice.Id, new InvoicePayOptions { PaidOutOfBand = true });
@@ -814,14 +625,13 @@
         return true;
     }
 
-    private async Task<bool> AttemptToPayInvoiceWithBraintreeAsync(Invoice invoice, Customer customer)
-    {
-        if (!customer?.Metadata?.ContainsKey("btCustomerId") ?? true)
-        {
-            return false;
-        }
-
-<<<<<<< HEAD
+        private async Task<bool> AttemptToPayInvoiceWithBraintreeAsync(Invoice invoice, Customer customer)
+        {
+            if (!customer?.Metadata?.ContainsKey("btCustomerId") ?? true)
+            {
+                return false;
+            }
+
             var subscriptionService = new SubscriptionService();
             var subscription = await subscriptionService.GetAsync(invoice.SubscriptionId);
             var ids = GetIdsFromMetaData(subscription?.Metadata);
@@ -830,10 +640,10 @@
                 return false;
             }
 
-            var orgTransaction = ids.HasOrg;
-            var btObjIdField = orgTransaction ? "organization_id" : "user_id";
-            var btObjId = orgTransaction ? ids.OrgId.Value : ids.UserId.Value;
-            var btInvoiceAmount = (invoice.AmountDue / 100M);
+        var orgTransaction = ids.HasOrg;
+        var btObjIdField = orgTransaction ? "organization_id" : "user_id";
+        var btObjId = orgTransaction ? ids.OrgId.Value : ids.UserId.Value;
+        var btInvoiceAmount = (invoice.AmountDue / 100M);
 
             var existingTransactions = orgTransaction ?
                 await _transactionRepository.GetManyByOrganizationIdAsync(ids.OrgId.Value) :
@@ -848,34 +658,6 @@
                     "Do not charge again to prevent possible duplicate.", duplicateTransaction.GatewayId);
                 return false;
             }
-=======
-        var subscriptionService = new SubscriptionService();
-        var subscription = await subscriptionService.GetAsync(invoice.SubscriptionId);
-        var ids = GetIdsFromMetaData(subscription?.Metadata);
-        if (!ids.Item1.HasValue && !ids.Item2.HasValue)
-        {
-            return false;
-        }
-
-        var orgTransaction = ids.Item1.HasValue;
-        var btObjIdField = orgTransaction ? "organization_id" : "user_id";
-        var btObjId = ids.Item1 ?? ids.Item2.Value;
-        var btInvoiceAmount = (invoice.AmountDue / 100M);
-
-        var existingTransactions = orgTransaction ?
-            await _transactionRepository.GetManyByOrganizationIdAsync(ids.Item1.Value) :
-            await _transactionRepository.GetManyByUserIdAsync(ids.Item2.Value);
-        var duplicateTimeSpan = TimeSpan.FromHours(24);
-        var now = DateTime.UtcNow;
-        var duplicateTransaction = existingTransactions?
-            .FirstOrDefault(t => (now - t.CreationDate) < duplicateTimeSpan);
-        if (duplicateTransaction != null)
-        {
-            _logger.LogWarning("There is already a recent PayPal transaction ({0}). " +
-                "Do not charge again to prevent possible duplicate.", duplicateTransaction.GatewayId);
-            return false;
-        }
->>>>>>> 9a12992b
 
         var transactionResult = await _btGateway.Transaction.SaleAsync(
             new Braintree.TransactionRequest
