--- conflicted
+++ resolved
@@ -519,15 +519,6 @@
           "Microsoft.Extensions.Configuration.Abstractions": "6.0.0"
         }
       },
-<<<<<<< HEAD
-      "Microsoft.EntityFrameworkCore.SqlServer": {
-        "type": "Transitive",
-        "resolved": "6.0.4",
-        "contentHash": "rMJcVbMxrXmufywA1wYUMqLuxS7PvoPVxR8juUGwJcBdQ31rKyDBxII3i5B2JrgSgWXGiy8V7n9acxKRTX03fw==",
-        "dependencies": {
-          "Microsoft.Data.SqlClient": "2.1.4",
-          "Microsoft.EntityFrameworkCore.Relational": "6.0.4"
-=======
       "Microsoft.EntityFrameworkCore.Sqlite": {
         "type": "Transitive",
         "resolved": "6.0.12",
@@ -545,7 +536,15 @@
           "Microsoft.Data.Sqlite.Core": "6.0.12",
           "Microsoft.EntityFrameworkCore.Relational": "6.0.12",
           "Microsoft.Extensions.DependencyModel": "6.0.0"
->>>>>>> e800219d
+        }
+      },
+      "Microsoft.EntityFrameworkCore.SqlServer": {
+        "type": "Transitive",
+        "resolved": "6.0.4",
+        "contentHash": "rMJcVbMxrXmufywA1wYUMqLuxS7PvoPVxR8juUGwJcBdQ31rKyDBxII3i5B2JrgSgWXGiy8V7n9acxKRTX03fw==",
+        "dependencies": {
+          "Microsoft.Data.SqlClient": "2.1.4",
+          "Microsoft.EntityFrameworkCore.Relational": "6.0.4"
         }
       },
       "Microsoft.Extensions.Caching.Abstractions": {
@@ -2780,23 +2779,14 @@
       "infrastructure.entityframework": {
         "type": "Project",
         "dependencies": {
-<<<<<<< HEAD
-          "AutoMapper.Extensions.Microsoft.DependencyInjection": "11.0.0",
-          "Core": "2022.8.4",
-          "Microsoft.EntityFrameworkCore.Relational": "6.0.4",
-          "Microsoft.EntityFrameworkCore.SqlServer": "6.0.4",
-          "Npgsql.EntityFrameworkCore.PostgreSQL": "6.0.4",
-          "Pomelo.EntityFrameworkCore.MySql": "6.0.1",
-          "linq2db.EntityFrameworkCore": "6.7.1"
-=======
           "AutoMapper.Extensions.Microsoft.DependencyInjection": "[11.0.0, )",
           "Core": "[2022.12.0, )",
           "Microsoft.EntityFrameworkCore.Relational": "[6.0.12, )",
+          "Microsoft.EntityFrameworkCore.SqlServer": "[6.0.4, )",
           "Microsoft.EntityFrameworkCore.Sqlite": "[6.0.12, )",
           "Npgsql.EntityFrameworkCore.PostgreSQL": "[6.0.8, )",
           "Pomelo.EntityFrameworkCore.MySql": "[6.0.2, )",
           "linq2db.EntityFrameworkCore": "[6.11.0, )"
->>>>>>> e800219d
         }
       },
       "sharedweb": {
