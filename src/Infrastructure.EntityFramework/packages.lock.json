{
  "version": 1,
  "dependencies": {
    "net6.0": {
      "AutoMapper.Extensions.Microsoft.DependencyInjection": {
        "type": "Direct",
        "requested": "[11.0.0, )",
        "resolved": "11.0.0",
        "contentHash": "0asw5WxdCFh2OTi9Gv+oKyH9SzxwYQSnO8TV5Dd0GggovILzJW4UimP26JAcxc3yB5NnC5urooZ1BBs8ElpiBw==",
        "dependencies": {
          "AutoMapper": "11.0.0",
          "Microsoft.Extensions.Options": "6.0.0"
        }
      },
      "linq2db.EntityFrameworkCore": {
        "type": "Direct",
        "requested": "[6.11.0, )",
        "resolved": "6.11.0",
        "contentHash": "mS+L6HyVHP3oJaTuFVZswNmPpTfYleGjDTo2IWBJmYXZpSQ5EPw1DpHzmyLAiQd+93ofy0Ala+9HWzv6/k73ZQ==",
        "dependencies": {
          "Microsoft.EntityFrameworkCore.Relational": "6.0.5",
          "linq2db": "4.4.0"
        }
      },
      "Microsoft.EntityFrameworkCore.Relational": {
        "type": "Direct",
        "requested": "[6.0.12, )",
        "resolved": "6.0.12",
        "contentHash": "HBtRGHtF0Vf+BIQTkRGiopmE5rLYhj59xPpd17S1tLgYpiHDVbepCuHwh5H63fzjO99Z4tW5wmmEGF7KnD91WQ==",
        "dependencies": {
          "Microsoft.EntityFrameworkCore": "6.0.12",
          "Microsoft.Extensions.Configuration.Abstractions": "6.0.0"
        }
      },
<<<<<<< HEAD
      "Microsoft.EntityFrameworkCore.SqlServer": {
        "type": "Direct",
        "requested": "[6.0.4, )",
        "resolved": "6.0.4",
        "contentHash": "rMJcVbMxrXmufywA1wYUMqLuxS7PvoPVxR8juUGwJcBdQ31rKyDBxII3i5B2JrgSgWXGiy8V7n9acxKRTX03fw==",
        "dependencies": {
          "Microsoft.Data.SqlClient": "2.1.4",
          "Microsoft.EntityFrameworkCore.Relational": "6.0.4"
=======
      "Microsoft.EntityFrameworkCore.Sqlite": {
        "type": "Direct",
        "requested": "[6.0.12, )",
        "resolved": "6.0.12",
        "contentHash": "2Hutlqt07bnWZFtYqT1lj0otX8ygMyBikysGnfQNF2TK3i5GqSTeJ8tqNi/URiI9II7Cyl15A0rflXmFoySuIw==",
        "dependencies": {
          "Microsoft.EntityFrameworkCore.Sqlite.Core": "6.0.12",
          "SQLitePCLRaw.bundle_e_sqlite3": "2.1.2"
>>>>>>> e800219d
        }
      },
      "Npgsql.EntityFrameworkCore.PostgreSQL": {
        "type": "Direct",
        "requested": "[6.0.8, )",
        "resolved": "6.0.8",
        "contentHash": "YJRpO+3wXQyWuwRUCVJj/Rsn46sY0bZ6uCGOEFApiRe0ZYJ6N6TxZUWKbTNJYjesickcLGzynOerpSbDJX1AYg==",
        "dependencies": {
          "Microsoft.EntityFrameworkCore": "6.0.12",
          "Microsoft.EntityFrameworkCore.Abstractions": "6.0.12",
          "Microsoft.EntityFrameworkCore.Relational": "6.0.12",
          "Npgsql": "6.0.8"
        }
      },
      "Pomelo.EntityFrameworkCore.MySql": {
        "type": "Direct",
        "requested": "[6.0.2, )",
        "resolved": "6.0.2",
        "contentHash": "KvlZ800CnEuEGnxj5OT1fCKGjQXxW5kpPlCP91JqBYG+2Z3927eqXmlX6LLKUt4swqE8ZsEQ+Zkpab8bqstf4g==",
        "dependencies": {
          "Microsoft.EntityFrameworkCore.Relational": "[6.0.7, 7.0.0)",
          "Microsoft.Extensions.DependencyInjection": "6.0.0",
          "MySqlConnector": "2.1.2"
        }
      },
      "AspNetCoreRateLimit": {
        "type": "Transitive",
        "resolved": "4.0.2",
        "contentHash": "FzXAJFgaRjKfnKAVwjEEC7OAGQM5v/I3sQw2tpzmR0yHTCGhUAxZzDuwZiXTk8XLrI6vovzkqKkfKmiDl3nYMg==",
        "dependencies": {
          "Microsoft.Extensions.Caching.Abstractions": "6.0.0",
          "Microsoft.Extensions.Logging.Abstractions": "6.0.1",
          "Microsoft.Extensions.Options": "6.0.0",
          "Newtonsoft.Json": "13.0.1"
        }
      },
      "AspNetCoreRateLimit.Redis": {
        "type": "Transitive",
        "resolved": "1.0.1",
        "contentHash": "CsSGy/7SXt6iBOKg0xCvsRjb/ZHshbtr2Of1MHc912L2sLnZqadUrTboyXZC+ZlgEBeJ14GyjPTu8ZyfEhGUnw==",
        "dependencies": {
          "AspNetCoreRateLimit": "4.0.2",
          "StackExchange.Redis": "2.5.43"
        }
      },
      "AutoMapper": {
        "type": "Transitive",
        "resolved": "11.0.0",
        "contentHash": "+596AnKykYCk9RxXCEF4GYuapSebQtFVvIA1oVG1rrRkCLAC7AkWehJ0brCfYUbdDW3v1H/p0W3hob7JoXGjMw==",
        "dependencies": {
          "Microsoft.CSharp": "4.7.0"
        }
      },
      "AWSSDK.Core": {
        "type": "Transitive",
        "resolved": "3.7.10.11",
        "contentHash": "B+M7ggPC0FogATRPQxDXL0eTusCQtXulW4zCuX39yiHV8+u9MEXRytcAw0ZA3zFBYYx6ovl9lklho6OQo1DRRQ=="
      },
      "AWSSDK.SimpleEmail": {
        "type": "Transitive",
        "resolved": "3.7.0.150",
        "contentHash": "rc/4ZnISfbgTfqz5/BWqMHBAzk4R09qfe1xkdJf2jXo44Zn2X72W8IiLLweBtmNhL7d8Tcf6UCtOHYkFwxHvug==",
        "dependencies": {
          "AWSSDK.Core": "[3.7.10.11, 4.0.0)"
        }
      },
      "AWSSDK.SQS": {
        "type": "Transitive",
        "resolved": "3.7.2.47",
        "contentHash": "RPTVBsY333n+aIEqw148Envx9OQkE1/jhjlioNXDP6BrA3fAPN9A+2HoA02c0KSp/sazXYWg8w/kDL8FchH8Dw==",
        "dependencies": {
          "AWSSDK.Core": "[3.7.10.11, 4.0.0)"
        }
      },
      "Azure.Core": {
        "type": "Transitive",
        "resolved": "1.22.0",
        "contentHash": "ze/xRCHSSDe5TIk5vBDbVrauW1EN7UIbnBvIBfMH8KSt/I9+/7yPAjTBDgNBk0IwG6WBV+BBHp4IUtS/PGAQwQ==",
        "dependencies": {
          "Microsoft.Bcl.AsyncInterfaces": "1.1.1",
          "System.Diagnostics.DiagnosticSource": "4.6.0",
          "System.Memory.Data": "1.0.2",
          "System.Numerics.Vectors": "4.5.0",
          "System.Text.Encodings.Web": "4.7.2",
          "System.Text.Json": "4.7.2",
          "System.Threading.Tasks.Extensions": "4.5.4"
        }
      },
      "Azure.Extensions.AspNetCore.DataProtection.Blobs": {
        "type": "Transitive",
        "resolved": "1.2.1",
        "contentHash": "wxvkC6DeWThBtaPbsWdicp5Ltya4J8JuhxmZJDQkhnXG7oihfu8RqBV6w/X1nMieuIOq1qQaGTvjx7nEHHfxSQ==",
        "dependencies": {
          "Azure.Core": "1.14.0",
          "Azure.Storage.Blobs": "12.8.0",
          "Microsoft.AspNetCore.DataProtection": "2.1.0"
        }
      },
      "Azure.Identity": {
        "type": "Transitive",
        "resolved": "1.3.0",
        "contentHash": "l1SYfZKOFBuUFG7C2SWHmJcrQQaiXgBdVCycx4vcZQkC6efDVt7mzZ5pfJAFEJDBUq7mjRQ0RPq9ZDGdSswqMg==",
        "dependencies": {
          "Azure.Core": "1.6.0",
          "Microsoft.Identity.Client": "4.22.0",
          "Microsoft.Identity.Client.Extensions.Msal": "2.16.5",
          "System.Memory": "4.5.3",
          "System.Security.Cryptography.ProtectedData": "4.5.0",
          "System.Text.Json": "4.6.0",
          "System.Threading.Tasks.Extensions": "4.5.2"
        }
      },
      "Azure.Storage.Blobs": {
        "type": "Transitive",
        "resolved": "12.11.0",
        "contentHash": "50eRjIhY7Q1JN7kT2MSawDKCcwSb7uRZUkz00P/BLjSg47gm2hxUYsnJPyvzCHntYMbOWzrvaVQTwYwXabaR5Q==",
        "dependencies": {
          "Azure.Storage.Common": "12.10.0",
          "System.Text.Json": "4.7.2"
        }
      },
      "Azure.Storage.Common": {
        "type": "Transitive",
        "resolved": "12.10.0",
        "contentHash": "vYkHGzUkdZTace/cDPZLG+Mh/EoPqQuGxDIBOau9D+XWoDPmuUFGk325aXplkFE4JFGpSwoytNYzk/qBCaiHqg==",
        "dependencies": {
          "Azure.Core": "1.22.0",
          "System.IO.Hashing": "6.0.0"
        }
      },
      "Azure.Storage.Queues": {
        "type": "Transitive",
        "resolved": "12.9.0",
        "contentHash": "jDiyHtsCUCrWNvZW7SjJnJb46UhpdgQrWCbL8aWpapDHlq9LvbvxYpfLh4dfKAz09QiTznLMIU3i+md9+7GzqQ==",
        "dependencies": {
          "Azure.Storage.Common": "12.10.0",
          "System.Memory.Data": "1.0.2",
          "System.Text.Json": "4.7.2"
        }
      },
      "BitPay.Light": {
        "type": "Transitive",
        "resolved": "1.0.1907",
        "contentHash": "QTTIgXakHrRNQPxNyH7bZ7frm0bI8N6gRDtiqVyKG/QYQ+KfjN70xt0zQ0kO0zf8UBaKuwcV5B7vvpXtzR9ijg==",
        "dependencies": {
          "Newtonsoft.Json": "12.0.2"
        }
      },
      "Braintree": {
        "type": "Transitive",
        "resolved": "5.12.0",
        "contentHash": "bV2tsVIvBQeKwULT4qPZUWhxSr8mFwyAAcvLDvDpCU0cMYPHzGSahha+ghUdgGMb317BqL34/Od59n2s3MkhOQ==",
        "dependencies": {
          "Newtonsoft.Json": "9.0.1",
          "System.Xml.XPath.XmlDocument": "4.3.0"
        }
      },
      "Fido2": {
        "type": "Transitive",
        "resolved": "3.0.0-beta2",
        "contentHash": "FnNMbK88dyPp0Ww/iMim5g89rSPdqkjQiDiTJJtvxDcEk8JK/eBdTzAl4myNaKS9e8PKrxxddOTrnNja3PHGtQ==",
        "dependencies": {
          "Fido2.Models": "3.0.0-beta2",
          "NSec.Cryptography": "20.2.0",
          "System.Formats.Cbor": "5.0.0",
          "System.IdentityModel.Tokens.Jwt": "6.6.0"
        }
      },
      "Fido2.AspNet": {
        "type": "Transitive",
        "resolved": "3.0.0-beta2",
        "contentHash": "qkowZS0WPS26gDG97rwjZObOa/xtFVjSpvWHl3OwWRQ9ZU5xNePXKk2XJWmO2MCQc40idxyEOfA34MMexCHc3w==",
        "dependencies": {
          "Fido2": "3.0.0-beta2",
          "Fido2.Models": "3.0.0-beta2"
        }
      },
      "Fido2.Models": {
        "type": "Transitive",
        "resolved": "3.0.0-beta2",
        "contentHash": "6ePSMUtqz6lAfDUjDvOONMLugcKiAyz8hzoLSAISk3iDIjBMLMPlZSV3TVZqiY+5SAzC8x61OHNoCODqorucNw=="
      },
      "Handlebars.Net": {
        "type": "Transitive",
        "resolved": "2.1.2",
        "contentHash": "p60QyeBYpZmcZdIXRMqs9XySIBaxJ0lj3+QD0EJVr4ybTigOTCumXMMin5dPwjo9At1UwkDZ3gGwa1lmGjG6DA==",
        "dependencies": {
          "Microsoft.CSharp": "4.7.0"
        }
      },
      "IdentityModel": {
        "type": "Transitive",
        "resolved": "4.4.0",
        "contentHash": "b18wrIx5wnZlMxAX7oVsE+nDtAJ4hajYlH0xPlaRvo4r/fz08K6pPeZvbiqS9nfNbzfIgLFmNX+FL9qR9ZR5PA==",
        "dependencies": {
          "Newtonsoft.Json": "11.0.2",
          "System.Text.Encodings.Web": "4.7.0"
        }
      },
      "IdentityModel.AspNetCore.OAuth2Introspection": {
        "type": "Transitive",
        "resolved": "4.0.1",
        "contentHash": "ZNdMZMaj9fqR3j50vYsu+1U3QGd6n8+fqwf+a8mCTcmXGor+HgFDfdq0mM34bsmD6uEgAQup7sv2ZW5kR36dbA==",
        "dependencies": {
          "IdentityModel": "4.0.0"
        }
      },
      "IdentityServer4": {
        "type": "Transitive",
        "resolved": "4.1.2",
        "contentHash": "blaxxGuOA7v/w1q+fxn97wZ+x2ecG1ZD4mc/N/ZOXMNeFZZhqv+4LF26Gecyik3nWrJPmbMEtQbLmRsKG8k61w==",
        "dependencies": {
          "IdentityModel": "4.4.0",
          "IdentityServer4.Storage": "4.1.2",
          "Microsoft.AspNetCore.Authentication.OpenIdConnect": "3.1.0",
          "Microsoft.IdentityModel.Protocols.OpenIdConnect": "5.6.0",
          "Newtonsoft.Json": "12.0.2"
        }
      },
      "IdentityServer4.AccessTokenValidation": {
        "type": "Transitive",
        "resolved": "3.0.1",
        "contentHash": "qu/M6UyN4o9NVep7q545Ms7hYAnsQqSdLbN1Fjjrn4m35lyBfeQPSSNzDryAKHbodyWOQfHaOqKEyMEJQ5Rpgw==",
        "dependencies": {
          "IdentityModel.AspNetCore.OAuth2Introspection": "4.0.1",
          "Microsoft.AspNetCore.Authentication.JwtBearer": "3.0.0"
        }
      },
      "IdentityServer4.Storage": {
        "type": "Transitive",
        "resolved": "4.1.2",
        "contentHash": "KoSffyZyyeCNTIyJiZnCuPakJ1QbCHlpty6gbWUj/7yl+w0PXIchgmmJnJSvddzBb8iZ2xew/vGlxWUIP17P2g==",
        "dependencies": {
          "IdentityModel": "4.4.0"
        }
      },
      "libsodium": {
        "type": "Transitive",
        "resolved": "1.0.18",
        "contentHash": "Ajv3AR9Qg/C4SQcE2ONx/UieeKnn5lSvVNc6egC3p6NP6qjZzWJ+Xg2vJURNYjkpHui/KctBwQjMPqpZK8/CHA==",
        "dependencies": {
          "Microsoft.NETCore.Platforms": "1.0.1"
        }
      },
      "linq2db": {
        "type": "Transitive",
        "resolved": "4.4.0",
        "contentHash": "6/u1EzQlV25bhN0Ej/I5dLV5Hgxun+ww/TX2VnMBnSVytED2VzQGeFIO/14I624GkfPOtB79x1ooL3F18dAbdw=="
      },
      "MailKit": {
        "type": "Transitive",
        "resolved": "3.2.0",
        "contentHash": "5MTpTqmjqT7HPvYbP3HozRZMth5vSaT0ReN0iM3rAM4CgLI/R1qqtLDDNWGnFFIlcNzeJkZQRJJMkv8cgzWBbA==",
        "dependencies": {
          "MimeKit": "3.2.0"
        }
      },
      "Microsoft.AspNetCore.Authentication.JwtBearer": {
        "type": "Transitive",
        "resolved": "6.0.4",
        "contentHash": "joDS3+lD1i9qcdFLWP4D316t3bHpezmTNOzbMIf9ZcRPX4QTuiUutZcQn/kZplf3BiLHqwUChZXxPjCAMKaKAQ==",
        "dependencies": {
          "Microsoft.IdentityModel.Protocols.OpenIdConnect": "6.10.0"
        }
      },
      "Microsoft.AspNetCore.Authentication.OpenIdConnect": {
        "type": "Transitive",
        "resolved": "3.1.0",
        "contentHash": "O1cAQYUTU8EfRqwc5/rfTns4E4hKlFlg59fuKRrST+PzsxI6H07KqRN/JjdYhAuVYxF8jPnIGbj+zuc5paOWUw==",
        "dependencies": {
          "Microsoft.IdentityModel.Protocols.OpenIdConnect": "5.5.0"
        }
      },
      "Microsoft.AspNetCore.Cryptography.Internal": {
        "type": "Transitive",
        "resolved": "6.0.4",
        "contentHash": "/0FX1OqckMmXAAlsHgBFNymTZuq4nuAOMhiwm6e8CEMi2aOjnMYwiMc7mtvpGTAO0O4C0zwx+iaChxDgvqit2A=="
      },
      "Microsoft.AspNetCore.Cryptography.KeyDerivation": {
        "type": "Transitive",
        "resolved": "6.0.4",
        "contentHash": "1Lbwrxg/HRY/nbrkcrB3EUXUYQN8Tkw7Ktgb6/2on2P7ybT5aM59H05gk+OBC8ZTBxwdle9e1tyT3wxEYKw5xw==",
        "dependencies": {
          "Microsoft.AspNetCore.Cryptography.Internal": "6.0.4"
        }
      },
      "Microsoft.AspNetCore.DataProtection": {
        "type": "Transitive",
        "resolved": "2.1.0",
        "contentHash": "G+UoMHL0xiyFh30wkL7Bv/XL6eugTAKYhLPS53k1/Me1bYRwOOw+8VL/q0ppq3/yMzpHX+MkExaCTDlYl48FgA==",
        "dependencies": {
          "Microsoft.AspNetCore.Cryptography.Internal": "2.1.0",
          "Microsoft.AspNetCore.DataProtection.Abstractions": "2.1.0",
          "Microsoft.AspNetCore.Hosting.Abstractions": "2.1.0",
          "Microsoft.Extensions.DependencyInjection.Abstractions": "2.1.0",
          "Microsoft.Extensions.Logging.Abstractions": "2.1.0",
          "Microsoft.Extensions.Options": "2.1.0",
          "Microsoft.Win32.Registry": "4.5.0",
          "System.Security.Cryptography.Xml": "4.5.0",
          "System.Security.Principal.Windows": "4.5.0"
        }
      },
      "Microsoft.AspNetCore.DataProtection.Abstractions": {
        "type": "Transitive",
        "resolved": "2.1.0",
        "contentHash": "2+HVDhUqrnV9+EJNEewSy+Gk4hOVPzLPMpFDZI7kuH7NWxtbNkI6A6gT5lO2/kEPMyM8/iLWtohbOwjpC9rHVw=="
      },
      "Microsoft.AspNetCore.Hosting.Abstractions": {
        "type": "Transitive",
        "resolved": "2.1.0",
        "contentHash": "1TQgBfd/NPZLR2o/h6l5Cml2ZCF5hsyV4h9WEwWwAIavrbdTnaNozGGcTOd4AOgQvogMM9UM1ajflm9Cwd0jLQ==",
        "dependencies": {
          "Microsoft.AspNetCore.Hosting.Server.Abstractions": "2.1.0",
          "Microsoft.AspNetCore.Http.Abstractions": "2.1.0",
          "Microsoft.Extensions.Hosting.Abstractions": "2.1.0"
        }
      },
      "Microsoft.AspNetCore.Hosting.Server.Abstractions": {
        "type": "Transitive",
        "resolved": "2.1.0",
        "contentHash": "YTKMi2vHX6P+WHEVpW/DS+eFHnwivCSMklkyamcK1ETtc/4j8H3VR0kgW8XIBqukNxhD8k5wYt22P7PhrWSXjQ==",
        "dependencies": {
          "Microsoft.AspNetCore.Http.Features": "2.1.0",
          "Microsoft.Extensions.Configuration.Abstractions": "2.1.0"
        }
      },
      "Microsoft.AspNetCore.Http.Abstractions": {
        "type": "Transitive",
        "resolved": "2.1.0",
        "contentHash": "vbFDyKsSYBnxl3+RABtN79b0vsTcG66fDY8vD6Nqvu9uLtSej70Q5NcbGlnN6bJpZci5orSdgFTHMhBywivDPg==",
        "dependencies": {
          "Microsoft.AspNetCore.Http.Features": "2.1.0",
          "System.Text.Encodings.Web": "4.5.0"
        }
      },
      "Microsoft.AspNetCore.Http.Features": {
        "type": "Transitive",
        "resolved": "2.1.0",
        "contentHash": "UmkUePxRjsQW0j5euFFscBwjvTu25b8+qIK/2fI3GvcqQ+mkwgbWNAT8b/Gkoei1m2bTWC07lSdutuRDPPLcJA==",
        "dependencies": {
          "Microsoft.Extensions.Primitives": "2.1.0"
        }
      },
      "Microsoft.Azure.Amqp": {
        "type": "Transitive",
        "resolved": "2.4.11",
        "contentHash": "7x5fu2f6TLQDDJS0sY5qW8/daFwJaY9O75YvU8RcUfRzbug+9YGjXUBxoRrprgyi0jxdBAMQL05p1s783SOSFQ==",
        "dependencies": {
          "System.Net.WebSockets.Client": "4.0.2",
          "System.Runtime.Serialization.Primitives": "4.1.1"
        }
      },
      "Microsoft.Azure.Cosmos": {
        "type": "Transitive",
        "resolved": "3.24.0",
        "contentHash": "QpUe5ho6OzlXwgcJVgAmOR7t3XLC9RI4t8T96RZY61pSOIllPOJdp30L0LwA16tKcqi5r2KayEgWO/MS9fh/6A==",
        "dependencies": {
          "Azure.Core": "1.3.0",
          "Microsoft.Bcl.AsyncInterfaces": "1.0.0",
          "Microsoft.Bcl.HashCode": "1.1.0",
          "Newtonsoft.Json": "10.0.2",
          "System.Buffers": "4.5.1",
          "System.Collections.Immutable": "1.7.0",
          "System.Configuration.ConfigurationManager": "4.7.0",
          "System.Memory": "4.5.4",
          "System.Numerics.Vectors": "4.5.0",
          "System.Runtime.CompilerServices.Unsafe": "4.5.3",
          "System.Threading.Tasks.Extensions": "4.5.4",
          "System.ValueTuple": "4.5.0"
        }
      },
      "Microsoft.Azure.Cosmos.Table": {
        "type": "Transitive",
        "resolved": "1.0.8",
        "contentHash": "ToeEd1yijM7nQfLYvdFLG//RjKPmfqm45eOm86UAKrxtyGI/CXqP8iL74mzBp6mZ9A/K/ZYA2fVdpH0xHR5Keg==",
        "dependencies": {
          "Microsoft.Azure.DocumentDB.Core": "2.11.2",
          "Microsoft.OData.Core": "7.6.4",
          "Newtonsoft.Json": "10.0.2"
        }
      },
      "Microsoft.Azure.DocumentDB.Core": {
        "type": "Transitive",
        "resolved": "2.11.2",
        "contentHash": "cA8eWrTFbYrkHrz095x4CUGb7wqQgA1slzFZCYexhNwz6Zcn3v+S1yvWMGwGRmRjT0MKU9tYdFWgLfT0OjSycw==",
        "dependencies": {
          "NETStandard.Library": "1.6.0",
          "Newtonsoft.Json": "9.0.1",
          "System.Collections.Immutable": "1.3.0",
          "System.Collections.NonGeneric": "4.0.1",
          "System.Collections.Specialized": "4.0.1",
          "System.Diagnostics.TraceSource": "4.0.0",
          "System.Dynamic.Runtime": "4.0.11",
          "System.Linq.Queryable": "4.0.1",
          "System.Net.Http": "4.3.4",
          "System.Net.NameResolution": "4.0.0",
          "System.Net.NetworkInformation": "4.1.0",
          "System.Net.Requests": "4.0.11",
          "System.Net.Security": "4.3.2",
          "System.Net.WebHeaderCollection": "4.0.1",
          "System.Runtime.Serialization.Primitives": "4.1.1",
          "System.Security.SecureString": "4.0.0"
        }
      },
      "Microsoft.Azure.NotificationHubs": {
        "type": "Transitive",
        "resolved": "4.1.0",
        "contentHash": "C2SssjX3e6/HIo1OCImQDDVOn64d1+gkgEmgxJryzkwixyivJHWH2YIgxZs33pyzVQcZWx5PR2tqLkQ7riSq8Q==",
        "dependencies": {
          "Microsoft.Extensions.Caching.Memory": "3.1.8",
          "Newtonsoft.Json": "12.0.3"
        }
      },
      "Microsoft.Azure.ServiceBus": {
        "type": "Transitive",
        "resolved": "5.2.0",
        "contentHash": "wyZNJggyFNtKxd+HgvcTiuRYuTjDGi+pgE4RcBvFbfvNiarKr5AOlE4Ne7on1eUJZuMuEa19wN5dj694HlP60A==",
        "dependencies": {
          "Microsoft.Azure.Amqp": "2.4.11",
          "Microsoft.Azure.Services.AppAuthentication": "[1.0.3, 2.0.0)",
          "Newtonsoft.Json": "10.0.3",
          "System.Diagnostics.DiagnosticSource": "4.5.1",
          "System.IdentityModel.Tokens.Jwt": "5.4.0"
        }
      },
      "Microsoft.Azure.Services.AppAuthentication": {
        "type": "Transitive",
        "resolved": "1.0.3",
        "contentHash": "ywpQaK1klu1IoX4VUf+TBmU4kR71aWNI6O5rEIJU8z28L2xhJhnIm7k2Nf1Zu/PygeuOtt5g0QPCk5+lLltbeQ==",
        "dependencies": {
          "Microsoft.IdentityModel.Clients.ActiveDirectory": "3.14.2",
          "NETStandard.Library": "1.6.1",
          "System.Diagnostics.Process": "4.3.0"
        }
      },
      "Microsoft.Bcl.AsyncInterfaces": {
        "type": "Transitive",
        "resolved": "1.1.1",
        "contentHash": "yuvf07qFWFqtK3P/MRkEKLhn5r2UbSpVueRziSqj0yJQIKFwG1pq9mOayK3zE5qZCTs0CbrwL9M6R8VwqyGy2w=="
      },
      "Microsoft.Bcl.HashCode": {
        "type": "Transitive",
        "resolved": "1.1.0",
        "contentHash": "J2G1k+u5unBV+aYcwxo94ip16Rkp65pgWFb0R6zwJipzWNMgvqlWeuI7/+R+e8bob66LnSG+llLJ+z8wI94cHg=="
      },
      "Microsoft.CSharp": {
        "type": "Transitive",
        "resolved": "4.7.0",
        "contentHash": "pTj+D3uJWyN3My70i2Hqo+OXixq3Os2D1nJ2x92FFo6sk8fYS1m1WLNTs0Dc1uPaViH0YvEEwvzddQ7y4rhXmA=="
      },
      "Microsoft.Data.SqlClient": {
        "type": "Transitive",
        "resolved": "4.1.0",
        "contentHash": "o/sIRlcKEcI9vg5z9USqJ/VCxtUUBYEOXYr4TrkMNu+gGBh0KfUi06Jqpe+xZgeoxcqYruV9dLOn046uFA4vHQ==",
        "dependencies": {
          "Azure.Identity": "1.3.0",
          "Microsoft.Data.SqlClient.SNI.runtime": "4.0.0",
          "Microsoft.Identity.Client": "4.22.0",
          "Microsoft.IdentityModel.JsonWebTokens": "6.8.0",
          "Microsoft.IdentityModel.Protocols.OpenIdConnect": "6.8.0",
          "Microsoft.Win32.Registry": "5.0.0",
          "System.Buffers": "4.5.1",
          "System.Configuration.ConfigurationManager": "5.0.0",
          "System.Diagnostics.DiagnosticSource": "5.0.0",
          "System.IO": "4.3.0",
          "System.Resources.ResourceManager": "4.3.0",
          "System.Runtime.Caching": "5.0.0",
          "System.Security.Cryptography.Cng": "5.0.0",
          "System.Security.Principal.Windows": "5.0.0",
          "System.Text.Encoding.CodePages": "5.0.0",
          "System.Text.Encodings.Web": "4.7.2"
        }
      },
      "Microsoft.Data.SqlClient.SNI.runtime": {
        "type": "Transitive",
        "resolved": "4.0.0",
        "contentHash": "wtLlRwQX7YoBUYm25xBjJ3UsuLgycme1xXqDn8t3S5kPCWiZrx8uOkyZHLKzH4kkCiQ9m2/J5JeCKNRbZNn3Qg=="
      },
      "Microsoft.Data.Sqlite.Core": {
        "type": "Transitive",
        "resolved": "6.0.12",
        "contentHash": "bui5wPPqq9OwTL5A+YJPcVStTPrOFcLwg/kAVWyqdjrTief4kTK/3bNv0MqUDVNgAUG8pcFbtdc674CIh1F3gw==",
        "dependencies": {
          "SQLitePCLRaw.core": "2.1.2"
        }
      },
      "Microsoft.EntityFrameworkCore": {
        "type": "Transitive",
        "resolved": "6.0.12",
        "contentHash": "xb10XFoPf/gWu8ik5v7xnVyUY7W21LBOLtT7PidzwYVdnE3aKuQ/bIZLcQuY7rdDNT89/wse2q5FRjm207cIMQ==",
        "dependencies": {
          "Microsoft.EntityFrameworkCore.Abstractions": "6.0.12",
          "Microsoft.EntityFrameworkCore.Analyzers": "6.0.12",
          "Microsoft.Extensions.Caching.Memory": "6.0.1",
          "Microsoft.Extensions.DependencyInjection": "6.0.1",
          "Microsoft.Extensions.Logging": "6.0.0",
          "System.Collections.Immutable": "6.0.0",
          "System.Diagnostics.DiagnosticSource": "6.0.0"
        }
      },
      "Microsoft.EntityFrameworkCore.Abstractions": {
        "type": "Transitive",
        "resolved": "6.0.12",
        "contentHash": "hvRytAcLhrb35HmtMjYWsNZZLt39ryuN7j04lDchRa9VToreyqgo5gMniTdQ6MfCflxtGnDes65V/Y2pjbEyWg=="
      },
      "Microsoft.EntityFrameworkCore.Analyzers": {
        "type": "Transitive",
        "resolved": "6.0.12",
        "contentHash": "ZDUY+KlsIyKdfvIJeNdqRiPExFQ5GRZVdx/Cp52vhpCJRImYv34O0Xfmw2eiLu4qe1jmM2pTzAAFKELaKwtj/w=="
      },
      "Microsoft.EntityFrameworkCore.Sqlite.Core": {
        "type": "Transitive",
        "resolved": "6.0.12",
        "contentHash": "07vKE7+t9Z2BfGmHuJwNZNv8m1GWt7ZpYYHFh1tQg1oC6FJ78bSaFzLawsf2NK6CLhbB8DBsjE0rRhxMJ4rXsA==",
        "dependencies": {
          "Microsoft.Data.Sqlite.Core": "6.0.12",
          "Microsoft.EntityFrameworkCore.Relational": "6.0.12",
          "Microsoft.Extensions.DependencyModel": "6.0.0"
        }
      },
      "Microsoft.Extensions.Caching.Abstractions": {
        "type": "Transitive",
        "resolved": "6.0.0",
        "contentHash": "bcz5sSFJbganH0+YrfvIjJDIcKNW7TL07C4d1eTmXy/wOt52iz4LVogJb6pazs7W0+74j0YpXFErvp++Aq5Bsw==",
        "dependencies": {
          "Microsoft.Extensions.Primitives": "6.0.0"
        }
      },
      "Microsoft.Extensions.Caching.Memory": {
        "type": "Transitive",
        "resolved": "6.0.1",
        "contentHash": "B4y+Cev05eMcjf1na0v9gza6GUtahXbtY1JCypIgx3B4Ea/KAgsWyXEmW4q6zMbmTMtKzmPVk09rvFJirvMwTg==",
        "dependencies": {
          "Microsoft.Extensions.Caching.Abstractions": "6.0.0",
          "Microsoft.Extensions.DependencyInjection.Abstractions": "6.0.0",
          "Microsoft.Extensions.Logging.Abstractions": "6.0.0",
          "Microsoft.Extensions.Options": "6.0.0",
          "Microsoft.Extensions.Primitives": "6.0.0"
        }
      },
      "Microsoft.Extensions.Caching.StackExchangeRedis": {
        "type": "Transitive",
        "resolved": "6.0.6",
        "contentHash": "bdVQpYm1hcHf0pyAypMjtDw3HjWQJ89UzloyyF1OBs56QlgA1naM498tP2Vjlho5vVRALMGPYzdRKCen8koubw==",
        "dependencies": {
          "Microsoft.Extensions.Caching.Abstractions": "6.0.0",
          "Microsoft.Extensions.Options": "6.0.0",
          "StackExchange.Redis": "2.2.4"
        }
      },
      "Microsoft.Extensions.Configuration": {
        "type": "Transitive",
        "resolved": "6.0.0",
        "contentHash": "tq2wXyh3fL17EMF2bXgRhU7JrbO3on93MRKYxzz4JzzvuGSA1l0W3GI9/tl8EO89TH+KWEymP7bcFway6z9fXg==",
        "dependencies": {
          "Microsoft.Extensions.Configuration.Abstractions": "6.0.0",
          "Microsoft.Extensions.Primitives": "6.0.0"
        }
      },
      "Microsoft.Extensions.Configuration.Abstractions": {
        "type": "Transitive",
        "resolved": "6.0.0",
        "contentHash": "qWzV9o+ZRWq+pGm+1dF+R7qTgTYoXvbyowRoBxQJGfqTpqDun2eteerjRQhq5PQ/14S+lqto3Ft4gYaRyl4rdQ==",
        "dependencies": {
          "Microsoft.Extensions.Primitives": "6.0.0"
        }
      },
      "Microsoft.Extensions.Configuration.Binder": {
        "type": "Transitive",
        "resolved": "2.0.0",
        "contentHash": "IznHHzGUtrdpuQqIUdmzF6TYPcsYHONhHh3o9dGp39sX/9Zfmt476UnhvU0UhXgJnXXAikt/MpN6AuSLCCMdEQ==",
        "dependencies": {
          "Microsoft.Extensions.Configuration": "2.0.0"
        }
      },
      "Microsoft.Extensions.Configuration.EnvironmentVariables": {
        "type": "Transitive",
        "resolved": "6.0.1",
        "contentHash": "pnyXV1LFOsYjGveuC07xp0YHIyGq7jRq5Ncb5zrrIieMLWVwgMyYxcOH0jTnBedDT4Gh1QinSqsjqzcieHk1og==",
        "dependencies": {
          "Microsoft.Extensions.Configuration": "6.0.0",
          "Microsoft.Extensions.Configuration.Abstractions": "6.0.0"
        }
      },
      "Microsoft.Extensions.Configuration.FileExtensions": {
        "type": "Transitive",
        "resolved": "6.0.0",
        "contentHash": "V4Dth2cYMZpw3HhGw9XUDIijpI6gN+22LDt0AhufIgOppCUfpWX4483OmN+dFXRJkJLc8Tv0Q8QK+1ingT2+KQ==",
        "dependencies": {
          "Microsoft.Extensions.Configuration": "6.0.0",
          "Microsoft.Extensions.Configuration.Abstractions": "6.0.0",
          "Microsoft.Extensions.FileProviders.Abstractions": "6.0.0",
          "Microsoft.Extensions.FileProviders.Physical": "6.0.0",
          "Microsoft.Extensions.Primitives": "6.0.0"
        }
      },
      "Microsoft.Extensions.Configuration.Json": {
        "type": "Transitive",
        "resolved": "6.0.0",
        "contentHash": "GJGery6QytCzS/BxJ96klgG9in3uH26KcUBbiVG/coNDXCRq6LGVVlUT4vXq34KPuM+R2av+LeYdX9h4IZOCUg==",
        "dependencies": {
          "Microsoft.Extensions.Configuration": "6.0.0",
          "Microsoft.Extensions.Configuration.Abstractions": "6.0.0",
          "Microsoft.Extensions.Configuration.FileExtensions": "6.0.0",
          "Microsoft.Extensions.FileProviders.Abstractions": "6.0.0",
          "System.Text.Json": "6.0.0"
        }
      },
      "Microsoft.Extensions.Configuration.UserSecrets": {
        "type": "Transitive",
        "resolved": "6.0.1",
        "contentHash": "Fy8yr4V6obi7ZxvKYI1i85jqtwMq8tqyxQVZpRSkgeA8enqy/KvBIMdcuNdznlxQMZa72mvbHqb7vbg4Pyx95w==",
        "dependencies": {
          "Microsoft.Extensions.Configuration.Abstractions": "6.0.0",
          "Microsoft.Extensions.Configuration.Json": "6.0.0",
          "Microsoft.Extensions.FileProviders.Abstractions": "6.0.0",
          "Microsoft.Extensions.FileProviders.Physical": "6.0.0"
        }
      },
      "Microsoft.Extensions.DependencyInjection": {
        "type": "Transitive",
        "resolved": "6.0.1",
        "contentHash": "vWXPg3HJQIpZkENn1KWq8SfbqVujVD7S7vIAyFXXqK5xkf1Vho+vG0bLBCHxU36lD1cLLtmGpfYf0B3MYFi9tQ==",
        "dependencies": {
          "Microsoft.Extensions.DependencyInjection.Abstractions": "6.0.0",
          "System.Runtime.CompilerServices.Unsafe": "6.0.0"
        }
      },
      "Microsoft.Extensions.DependencyInjection.Abstractions": {
        "type": "Transitive",
        "resolved": "6.0.0",
        "contentHash": "xlzi2IYREJH3/m6+lUrQlujzX8wDitm4QGnUu6kUXTQAWPuZY8i+ticFJbzfqaetLA6KR/rO6Ew/HuYD+bxifg=="
      },
      "Microsoft.Extensions.DependencyModel": {
        "type": "Transitive",
        "resolved": "6.0.0",
        "contentHash": "TD5QHg98m3+QhgEV1YVoNMl5KtBw/4rjfxLHO0e/YV9bPUBDKntApP4xdrVtGgCeQZHVfC2EXIGsdpRNrr87Pg==",
        "dependencies": {
          "System.Buffers": "4.5.1",
          "System.Memory": "4.5.4",
          "System.Runtime.CompilerServices.Unsafe": "6.0.0",
          "System.Text.Encodings.Web": "6.0.0",
          "System.Text.Json": "6.0.0"
        }
      },
      "Microsoft.Extensions.FileProviders.Abstractions": {
        "type": "Transitive",
        "resolved": "6.0.0",
        "contentHash": "0pd4/fho0gC12rQswaGQxbU34jOS1TPS8lZPpkFCH68ppQjHNHYle9iRuHeev1LhrJ94YPvzcRd8UmIuFk23Qw==",
        "dependencies": {
          "Microsoft.Extensions.Primitives": "6.0.0"
        }
      },
      "Microsoft.Extensions.FileProviders.Physical": {
        "type": "Transitive",
        "resolved": "6.0.0",
        "contentHash": "QvkL7l0nM8udt3gfyu0Vw8bbCXblxaKOl7c2oBfgGy4LCURRaL9XWZX1FWJrQc43oMokVneVxH38iz+bY1sbhg==",
        "dependencies": {
          "Microsoft.Extensions.FileProviders.Abstractions": "6.0.0",
          "Microsoft.Extensions.FileSystemGlobbing": "6.0.0",
          "Microsoft.Extensions.Primitives": "6.0.0"
        }
      },
      "Microsoft.Extensions.FileSystemGlobbing": {
        "type": "Transitive",
        "resolved": "6.0.0",
        "contentHash": "ip8jnL1aPiaPeKINCqaTEbvBFDmVx9dXQEBZ2HOBRXPD1eabGNqP/bKlsIcp7U2lGxiXd5xIhoFcmY8nM4Hdiw=="
      },
      "Microsoft.Extensions.Hosting.Abstractions": {
        "type": "Transitive",
        "resolved": "3.1.8",
        "contentHash": "7ZJUKwPipkDvuv2KJPZ3r01wp2AWNMiYH+61i0dL89F7QICknjKpWgLKLpTSUYFgl77S3b4264I6i4HzDdrb2A==",
        "dependencies": {
          "Microsoft.Extensions.Configuration.Abstractions": "3.1.8",
          "Microsoft.Extensions.DependencyInjection.Abstractions": "3.1.8",
          "Microsoft.Extensions.FileProviders.Abstractions": "3.1.8",
          "Microsoft.Extensions.Logging.Abstractions": "3.1.8"
        }
      },
      "Microsoft.Extensions.Identity.Core": {
        "type": "Transitive",
        "resolved": "6.0.4",
        "contentHash": "8vBsyGkA8ZI3lZvm1nf+9ynRC/TzPD+UtbdgTlKk+cz+AW5I41LrK8f/adGej5uXgprOA2DMjZw33vZG6vyXxA==",
        "dependencies": {
          "Microsoft.AspNetCore.Cryptography.KeyDerivation": "6.0.4",
          "Microsoft.Extensions.Logging": "6.0.0",
          "Microsoft.Extensions.Options": "6.0.0"
        }
      },
      "Microsoft.Extensions.Identity.Stores": {
        "type": "Transitive",
        "resolved": "6.0.4",
        "contentHash": "linRCnWBfnqg8qjrd9u/KMISy8O4a6X/GRhpHXU0ar654YQw9LJ/Ht+psx8QLqSX5EsCBbBCZzuamatH2FWIyQ==",
        "dependencies": {
          "Microsoft.Extensions.Caching.Abstractions": "6.0.0",
          "Microsoft.Extensions.Identity.Core": "6.0.4",
          "Microsoft.Extensions.Logging": "6.0.0"
        }
      },
      "Microsoft.Extensions.Logging": {
        "type": "Transitive",
        "resolved": "6.0.0",
        "contentHash": "eIbyj40QDg1NDz0HBW0S5f3wrLVnKWnDJ/JtZ+yJDFnDj90VoPuoPmFkeaXrtu+0cKm5GRAwoDf+dBWXK0TUdg==",
        "dependencies": {
          "Microsoft.Extensions.DependencyInjection": "6.0.0",
          "Microsoft.Extensions.DependencyInjection.Abstractions": "6.0.0",
          "Microsoft.Extensions.Logging.Abstractions": "6.0.0",
          "Microsoft.Extensions.Options": "6.0.0",
          "System.Diagnostics.DiagnosticSource": "6.0.0"
        }
      },
      "Microsoft.Extensions.Logging.Abstractions": {
        "type": "Transitive",
        "resolved": "6.0.1",
        "contentHash": "dzB2Cgg+JmrouhjkcQGzSFjjvpwlq353i8oBQO2GWNjCXSzhbtBRUf28HSauWe7eib3wYOdb3tItdjRwAdwCSg=="
      },
      "Microsoft.Extensions.Options": {
        "type": "Transitive",
        "resolved": "6.0.0",
        "contentHash": "dzXN0+V1AyjOe2xcJ86Qbo233KHuLEY0njf/P2Kw8SfJU+d45HNS2ctJdnEnrWbM9Ye2eFgaC5Mj9otRMU6IsQ==",
        "dependencies": {
          "Microsoft.Extensions.DependencyInjection.Abstractions": "6.0.0",
          "Microsoft.Extensions.Primitives": "6.0.0"
        }
      },
      "Microsoft.Extensions.Options.ConfigurationExtensions": {
        "type": "Transitive",
        "resolved": "2.0.0",
        "contentHash": "Y/lGICwO27fCkQRK3tZseVzFjZaxfGmui990E67sB4MuiPzdJHnJDS/BeYWrHShSSBgCl4KyKRx4ux686fftPg==",
        "dependencies": {
          "Microsoft.Extensions.Configuration.Abstractions": "2.0.0",
          "Microsoft.Extensions.Configuration.Binder": "2.0.0",
          "Microsoft.Extensions.DependencyInjection.Abstractions": "2.0.0",
          "Microsoft.Extensions.Options": "2.0.0"
        }
      },
      "Microsoft.Extensions.Primitives": {
        "type": "Transitive",
        "resolved": "6.0.0",
        "contentHash": "9+PnzmQFfEFNR9J2aDTfJGGupShHjOuGw4VUv+JB044biSHrnmCIMD+mJHmb2H7YryrfBEXDurxQ47gJZdCKNQ==",
        "dependencies": {
          "System.Runtime.CompilerServices.Unsafe": "6.0.0"
        }
      },
      "Microsoft.Identity.Client": {
        "type": "Transitive",
        "resolved": "4.22.0",
        "contentHash": "GlamU9rs8cSVIx9WSGv5QKpt66KkE+ImxNa/wNZZUJ3knt3PM98T9sOY8B7NcEfhw7NoxU2/0TSOcmnRSJQgqw=="
      },
      "Microsoft.Identity.Client.Extensions.Msal": {
        "type": "Transitive",
        "resolved": "2.16.5",
        "contentHash": "VlGUZEpF8KP/GCfFI59sdE0WA0o9quqwM1YQY0dSp6jpGy5EOBkureaybLfpwCuYUUjQbLkN2p7neUIcQCfbzA==",
        "dependencies": {
          "Microsoft.Identity.Client": "4.22.0",
          "System.Security.Cryptography.ProtectedData": "4.5.0"
        }
      },
      "Microsoft.IdentityModel.Clients.ActiveDirectory": {
        "type": "Transitive",
        "resolved": "3.14.2",
        "contentHash": "TNsJJMiRnkeby1ovThVoV9yFsPWjAdluwOA+Nf0LtSsBVVrKQv8Qp4kYOgyNwMVj+pDwbhXISySk+4HyHVWNZQ==",
        "dependencies": {
          "NETStandard.Library": "1.6.0",
          "System.Runtime.Serialization.Json": "4.0.2",
          "System.Runtime.Serialization.Primitives": "4.1.1"
        }
      },
      "Microsoft.IdentityModel.JsonWebTokens": {
        "type": "Transitive",
        "resolved": "6.10.0",
        "contentHash": "0qjS31rN1MQTc46tAYbzmMTSRfdV5ndZxSjYxIGqKSidd4wpNJfNII/pdhU5Fx8olarQoKL9lqqYw4yNOIwT0Q==",
        "dependencies": {
          "Microsoft.IdentityModel.Tokens": "6.10.0"
        }
      },
      "Microsoft.IdentityModel.Logging": {
        "type": "Transitive",
        "resolved": "6.10.0",
        "contentHash": "zbcwV6esnNzhZZ/VP87dji6VrUBLB5rxnZBkDMqNYpyG+nrBnBsbm4PUYLCBMUflHCM9EMLDG0rLnqqT+l0ldA=="
      },
      "Microsoft.IdentityModel.Protocols": {
        "type": "Transitive",
        "resolved": "6.10.0",
        "contentHash": "DFyXD0xylP+DknCT3hzJ7q/Q5qRNu0hO/gCU90O0ATdR0twZmlcuY9RNYaaDofXKVbzcShYNCFCGle2G/o8mkg==",
        "dependencies": {
          "Microsoft.IdentityModel.Logging": "6.10.0",
          "Microsoft.IdentityModel.Tokens": "6.10.0"
        }
      },
      "Microsoft.IdentityModel.Protocols.OpenIdConnect": {
        "type": "Transitive",
        "resolved": "6.10.0",
        "contentHash": "LVvMXAWPbPeEWTylDrxunlHH2wFyE4Mv0L4gZrJHC4HTESbWHquKZb/y/S8jgiQEDycOP0PDQvbG4RR/tr2TVQ==",
        "dependencies": {
          "Microsoft.IdentityModel.Protocols": "6.10.0",
          "System.IdentityModel.Tokens.Jwt": "6.10.0"
        }
      },
      "Microsoft.IdentityModel.Tokens": {
        "type": "Transitive",
        "resolved": "6.10.0",
        "contentHash": "qbf1NslutDB4oLrriYTJpy7oB1pbh2ej2lEHd2IPDQH9C74ysOdhU5wAC7KoXblldbo7YsNR2QYFOqQM/b0Rsg==",
        "dependencies": {
          "Microsoft.CSharp": "4.5.0",
          "Microsoft.IdentityModel.Logging": "6.10.0",
          "System.Security.Cryptography.Cng": "4.5.0"
        }
      },
      "Microsoft.NETCore.Platforms": {
        "type": "Transitive",
        "resolved": "5.0.0",
        "contentHash": "VyPlqzH2wavqquTcYpkIIAQ6WdenuKoFN0BdYBbCWsclXacSOHNQn66Gt4z5NBqEYW0FAPm5rlvki9ZiCij5xQ=="
      },
      "Microsoft.NETCore.Targets": {
        "type": "Transitive",
        "resolved": "1.1.0",
        "contentHash": "aOZA3BWfz9RXjpzt0sRJJMjAscAUm3Hoa4UWAfceV9UTYxgwZ1lZt5nO2myFf+/jetYQo4uTP7zS8sJY67BBxg=="
      },
      "Microsoft.OData.Core": {
        "type": "Transitive",
        "resolved": "7.6.4",
        "contentHash": "/EjnJezMBjXf8OjcShhGzPY7pOO0CopgoZGhS6xsP3t2uhC+O72IBHgtQ7F3v1rRXWVtJwLGhzE1GfJUlx3c4Q==",
        "dependencies": {
          "Microsoft.OData.Edm": "[7.6.4]",
          "Microsoft.Spatial": "[7.6.4]"
        }
      },
      "Microsoft.OData.Edm": {
        "type": "Transitive",
        "resolved": "7.6.4",
        "contentHash": "MSSmA6kIfpgFTtNpOnnayoSj/6KSzHC1U9KOjF7cTA1PG4tZ7rIMi1pvjFc8CmYEvP4cxGl/+vrCn+HpK26HTQ=="
      },
      "Microsoft.Spatial": {
        "type": "Transitive",
        "resolved": "7.6.4",
        "contentHash": "3mB+Frn4LU4yb5ie9R752QiRn0Hvp9PITkSRofV/Lzm9EyLM87Fy9ziqgz75O/c712dh6GxuypMSBUGmNFwMeA=="
      },
      "Microsoft.Win32.Primitives": {
        "type": "Transitive",
        "resolved": "4.3.0",
        "contentHash": "9ZQKCWxH7Ijp9BfahvL2Zyf1cJIk8XYLF6Yjzr2yi0b2cOut/HQ31qf1ThHAgCc3WiZMdnWcfJCgN82/0UunxA==",
        "dependencies": {
          "Microsoft.NETCore.Platforms": "1.1.0",
          "Microsoft.NETCore.Targets": "1.1.0",
          "System.Runtime": "4.3.0"
        }
      },
      "Microsoft.Win32.Registry": {
        "type": "Transitive",
        "resolved": "5.0.0",
        "contentHash": "dDoKi0PnDz31yAyETfRntsLArTlVAVzUzCIvvEDsDsucrl33Dl8pIJG06ePTJTI3tGpeyHS9Cq7Foc/s4EeKcg==",
        "dependencies": {
          "System.Security.AccessControl": "5.0.0",
          "System.Security.Principal.Windows": "5.0.0"
        }
      },
      "Microsoft.Win32.SystemEvents": {
        "type": "Transitive",
        "resolved": "6.0.0",
        "contentHash": "hqTM5628jSsQiv+HGpiq3WKBl2c8v1KZfby2J6Pr7pEPlK9waPdgEO6b8A/+/xn/yZ9ulv8HuqK71ONy2tg67A=="
      },
      "MimeKit": {
        "type": "Transitive",
        "resolved": "3.2.0",
        "contentHash": "l9YHMBhBUwY7qQHUp8fw0EvjcbmhN4Iggz6MdjqIShBf42+0nJTa5gu0kuupCOPuiARc9ZaS9c9f0gKz4OnxKw==",
        "dependencies": {
          "Portable.BouncyCastle": "1.9.0",
          "System.Security.Cryptography.Pkcs": "6.0.0"
        }
      },
      "MySqlConnector": {
        "type": "Transitive",
        "resolved": "2.1.2",
        "contentHash": "JVokQTUNN3WHAu9Vw8ieeq1dXTFokJiig5P0VJ4f439UxRrsPo6SaVWC8Zdm6mkPeQFhZ0/9afdWa02EY/1j/w=="
      },
      "NETStandard.Library": {
        "type": "Transitive",
        "resolved": "1.6.1",
        "contentHash": "WcSp3+vP+yHNgS8EV5J7pZ9IRpeDuARBPN28by8zqff1wJQXm26PVU8L3/fYLBJVU7BtDyqNVWq2KlCVvSSR4A==",
        "dependencies": {
          "Microsoft.NETCore.Platforms": "1.1.0",
          "Microsoft.Win32.Primitives": "4.3.0",
          "System.AppContext": "4.3.0",
          "System.Collections": "4.3.0",
          "System.Collections.Concurrent": "4.3.0",
          "System.Console": "4.3.0",
          "System.Diagnostics.Debug": "4.3.0",
          "System.Diagnostics.Tools": "4.3.0",
          "System.Diagnostics.Tracing": "4.3.0",
          "System.Globalization": "4.3.0",
          "System.Globalization.Calendars": "4.3.0",
          "System.IO": "4.3.0",
          "System.IO.Compression": "4.3.0",
          "System.IO.Compression.ZipFile": "4.3.0",
          "System.IO.FileSystem": "4.3.0",
          "System.IO.FileSystem.Primitives": "4.3.0",
          "System.Linq": "4.3.0",
          "System.Linq.Expressions": "4.3.0",
          "System.Net.Http": "4.3.0",
          "System.Net.Primitives": "4.3.0",
          "System.Net.Sockets": "4.3.0",
          "System.ObjectModel": "4.3.0",
          "System.Reflection": "4.3.0",
          "System.Reflection.Extensions": "4.3.0",
          "System.Reflection.Primitives": "4.3.0",
          "System.Resources.ResourceManager": "4.3.0",
          "System.Runtime": "4.3.0",
          "System.Runtime.Extensions": "4.3.0",
          "System.Runtime.Handles": "4.3.0",
          "System.Runtime.InteropServices": "4.3.0",
          "System.Runtime.InteropServices.RuntimeInformation": "4.3.0",
          "System.Runtime.Numerics": "4.3.0",
          "System.Security.Cryptography.Algorithms": "4.3.0",
          "System.Security.Cryptography.Encoding": "4.3.0",
          "System.Security.Cryptography.Primitives": "4.3.0",
          "System.Security.Cryptography.X509Certificates": "4.3.0",
          "System.Text.Encoding": "4.3.0",
          "System.Text.Encoding.Extensions": "4.3.0",
          "System.Text.RegularExpressions": "4.3.0",
          "System.Threading": "4.3.0",
          "System.Threading.Tasks": "4.3.0",
          "System.Threading.Timer": "4.3.0",
          "System.Xml.ReaderWriter": "4.3.0",
          "System.Xml.XDocument": "4.3.0"
        }
      },
      "Newtonsoft.Json": {
        "type": "Transitive",
        "resolved": "13.0.1",
        "contentHash": "ppPFpBcvxdsfUonNcvITKqLl3bqxWbDCZIzDWHzjpdAHRFfZe0Dw9HmA0+za13IdyrgJwpkDTDA9fHaxOrt20A=="
      },
      "Npgsql": {
        "type": "Transitive",
        "resolved": "6.0.8",
        "contentHash": "wKa8MJEJaj0xQXUQZGv7q/KfPID23jSSvFFtljMworrv7dNajr0GN8PCU1SpywqHjMWdYEfK29DY1aYbiISbQg==",
        "dependencies": {
          "System.Runtime.CompilerServices.Unsafe": "6.0.0"
        }
      },
      "NSec.Cryptography": {
        "type": "Transitive",
        "resolved": "20.2.0",
        "contentHash": "NxzHaDQm3JfH+9VQdLI1bC4h/ZTKPo5o/4BEscBu4KK0Yv35sB87hSRuzpr09VahxY5ZpJfE2tHyK4u27jfiyQ==",
        "dependencies": {
          "System.Runtime.CompilerServices.Unsafe": "4.7.0",
          "libsodium": "[1.0.18, 1.0.19)"
        }
      },
      "Otp.NET": {
        "type": "Transitive",
        "resolved": "1.2.2",
        "contentHash": "2hrZfkbzeWJ3tNXXt/1beg4IY+nS4F3gIfh4NVFvW0f6Pj51hGpiJ4prBz7Dmrr4ZYrA96rTERVGieZ4xYm7jA=="
      },
      "Pipelines.Sockets.Unofficial": {
        "type": "Transitive",
        "resolved": "2.2.2",
        "contentHash": "Bhk0FWxH1paI+18zr1g5cTL+ebeuDcBCR+rRFO+fKEhretgjs7MF2Mc1P64FGLecWp4zKCUOPzngBNrqVyY7Zg==",
        "dependencies": {
          "System.IO.Pipelines": "5.0.1"
        }
      },
      "Portable.BouncyCastle": {
        "type": "Transitive",
        "resolved": "1.9.0",
        "contentHash": "eZZBCABzVOek+id9Xy04HhmgykF0wZg9wpByzrWN7q8qEI0Qen9b7tfd7w8VA3dOeesumMG7C5ZPy0jk7PSRHw=="
      },
      "Quartz": {
        "type": "Transitive",
        "resolved": "3.4.0",
        "contentHash": "N8350OAlQhd8zKg0ARFikGjh3bfAW/CF/KVxu2fTIlAALB/oC1eg54n/QAPYR5ryHuYyDr5G8/Qa4k+D/7OFRQ==",
        "dependencies": {
          "Microsoft.Extensions.Logging.Abstractions": "2.1.1",
          "System.Configuration.ConfigurationManager": "4.7.0",
          "System.Diagnostics.DiagnosticSource": "4.7.1"
        }
      },
      "runtime.debian.8-x64.runtime.native.System.Security.Cryptography.OpenSsl": {
        "type": "Transitive",
        "resolved": "4.3.2",
        "contentHash": "7VSGO0URRKoMEAq0Sc9cRz8mb6zbyx/BZDEWhgPdzzpmFhkam3fJ1DAGWFXBI4nGlma+uPKpfuMQP5LXRnOH5g=="
      },
      "runtime.fedora.23-x64.runtime.native.System.Security.Cryptography.OpenSsl": {
        "type": "Transitive",
        "resolved": "4.3.2",
        "contentHash": "0oAaTAm6e2oVH+/Zttt0cuhGaePQYKII1dY8iaqP7CvOpVKgLybKRFvQjXR2LtxXOXTVPNv14j0ot8uV+HrUmw=="
      },
      "runtime.fedora.24-x64.runtime.native.System.Security.Cryptography.OpenSsl": {
        "type": "Transitive",
        "resolved": "4.3.2",
        "contentHash": "G24ibsCNi5Kbz0oXWynBoRgtGvsw5ZSVEWjv13/KiCAM8C6wz9zzcCniMeQFIkJ2tasjo2kXlvlBZhplL51kGg=="
      },
      "runtime.native.System": {
        "type": "Transitive",
        "resolved": "4.3.0",
        "contentHash": "c/qWt2LieNZIj1jGnVNsE2Kl23Ya2aSTBuXMD6V7k9KWr6l16Tqdwq+hJScEpWER9753NWC8h96PaVNY5Ld7Jw==",
        "dependencies": {
          "Microsoft.NETCore.Platforms": "1.1.0",
          "Microsoft.NETCore.Targets": "1.1.0"
        }
      },
      "runtime.native.System.IO.Compression": {
        "type": "Transitive",
        "resolved": "4.3.0",
        "contentHash": "INBPonS5QPEgn7naufQFXJEp3zX6L4bwHgJ/ZH78aBTpeNfQMtf7C6VrAFhlq2xxWBveIOWyFzQjJ8XzHMhdOQ==",
        "dependencies": {
          "Microsoft.NETCore.Platforms": "1.1.0",
          "Microsoft.NETCore.Targets": "1.1.0"
        }
      },
      "runtime.native.System.Net.Http": {
        "type": "Transitive",
        "resolved": "4.3.0",
        "contentHash": "ZVuZJqnnegJhd2k/PtAbbIcZ3aZeITq3sj06oKfMBSfphW3HDmk/t4ObvbOk/JA/swGR0LNqMksAh/f7gpTROg==",
        "dependencies": {
          "Microsoft.NETCore.Platforms": "1.1.0",
          "Microsoft.NETCore.Targets": "1.1.0"
        }
      },
      "runtime.native.System.Net.Security": {
        "type": "Transitive",
        "resolved": "4.3.0",
        "contentHash": "M2nN92ePS8BgQ2oi6Jj3PlTUzadYSIWLdZrHY1n1ZcW9o4wAQQ6W+aQ2lfq1ysZQfVCgDwY58alUdowrzezztg==",
        "dependencies": {
          "Microsoft.NETCore.Platforms": "1.1.0",
          "Microsoft.NETCore.Targets": "1.1.0"
        }
      },
      "runtime.native.System.Security.Cryptography.Apple": {
        "type": "Transitive",
        "resolved": "4.3.0",
        "contentHash": "DloMk88juo0OuOWr56QG7MNchmafTLYWvABy36izkrLI5VledI0rq28KGs1i9wbpeT9NPQrx/wTf8U2vazqQ3Q==",
        "dependencies": {
          "runtime.osx.10.10-x64.runtime.native.System.Security.Cryptography.Apple": "4.3.0"
        }
      },
      "runtime.native.System.Security.Cryptography.OpenSsl": {
        "type": "Transitive",
        "resolved": "4.3.2",
        "contentHash": "QR1OwtwehHxSeQvZKXe+iSd+d3XZNkEcuWMFYa2i0aG1l+lR739HPicKMlTbJst3spmeekDVBUS7SeS26s4U/g==",
        "dependencies": {
          "runtime.debian.8-x64.runtime.native.System.Security.Cryptography.OpenSsl": "4.3.2",
          "runtime.fedora.23-x64.runtime.native.System.Security.Cryptography.OpenSsl": "4.3.2",
          "runtime.fedora.24-x64.runtime.native.System.Security.Cryptography.OpenSsl": "4.3.2",
          "runtime.opensuse.13.2-x64.runtime.native.System.Security.Cryptography.OpenSsl": "4.3.2",
          "runtime.opensuse.42.1-x64.runtime.native.System.Security.Cryptography.OpenSsl": "4.3.2",
          "runtime.osx.10.10-x64.runtime.native.System.Security.Cryptography.OpenSsl": "4.3.2",
          "runtime.rhel.7-x64.runtime.native.System.Security.Cryptography.OpenSsl": "4.3.2",
          "runtime.ubuntu.14.04-x64.runtime.native.System.Security.Cryptography.OpenSsl": "4.3.2",
          "runtime.ubuntu.16.04-x64.runtime.native.System.Security.Cryptography.OpenSsl": "4.3.2",
          "runtime.ubuntu.16.10-x64.runtime.native.System.Security.Cryptography.OpenSsl": "4.3.2"
        }
      },
      "runtime.opensuse.13.2-x64.runtime.native.System.Security.Cryptography.OpenSsl": {
        "type": "Transitive",
        "resolved": "4.3.2",
        "contentHash": "I+GNKGg2xCHueRd1m9PzeEW7WLbNNLznmTuEi8/vZX71HudUbx1UTwlGkiwMri7JLl8hGaIAWnA/GONhu+LOyQ=="
      },
      "runtime.opensuse.42.1-x64.runtime.native.System.Security.Cryptography.OpenSsl": {
        "type": "Transitive",
        "resolved": "4.3.2",
        "contentHash": "1Z3TAq1ytS1IBRtPXJvEUZdVsfWfeNEhBkbiOCGEl9wwAfsjP2lz3ZFDx5tq8p60/EqbS0HItG5piHuB71RjoA=="
      },
      "runtime.osx.10.10-x64.runtime.native.System.Security.Cryptography.Apple": {
        "type": "Transitive",
        "resolved": "4.3.0",
        "contentHash": "kVXCuMTrTlxq4XOOMAysuNwsXWpYeboGddNGpIgNSZmv1b6r/s/DPk0fYMB7Q5Qo4bY68o48jt4T4y5BVecbCQ=="
      },
      "runtime.osx.10.10-x64.runtime.native.System.Security.Cryptography.OpenSsl": {
        "type": "Transitive",
        "resolved": "4.3.2",
        "contentHash": "6mU/cVmmHtQiDXhnzUImxIcDL48GbTk+TsptXyJA+MIOG9LRjPoAQC/qBFB7X+UNyK86bmvGwC8t+M66wsYC8w=="
      },
      "runtime.rhel.7-x64.runtime.native.System.Security.Cryptography.OpenSsl": {
        "type": "Transitive",
        "resolved": "4.3.2",
        "contentHash": "vjwG0GGcTW/PPg6KVud8F9GLWYuAV1rrw1BKAqY0oh4jcUqg15oYF1+qkGR2x2ZHM4DQnWKQ7cJgYbfncz/lYg=="
      },
      "runtime.ubuntu.14.04-x64.runtime.native.System.Security.Cryptography.OpenSsl": {
        "type": "Transitive",
        "resolved": "4.3.2",
        "contentHash": "7KMFpTkHC/zoExs+PwP8jDCWcrK9H6L7soowT80CUx3e+nxP/AFnq0AQAW5W76z2WYbLAYCRyPfwYFG6zkvQRw=="
      },
      "runtime.ubuntu.16.04-x64.runtime.native.System.Security.Cryptography.OpenSsl": {
        "type": "Transitive",
        "resolved": "4.3.2",
        "contentHash": "xrlmRCnKZJLHxyyLIqkZjNXqgxnKdZxfItrPkjI+6pkRo5lHX8YvSZlWrSI5AVwLMi4HbNWP7064hcAWeZKp5w=="
      },
      "runtime.ubuntu.16.10-x64.runtime.native.System.Security.Cryptography.OpenSsl": {
        "type": "Transitive",
        "resolved": "4.3.2",
        "contentHash": "leXiwfiIkW7Gmn7cgnNcdtNAU70SjmKW3jxGj1iKHOvdn0zRWsgv/l2OJUO5zdGdiv2VRFnAsxxhDgMzofPdWg=="
      },
      "SendGrid": {
        "type": "Transitive",
        "resolved": "9.27.0",
        "contentHash": "kMyXRQ8hmN2bG3tYZ7T31Ufl1kXkpuP5+WBh1BJ32WY31DTnBTCVGURoIqfbTo/tRuQfAYLxra6C8cQGN6kk+A==",
        "dependencies": {
          "Newtonsoft.Json": "9.0.1",
          "starkbank-ecdsa": "[1.3.3, 2.0.0)"
        }
      },
      "Sentry": {
        "type": "Transitive",
        "resolved": "3.16.0",
        "contentHash": "Pkw4+51EDUQ0X02jdCZIpaM2Q4UO06VKGDE+dYYNxgvOirRXGKTKxRk4NPKJTLSTNl+2JyT9HoE7C6BTlYhLOw=="
      },
      "Sentry.Serilog": {
        "type": "Transitive",
        "resolved": "3.16.0",
        "contentHash": "GFTVfQdOFqZ9Vmo8EEZTx1EQMDRJjka/4v2CwxnAUh+sqHDICga4eOm4AyGzDBbE4s9iAHMgMUCceIqo+7z84w==",
        "dependencies": {
          "Sentry": "3.16.0",
          "Serilog": "2.10.0"
        }
      },
      "Serilog": {
        "type": "Transitive",
        "resolved": "2.10.0",
        "contentHash": "+QX0hmf37a0/OZLxM3wL7V6/ADvC1XihXN4Kq/p6d8lCPfgkRdiuhbWlMaFjR9Av0dy5F0+MBeDmDdRZN/YwQA=="
      },
      "Serilog.AspNetCore": {
        "type": "Transitive",
        "resolved": "5.0.0",
        "contentHash": "/JO/txIxRR61x1UXQAgUzG2Sx05o1QHCkokVBWrKzmAoDu+p5EtCAj7L/TVVg7Ezhh3GPiZ0JI9OJCmRO9tSRw==",
        "dependencies": {
          "Microsoft.Extensions.DependencyInjection": "5.0.0",
          "Microsoft.Extensions.Logging": "5.0.0",
          "Serilog": "2.10.0",
          "Serilog.Extensions.Hosting": "4.2.0",
          "Serilog.Formatting.Compact": "1.1.0",
          "Serilog.Settings.Configuration": "3.3.0",
          "Serilog.Sinks.Console": "4.0.1",
          "Serilog.Sinks.Debug": "2.0.0",
          "Serilog.Sinks.File": "5.0.0"
        }
      },
      "Serilog.Extensions.Hosting": {
        "type": "Transitive",
        "resolved": "4.2.0",
        "contentHash": "gT2keceCmPQR9EX0VpXQZvUgELdfE7yqJ7MOxBhm3WLCblcvRgswEOOTgok/DHObbM15A3V/DtF3VdVDQPIZzQ==",
        "dependencies": {
          "Microsoft.Extensions.DependencyInjection.Abstractions": "3.1.8",
          "Microsoft.Extensions.Hosting.Abstractions": "3.1.8",
          "Microsoft.Extensions.Logging.Abstractions": "3.1.8",
          "Serilog": "2.10.0",
          "Serilog.Extensions.Logging": "3.1.0"
        }
      },
      "Serilog.Extensions.Logging": {
        "type": "Transitive",
        "resolved": "3.1.0",
        "contentHash": "IWfem7wfrFbB3iw1OikqPFNPEzfayvDuN4WP7Ue1AVFskalMByeWk3QbtUXQR34SBkv1EbZ3AySHda/ErDgpcg==",
        "dependencies": {
          "Microsoft.Extensions.Logging": "2.0.0",
          "Serilog": "2.9.0"
        }
      },
      "Serilog.Extensions.Logging.File": {
        "type": "Transitive",
        "resolved": "2.0.0",
        "contentHash": "usO0qr4v9VCMBWiTJ1nQmAbPNCt40FrkDol6CpfCXbsxGZS/hH+YCueF7vvPQ32ATI0GWcMWiKRdjXEE7/HxTQ==",
        "dependencies": {
          "Microsoft.Extensions.Configuration.Abstractions": "2.0.0",
          "Microsoft.Extensions.Configuration.Binder": "2.0.0",
          "Serilog": "2.5.0",
          "Serilog.Extensions.Logging": "2.0.2",
          "Serilog.Formatting.Compact": "1.0.0",
          "Serilog.Sinks.Async": "1.1.0",
          "Serilog.Sinks.RollingFile": "3.3.0"
        }
      },
      "Serilog.Formatting.Compact": {
        "type": "Transitive",
        "resolved": "1.1.0",
        "contentHash": "pNroKVjo+rDqlxNG5PXkRLpfSCuDOBY0ri6jp9PLe505ljqwhwZz8ospy2vWhQlFu5GkIesh3FcDs4n7sWZODA==",
        "dependencies": {
          "Serilog": "2.8.0"
        }
      },
      "Serilog.Settings.Configuration": {
        "type": "Transitive",
        "resolved": "3.3.0",
        "contentHash": "7GNudISZwqaT902hqEL2OFGTZeUFWfnrNLupJkOqeF41AR3GjcxX+Hwb30xb8gG2/CDXsCMVfF8o0+8KY0fJNg==",
        "dependencies": {
          "Microsoft.Extensions.DependencyModel": "3.0.0",
          "Microsoft.Extensions.Options.ConfigurationExtensions": "2.0.0",
          "Serilog": "2.10.0"
        }
      },
      "Serilog.Sinks.Async": {
        "type": "Transitive",
        "resolved": "1.1.0",
        "contentHash": "xll0Kanz2BkCxuv+F3p1WXr47jdsVM0GU1n1LZvK+18QiRZ/WGFNxSNw9EMKFV5ED5gr7MUpAe6PCMNL1HGUMA==",
        "dependencies": {
          "Serilog": "2.1.0",
          "System.Collections.Concurrent": "4.0.12"
        }
      },
      "Serilog.Sinks.AzureCosmosDB": {
        "type": "Transitive",
        "resolved": "2.0.0",
        "contentHash": "Im2/ZqjXQIpsd727qEo5Pq+br0MiNVuTvI40Yk7736tgjCpEx+omPHv4+c4fEAxnOP2kL9Ge6UoDFoDw3cjF2A==",
        "dependencies": {
          "Microsoft.Azure.Cosmos": "3.24.0",
          "Microsoft.CSharp": "4.7.0",
          "Newtonsoft.Json": "13.0.1",
          "Serilog": "2.10.0",
          "Serilog.Sinks.PeriodicBatching": "2.3.1"
        }
      },
      "Serilog.Sinks.Console": {
        "type": "Transitive",
        "resolved": "4.0.1",
        "contentHash": "apLOvSJQLlIbKlbx+Y2UDHSP05kJsV7mou+fvJoRGs/iR+jC22r8cuFVMjjfVxz/AD4B2UCltFhE1naRLXwKNw==",
        "dependencies": {
          "Serilog": "2.10.0"
        }
      },
      "Serilog.Sinks.Debug": {
        "type": "Transitive",
        "resolved": "2.0.0",
        "contentHash": "Y6g3OBJ4JzTyyw16fDqtFcQ41qQAydnEvEqmXjhwhgjsnG/FaJ8GUqF5ldsC/bVkK8KYmqrPhDO+tm4dF6xx4A==",
        "dependencies": {
          "Serilog": "2.10.0"
        }
      },
      "Serilog.Sinks.File": {
        "type": "Transitive",
        "resolved": "5.0.0",
        "contentHash": "uwV5hdhWPwUH1szhO8PJpFiahqXmzPzJT/sOijH/kFgUx+cyoDTMM8MHD0adw9+Iem6itoibbUXHYslzXsLEAg==",
        "dependencies": {
          "Serilog": "2.10.0"
        }
      },
      "Serilog.Sinks.PeriodicBatching": {
        "type": "Transitive",
        "resolved": "2.3.1",
        "contentHash": "LVYvqpqjSTD8dhfxRnzpxTs8/ys3V2q01MvaY3r0eKsDgpKK1U1y/5N6gFHgiesbxG0V+O5IWdz4+c1DzoNyOQ==",
        "dependencies": {
          "Serilog": "2.0.0"
        }
      },
      "Serilog.Sinks.RollingFile": {
        "type": "Transitive",
        "resolved": "3.3.0",
        "contentHash": "2lT5X1r3GH4P0bRWJfhA7etGl8Q2Ipw9AACvtAHWRUSpYZ42NGVyHoVs2ALBZ/cAkkS+tA4jl80Zie144eLQPg==",
        "dependencies": {
          "Serilog.Sinks.File": "3.2.0",
          "System.IO": "4.1.0",
          "System.IO.FileSystem.Primitives": "4.0.1",
          "System.Runtime.InteropServices": "4.1.0",
          "System.Text.Encoding.Extensions": "4.0.11"
        }
      },
      "Serilog.Sinks.SyslogMessages": {
        "type": "Transitive",
        "resolved": "2.0.6",
        "contentHash": "V2Yq2GEbk7taEPbpBLFzLXhrHrUzKf4sQu/zLrANU8XIoUn/Mr08M2E8PrcrWVXCj0R4xLMWYe0Z1sxOrMF3IA==",
        "dependencies": {
          "Serilog": "2.5.0",
          "Serilog.Sinks.PeriodicBatching": "2.3.0"
        }
      },
      "SQLitePCLRaw.bundle_e_sqlite3": {
        "type": "Transitive",
        "resolved": "2.1.2",
        "contentHash": "ilkvNhrTersLmIVAcDwwPqfhUFCg19Z1GVMvCSi3xk6Akq94f4qadLORQCq/T8+9JgMiPs+F/NECw5uauviaNw==",
        "dependencies": {
          "SQLitePCLRaw.lib.e_sqlite3": "2.1.2",
          "SQLitePCLRaw.provider.e_sqlite3": "2.1.2"
        }
      },
      "SQLitePCLRaw.core": {
        "type": "Transitive",
        "resolved": "2.1.2",
        "contentHash": "A8EBepVqY2lnAp3a8jnhbgzF2tlj2S3HcJQGANTYg/TbYbKa8Z5cM1h74An/vy0svhfzT7tVY0sFmUglLgv+2g==",
        "dependencies": {
          "System.Memory": "4.5.3"
        }
      },
      "SQLitePCLRaw.lib.e_sqlite3": {
        "type": "Transitive",
        "resolved": "2.1.2",
        "contentHash": "zibGtku8M4Eea1R3ZCAxc86QbNvyEN17mAcQkvWKBuHvRpMiK2g5anG4R5Be7cWKSd1i6baYz8y4dMMAKcXKPg=="
      },
      "SQLitePCLRaw.provider.e_sqlite3": {
        "type": "Transitive",
        "resolved": "2.1.2",
        "contentHash": "lxCZarZdvAsMl2zw9bXHrXK6RxVhB4b23iTFhCOdHFhxfbsxLxWf+ocvswJwR/9Wh/E//ddMi+wJGqUKV7VwoA==",
        "dependencies": {
          "SQLitePCLRaw.core": "2.1.2"
        }
      },
      "StackExchange.Redis": {
        "type": "Transitive",
        "resolved": "2.5.43",
        "contentHash": "YQ38jVbX1b5mBi6lizESou+NpV6QZpeo6ofRR6qeuqJ8ePOmhcwhje3nDTNIGEkfPSK0sLuF6pR5rtFyq2F46g==",
        "dependencies": {
          "Pipelines.Sockets.Unofficial": "2.2.2",
          "System.Diagnostics.PerformanceCounter": "5.0.0"
        }
      },
      "starkbank-ecdsa": {
        "type": "Transitive",
        "resolved": "1.3.3",
        "contentHash": "OblOaKb1enXn+dSp7tsx9yjwV+/BEKM9jFhshIkZTwCk7LuTFTp+wSon6rFzuPiIiTGtvVWQNUw2slHjGktJog=="
      },
      "Stripe.net": {
        "type": "Transitive",
        "resolved": "40.0.0",
        "contentHash": "SD1bGiF+sVQG3p2LXNTZ5rEG2aCnXIHokcxYS9yyW3dR01J0ryf+iNFOwid148yePZ0gCBcRxj3wiW1mTmP7UQ==",
        "dependencies": {
          "Newtonsoft.Json": "12.0.3",
          "System.Configuration.ConfigurationManager": "6.0.0"
        }
      },
      "System.AppContext": {
        "type": "Transitive",
        "resolved": "4.3.0",
        "contentHash": "fKC+rmaLfeIzUhagxY17Q9siv/sPrjjKcfNg1Ic8IlQkZLipo8ljcaZQu4VtI4Jqbzjc2VTjzGLF6WmsRXAEgA==",
        "dependencies": {
          "System.Runtime": "4.3.0"
        }
      },
      "System.Buffers": {
        "type": "Transitive",
        "resolved": "4.5.1",
        "contentHash": "Rw7ijyl1qqRS0YQD/WycNst8hUUMgrMH4FCn1nNm27M4VxchZ1js3fVjQaANHO5f3sN4isvP4a+Met9Y4YomAg=="
      },
      "System.Collections": {
        "type": "Transitive",
        "resolved": "4.3.0",
        "contentHash": "3Dcj85/TBdVpL5Zr+gEEBUuFe2icOnLalmEh9hfck1PTYbbyWuZgh4fmm2ysCLTrqLQw6t3TgTyJ+VLp+Qb+Lw==",
        "dependencies": {
          "Microsoft.NETCore.Platforms": "1.1.0",
          "Microsoft.NETCore.Targets": "1.1.0",
          "System.Runtime": "4.3.0"
        }
      },
      "System.Collections.Concurrent": {
        "type": "Transitive",
        "resolved": "4.3.0",
        "contentHash": "ztl69Xp0Y/UXCL+3v3tEU+lIy+bvjKNUmopn1wep/a291pVPK7dxBd6T7WnlQqRog+d1a/hSsgRsmFnIBKTPLQ==",
        "dependencies": {
          "System.Collections": "4.3.0",
          "System.Diagnostics.Debug": "4.3.0",
          "System.Diagnostics.Tracing": "4.3.0",
          "System.Globalization": "4.3.0",
          "System.Reflection": "4.3.0",
          "System.Resources.ResourceManager": "4.3.0",
          "System.Runtime": "4.3.0",
          "System.Runtime.Extensions": "4.3.0",
          "System.Threading": "4.3.0",
          "System.Threading.Tasks": "4.3.0"
        }
      },
      "System.Collections.Immutable": {
        "type": "Transitive",
        "resolved": "6.0.0",
        "contentHash": "l4zZJ1WU2hqpQQHXz1rvC3etVZN+2DLmQMO79FhOTZHMn8tDRr+WU287sbomD0BETlmKDn0ygUgVy9k5xkkJdA==",
        "dependencies": {
          "System.Runtime.CompilerServices.Unsafe": "6.0.0"
        }
      },
      "System.Collections.NonGeneric": {
        "type": "Transitive",
        "resolved": "4.0.1",
        "contentHash": "hMxFT2RhhlffyCdKLDXjx8WEC5JfCvNozAZxCablAuFRH74SCV4AgzE8yJCh/73bFnEoZgJ9MJmkjQ0dJmnKqA==",
        "dependencies": {
          "System.Diagnostics.Debug": "4.0.11",
          "System.Globalization": "4.0.11",
          "System.Resources.ResourceManager": "4.0.1",
          "System.Runtime": "4.1.0",
          "System.Runtime.Extensions": "4.1.0",
          "System.Threading": "4.0.11"
        }
      },
      "System.Collections.Specialized": {
        "type": "Transitive",
        "resolved": "4.0.1",
        "contentHash": "/HKQyVP0yH1I0YtK7KJL/28snxHNH/bi+0lgk/+MbURF6ULhAE31MDI+NZDerNWu264YbxklXCCygISgm+HMug==",
        "dependencies": {
          "System.Collections.NonGeneric": "4.0.1",
          "System.Globalization": "4.0.11",
          "System.Globalization.Extensions": "4.0.1",
          "System.Resources.ResourceManager": "4.0.1",
          "System.Runtime": "4.1.0",
          "System.Runtime.Extensions": "4.1.0",
          "System.Threading": "4.0.11"
        }
      },
      "System.Configuration.ConfigurationManager": {
        "type": "Transitive",
        "resolved": "6.0.0",
        "contentHash": "7T+m0kDSlIPTHIkPMIu6m6tV6qsMqJpvQWW2jIc2qi7sn40qxFo0q+7mEQAhMPXZHMKnWrnv47ntGlM/ejvw3g==",
        "dependencies": {
          "System.Security.Cryptography.ProtectedData": "6.0.0",
          "System.Security.Permissions": "6.0.0"
        }
      },
      "System.Console": {
        "type": "Transitive",
        "resolved": "4.3.0",
        "contentHash": "DHDrIxiqk1h03m6khKWV2X8p/uvN79rgSqpilL6uzpmSfxfU5ng8VcPtW4qsDsQDHiTv6IPV9TmD5M/vElPNLg==",
        "dependencies": {
          "Microsoft.NETCore.Platforms": "1.1.0",
          "Microsoft.NETCore.Targets": "1.1.0",
          "System.IO": "4.3.0",
          "System.Runtime": "4.3.0",
          "System.Text.Encoding": "4.3.0"
        }
      },
      "System.Diagnostics.Debug": {
        "type": "Transitive",
        "resolved": "4.3.0",
        "contentHash": "ZUhUOdqmaG5Jk3Xdb8xi5kIyQYAA4PnTNlHx1mu9ZY3qv4ELIdKbnL/akbGaKi2RnNUWaZsAs31rvzFdewTj2g==",
        "dependencies": {
          "Microsoft.NETCore.Platforms": "1.1.0",
          "Microsoft.NETCore.Targets": "1.1.0",
          "System.Runtime": "4.3.0"
        }
      },
      "System.Diagnostics.DiagnosticSource": {
        "type": "Transitive",
        "resolved": "6.0.0",
        "contentHash": "frQDfv0rl209cKm1lnwTgFPzNigy2EKk1BS3uAvHvlBVKe5cymGyHO+Sj+NLv5VF/AhHsqPIUUwya5oV4CHMUw==",
        "dependencies": {
          "System.Runtime.CompilerServices.Unsafe": "6.0.0"
        }
      },
      "System.Diagnostics.PerformanceCounter": {
        "type": "Transitive",
        "resolved": "5.0.0",
        "contentHash": "kcQWWtGVC3MWMNXdMDWfrmIlFZZ2OdoeT6pSNVRtk9+Sa7jwdPiMlNwb0ZQcS7NRlT92pCfmjRtkSWUW3RAKwg==",
        "dependencies": {
          "Microsoft.NETCore.Platforms": "5.0.0",
          "Microsoft.Win32.Registry": "5.0.0",
          "System.Configuration.ConfigurationManager": "5.0.0",
          "System.Security.Principal.Windows": "5.0.0"
        }
      },
      "System.Diagnostics.Process": {
        "type": "Transitive",
        "resolved": "4.3.0",
        "contentHash": "J0wOX07+QASQblsfxmIMFc9Iq7KTXYL3zs2G/Xc704Ylv3NpuVdo6gij6V3PGiptTxqsK0K7CdXenRvKUnkA2g==",
        "dependencies": {
          "Microsoft.NETCore.Platforms": "1.1.0",
          "Microsoft.Win32.Primitives": "4.3.0",
          "Microsoft.Win32.Registry": "4.3.0",
          "System.Collections": "4.3.0",
          "System.Diagnostics.Debug": "4.3.0",
          "System.Globalization": "4.3.0",
          "System.IO": "4.3.0",
          "System.IO.FileSystem": "4.3.0",
          "System.IO.FileSystem.Primitives": "4.3.0",
          "System.Resources.ResourceManager": "4.3.0",
          "System.Runtime": "4.3.0",
          "System.Runtime.Extensions": "4.3.0",
          "System.Runtime.Handles": "4.3.0",
          "System.Runtime.InteropServices": "4.3.0",
          "System.Text.Encoding": "4.3.0",
          "System.Text.Encoding.Extensions": "4.3.0",
          "System.Threading": "4.3.0",
          "System.Threading.Tasks": "4.3.0",
          "System.Threading.Thread": "4.3.0",
          "System.Threading.ThreadPool": "4.3.0",
          "runtime.native.System": "4.3.0"
        }
      },
      "System.Diagnostics.Tools": {
        "type": "Transitive",
        "resolved": "4.3.0",
        "contentHash": "UUvkJfSYJMM6x527dJg2VyWPSRqIVB0Z7dbjHst1zmwTXz5CcXSYJFWRpuigfbO1Lf7yfZiIaEUesfnl/g5EyA==",
        "dependencies": {
          "Microsoft.NETCore.Platforms": "1.1.0",
          "Microsoft.NETCore.Targets": "1.1.0",
          "System.Runtime": "4.3.0"
        }
      },
      "System.Diagnostics.TraceSource": {
        "type": "Transitive",
        "resolved": "4.0.0",
        "contentHash": "6WVCczFZKXwpWpzd/iJkYnsmWTSFFiU24Xx/YdHXBcu+nFI/ehTgeqdJQFbtRPzbrO3KtRNjvkhtj4t5/WwWsA==",
        "dependencies": {
          "Microsoft.NETCore.Platforms": "1.0.1",
          "System.Collections": "4.0.11",
          "System.Diagnostics.Debug": "4.0.11",
          "System.Globalization": "4.0.11",
          "System.Resources.ResourceManager": "4.0.1",
          "System.Runtime": "4.1.0",
          "System.Runtime.Extensions": "4.1.0",
          "System.Threading": "4.0.11",
          "runtime.native.System": "4.0.0"
        }
      },
      "System.Diagnostics.Tracing": {
        "type": "Transitive",
        "resolved": "4.3.0",
        "contentHash": "rswfv0f/Cqkh78rA5S8eN8Neocz234+emGCtTF3lxPY96F+mmmUen6tbn0glN6PMvlKQb9bPAY5e9u7fgPTkKw==",
        "dependencies": {
          "Microsoft.NETCore.Platforms": "1.1.0",
          "Microsoft.NETCore.Targets": "1.1.0",
          "System.Runtime": "4.3.0"
        }
      },
      "System.Drawing.Common": {
        "type": "Transitive",
        "resolved": "6.0.0",
        "contentHash": "NfuoKUiP2nUWwKZN6twGqXioIe1zVD0RIj2t976A+czLHr2nY454RwwXs6JU9Htc6mwqL6Dn/nEL3dpVf2jOhg==",
        "dependencies": {
          "Microsoft.Win32.SystemEvents": "6.0.0"
        }
      },
      "System.Dynamic.Runtime": {
        "type": "Transitive",
        "resolved": "4.0.11",
        "contentHash": "db34f6LHYM0U0JpE+sOmjar27BnqTVkbLJhgfwMpTdgTigG/Hna3m2MYVwnFzGGKnEJk2UXFuoVTr8WUbU91/A==",
        "dependencies": {
          "System.Collections": "4.0.11",
          "System.Diagnostics.Debug": "4.0.11",
          "System.Globalization": "4.0.11",
          "System.Linq": "4.1.0",
          "System.Linq.Expressions": "4.1.0",
          "System.ObjectModel": "4.0.12",
          "System.Reflection": "4.1.0",
          "System.Reflection.Emit": "4.0.1",
          "System.Reflection.Emit.ILGeneration": "4.0.1",
          "System.Reflection.Primitives": "4.0.1",
          "System.Reflection.TypeExtensions": "4.1.0",
          "System.Resources.ResourceManager": "4.0.1",
          "System.Runtime": "4.1.0",
          "System.Runtime.Extensions": "4.1.0",
          "System.Threading": "4.0.11"
        }
      },
      "System.Formats.Asn1": {
        "type": "Transitive",
        "resolved": "6.0.0",
        "contentHash": "T6fD00dQ3NTbPDy31m4eQUwKW84s03z0N2C8HpOklyeaDgaJPa/TexP4/SkORMSOwc7WhKifnA6Ya33AkzmafA=="
      },
      "System.Formats.Cbor": {
        "type": "Transitive",
        "resolved": "5.0.0",
        "contentHash": "OJ8UXNyYIvu22ZrMHDBcnBvs3l6w2wEWUSwgPf2gimUrdoKJC4pcg963kiYAA9kvs8HYLQKQ+2Arr7pm19aZ4A=="
      },
      "System.Globalization": {
        "type": "Transitive",
        "resolved": "4.3.0",
        "contentHash": "kYdVd2f2PAdFGblzFswE4hkNANJBKRmsfa2X5LG2AcWE1c7/4t0pYae1L8vfZ5xvE2nK/R9JprtToA61OSHWIg==",
        "dependencies": {
          "Microsoft.NETCore.Platforms": "1.1.0",
          "Microsoft.NETCore.Targets": "1.1.0",
          "System.Runtime": "4.3.0"
        }
      },
      "System.Globalization.Calendars": {
        "type": "Transitive",
        "resolved": "4.3.0",
        "contentHash": "GUlBtdOWT4LTV3I+9/PJW+56AnnChTaOqqTLFtdmype/L500M2LIyXgmtd9X2P2VOkmJd5c67H5SaC2QcL1bFA==",
        "dependencies": {
          "Microsoft.NETCore.Platforms": "1.1.0",
          "Microsoft.NETCore.Targets": "1.1.0",
          "System.Globalization": "4.3.0",
          "System.Runtime": "4.3.0"
        }
      },
      "System.Globalization.Extensions": {
        "type": "Transitive",
        "resolved": "4.3.0",
        "contentHash": "FhKmdR6MPG+pxow6wGtNAWdZh7noIOpdD5TwQ3CprzgIE1bBBoim0vbR1+AWsWjQmU7zXHgQo4TWSP6lCeiWcQ==",
        "dependencies": {
          "Microsoft.NETCore.Platforms": "1.1.0",
          "System.Globalization": "4.3.0",
          "System.Resources.ResourceManager": "4.3.0",
          "System.Runtime": "4.3.0",
          "System.Runtime.Extensions": "4.3.0",
          "System.Runtime.InteropServices": "4.3.0"
        }
      },
      "System.IdentityModel.Tokens.Jwt": {
        "type": "Transitive",
        "resolved": "6.10.0",
        "contentHash": "C+Q5ORsFycRkRuvy/Xd0Pv5xVpmWSAvQYZAGs7VQogmkqlLhvfZXTgBIlHqC3cxkstSoLJAYx6xZB7foQ2y5eg==",
        "dependencies": {
          "Microsoft.IdentityModel.JsonWebTokens": "6.10.0",
          "Microsoft.IdentityModel.Tokens": "6.10.0"
        }
      },
      "System.IO": {
        "type": "Transitive",
        "resolved": "4.3.0",
        "contentHash": "3qjaHvxQPDpSOYICjUoTsmoq5u6QJAFRUITgeT/4gqkF1bajbSmb1kwSxEA8AHlofqgcKJcM8udgieRNhaJ5Cg==",
        "dependencies": {
          "Microsoft.NETCore.Platforms": "1.1.0",
          "Microsoft.NETCore.Targets": "1.1.0",
          "System.Runtime": "4.3.0",
          "System.Text.Encoding": "4.3.0",
          "System.Threading.Tasks": "4.3.0"
        }
      },
      "System.IO.Compression": {
        "type": "Transitive",
        "resolved": "4.3.0",
        "contentHash": "YHndyoiV90iu4iKG115ibkhrG+S3jBm8Ap9OwoUAzO5oPDAWcr0SFwQFm0HjM8WkEZWo0zvLTyLmbvTkW1bXgg==",
        "dependencies": {
          "Microsoft.NETCore.Platforms": "1.1.0",
          "System.Buffers": "4.3.0",
          "System.Collections": "4.3.0",
          "System.Diagnostics.Debug": "4.3.0",
          "System.IO": "4.3.0",
          "System.Resources.ResourceManager": "4.3.0",
          "System.Runtime": "4.3.0",
          "System.Runtime.Extensions": "4.3.0",
          "System.Runtime.Handles": "4.3.0",
          "System.Runtime.InteropServices": "4.3.0",
          "System.Text.Encoding": "4.3.0",
          "System.Threading": "4.3.0",
          "System.Threading.Tasks": "4.3.0",
          "runtime.native.System": "4.3.0",
          "runtime.native.System.IO.Compression": "4.3.0"
        }
      },
      "System.IO.Compression.ZipFile": {
        "type": "Transitive",
        "resolved": "4.3.0",
        "contentHash": "G4HwjEsgIwy3JFBduZ9quBkAu+eUwjIdJleuNSgmUojbH6O3mlvEIme+GHx/cLlTAPcrnnL7GqvB9pTlWRfhOg==",
        "dependencies": {
          "System.Buffers": "4.3.0",
          "System.IO": "4.3.0",
          "System.IO.Compression": "4.3.0",
          "System.IO.FileSystem": "4.3.0",
          "System.IO.FileSystem.Primitives": "4.3.0",
          "System.Resources.ResourceManager": "4.3.0",
          "System.Runtime": "4.3.0",
          "System.Runtime.Extensions": "4.3.0",
          "System.Text.Encoding": "4.3.0"
        }
      },
      "System.IO.FileSystem": {
        "type": "Transitive",
        "resolved": "4.3.0",
        "contentHash": "3wEMARTnuio+ulnvi+hkRNROYwa1kylvYahhcLk4HSoVdl+xxTFVeVlYOfLwrDPImGls0mDqbMhrza8qnWPTdA==",
        "dependencies": {
          "Microsoft.NETCore.Platforms": "1.1.0",
          "Microsoft.NETCore.Targets": "1.1.0",
          "System.IO": "4.3.0",
          "System.IO.FileSystem.Primitives": "4.3.0",
          "System.Runtime": "4.3.0",
          "System.Runtime.Handles": "4.3.0",
          "System.Text.Encoding": "4.3.0",
          "System.Threading.Tasks": "4.3.0"
        }
      },
      "System.IO.FileSystem.Primitives": {
        "type": "Transitive",
        "resolved": "4.3.0",
        "contentHash": "6QOb2XFLch7bEc4lIcJH49nJN2HV+OC3fHDgsLVsBVBk3Y4hFAnOBGzJ2lUu7CyDDFo9IBWkSsnbkT6IBwwiMw==",
        "dependencies": {
          "System.Runtime": "4.3.0"
        }
      },
      "System.IO.Hashing": {
        "type": "Transitive",
        "resolved": "6.0.0",
        "contentHash": "Rfm2jYCaUeGysFEZjDe7j1R4x6Z6BzumS/vUT5a1AA/AWJuGX71PoGB0RmpyX3VmrGqVnAwtfMn39OHR8Y/5+g=="
      },
      "System.IO.Pipelines": {
        "type": "Transitive",
        "resolved": "5.0.1",
        "contentHash": "qEePWsaq9LoEEIqhbGe6D5J8c9IqQOUuTzzV6wn1POlfdLkJliZY3OlB0j0f17uMWlqZYjH7txj+2YbyrIA8Yg=="
      },
      "System.Linq": {
        "type": "Transitive",
        "resolved": "4.3.0",
        "contentHash": "5DbqIUpsDp0dFftytzuMmc0oeMdQwjcP/EWxsksIz/w1TcFRkZ3yKKz0PqiYFMmEwPSWw+qNVqD7PJ889JzHbw==",
        "dependencies": {
          "System.Collections": "4.3.0",
          "System.Diagnostics.Debug": "4.3.0",
          "System.Resources.ResourceManager": "4.3.0",
          "System.Runtime": "4.3.0",
          "System.Runtime.Extensions": "4.3.0"
        }
      },
      "System.Linq.Expressions": {
        "type": "Transitive",
        "resolved": "4.3.0",
        "contentHash": "PGKkrd2khG4CnlyJwxwwaWWiSiWFNBGlgXvJpeO0xCXrZ89ODrQ6tjEWS/kOqZ8GwEOUATtKtzp1eRgmYNfclg==",
        "dependencies": {
          "System.Collections": "4.3.0",
          "System.Diagnostics.Debug": "4.3.0",
          "System.Globalization": "4.3.0",
          "System.IO": "4.3.0",
          "System.Linq": "4.3.0",
          "System.ObjectModel": "4.3.0",
          "System.Reflection": "4.3.0",
          "System.Reflection.Emit": "4.3.0",
          "System.Reflection.Emit.ILGeneration": "4.3.0",
          "System.Reflection.Emit.Lightweight": "4.3.0",
          "System.Reflection.Extensions": "4.3.0",
          "System.Reflection.Primitives": "4.3.0",
          "System.Reflection.TypeExtensions": "4.3.0",
          "System.Resources.ResourceManager": "4.3.0",
          "System.Runtime": "4.3.0",
          "System.Runtime.Extensions": "4.3.0",
          "System.Threading": "4.3.0"
        }
      },
      "System.Linq.Queryable": {
        "type": "Transitive",
        "resolved": "4.0.1",
        "contentHash": "Yn/WfYe9RoRfmSLvUt2JerP0BTGGykCZkQPgojaxgzF2N0oPo+/AhB8TXOpdCcNlrG3VRtsamtK2uzsp3cqRVw==",
        "dependencies": {
          "System.Collections": "4.0.11",
          "System.Diagnostics.Debug": "4.0.11",
          "System.Linq": "4.1.0",
          "System.Linq.Expressions": "4.1.0",
          "System.Reflection": "4.1.0",
          "System.Reflection.Extensions": "4.0.1",
          "System.Resources.ResourceManager": "4.0.1",
          "System.Runtime": "4.1.0"
        }
      },
      "System.Memory": {
        "type": "Transitive",
        "resolved": "4.5.4",
        "contentHash": "1MbJTHS1lZ4bS4FmsJjnuGJOu88ZzTT2rLvrhW7Ygic+pC0NWA+3hgAen0HRdsocuQXCkUTdFn9yHJJhsijDXw=="
      },
      "System.Memory.Data": {
        "type": "Transitive",
        "resolved": "1.0.2",
        "contentHash": "JGkzeqgBsiZwKJZ1IxPNsDFZDhUvuEdX8L8BDC8N3KOj+6zMcNU28CNN59TpZE/VJYy9cP+5M+sbxtWJx3/xtw==",
        "dependencies": {
          "System.Text.Encodings.Web": "4.7.2",
          "System.Text.Json": "4.6.0"
        }
      },
      "System.Net.Http": {
        "type": "Transitive",
        "resolved": "4.3.4",
        "contentHash": "aOa2d51SEbmM+H+Csw7yJOuNZoHkrP2XnAurye5HWYgGVVU54YZDvsLUYRv6h18X3sPnjNCANmN7ZhIPiqMcjA==",
        "dependencies": {
          "Microsoft.NETCore.Platforms": "1.1.1",
          "System.Collections": "4.3.0",
          "System.Diagnostics.Debug": "4.3.0",
          "System.Diagnostics.DiagnosticSource": "4.3.0",
          "System.Diagnostics.Tracing": "4.3.0",
          "System.Globalization": "4.3.0",
          "System.Globalization.Extensions": "4.3.0",
          "System.IO": "4.3.0",
          "System.IO.FileSystem": "4.3.0",
          "System.Net.Primitives": "4.3.0",
          "System.Resources.ResourceManager": "4.3.0",
          "System.Runtime": "4.3.0",
          "System.Runtime.Extensions": "4.3.0",
          "System.Runtime.Handles": "4.3.0",
          "System.Runtime.InteropServices": "4.3.0",
          "System.Security.Cryptography.Algorithms": "4.3.0",
          "System.Security.Cryptography.Encoding": "4.3.0",
          "System.Security.Cryptography.OpenSsl": "4.3.0",
          "System.Security.Cryptography.Primitives": "4.3.0",
          "System.Security.Cryptography.X509Certificates": "4.3.0",
          "System.Text.Encoding": "4.3.0",
          "System.Threading": "4.3.0",
          "System.Threading.Tasks": "4.3.0",
          "runtime.native.System": "4.3.0",
          "runtime.native.System.Net.Http": "4.3.0",
          "runtime.native.System.Security.Cryptography.OpenSsl": "4.3.2"
        }
      },
      "System.Net.NameResolution": {
        "type": "Transitive",
        "resolved": "4.0.0",
        "contentHash": "JdqRdM1Qym3YehqdKIi5LHrpypP4JMfxKQSNCJ2z4WawkG0il+N3XfNeJOxll2XrTnG7WgYYPoeiu/KOwg0DQw==",
        "dependencies": {
          "Microsoft.NETCore.Platforms": "1.0.1",
          "System.Collections": "4.0.11",
          "System.Diagnostics.Tracing": "4.1.0",
          "System.Globalization": "4.0.11",
          "System.Net.Primitives": "4.0.11",
          "System.Resources.ResourceManager": "4.0.1",
          "System.Runtime": "4.1.0",
          "System.Runtime.Extensions": "4.1.0",
          "System.Runtime.Handles": "4.0.1",
          "System.Runtime.InteropServices": "4.1.0",
          "System.Security.Principal.Windows": "4.0.0",
          "System.Threading": "4.0.11",
          "System.Threading.Tasks": "4.0.11",
          "runtime.native.System": "4.0.0"
        }
      },
      "System.Net.NetworkInformation": {
        "type": "Transitive",
        "resolved": "4.1.0",
        "contentHash": "Q0rfeiW6QsiZuicGjrFA7cRr2+kXex0JIljTTxzI09GIftB8k+aNL31VsQD1sI2g31cw7UGDTgozA/FgeNSzsQ==",
        "dependencies": {
          "Microsoft.NETCore.Platforms": "1.0.1",
          "Microsoft.Win32.Primitives": "4.0.1",
          "System.Collections": "4.0.11",
          "System.Diagnostics.Tracing": "4.1.0",
          "System.Globalization": "4.0.11",
          "System.IO": "4.1.0",
          "System.IO.FileSystem": "4.0.1",
          "System.IO.FileSystem.Primitives": "4.0.1",
          "System.Linq": "4.1.0",
          "System.Net.Primitives": "4.0.11",
          "System.Net.Sockets": "4.1.0",
          "System.Resources.ResourceManager": "4.0.1",
          "System.Runtime": "4.1.0",
          "System.Runtime.Extensions": "4.1.0",
          "System.Runtime.Handles": "4.0.1",
          "System.Runtime.InteropServices": "4.1.0",
          "System.Security.Principal.Windows": "4.0.0",
          "System.Threading": "4.0.11",
          "System.Threading.Overlapped": "4.0.1",
          "System.Threading.Tasks": "4.0.11",
          "System.Threading.Thread": "4.0.0",
          "System.Threading.ThreadPool": "4.0.10",
          "runtime.native.System": "4.0.0"
        }
      },
      "System.Net.Primitives": {
        "type": "Transitive",
        "resolved": "4.3.0",
        "contentHash": "qOu+hDwFwoZPbzPvwut2qATe3ygjeQBDQj91xlsaqGFQUI5i4ZnZb8yyQuLGpDGivEPIt8EJkd1BVzVoP31FXA==",
        "dependencies": {
          "Microsoft.NETCore.Platforms": "1.1.0",
          "Microsoft.NETCore.Targets": "1.1.0",
          "System.Runtime": "4.3.0",
          "System.Runtime.Handles": "4.3.0"
        }
      },
      "System.Net.Requests": {
        "type": "Transitive",
        "resolved": "4.0.11",
        "contentHash": "vxGt7C0cZixN+VqoSW4Yakc1Y9WknmxauDqzxgpw/FnBdz4kQNN51l4wxdXX5VY1xjqy//+G+4CvJWp1+f+y6Q==",
        "dependencies": {
          "Microsoft.NETCore.Platforms": "1.0.1",
          "System.Collections": "4.0.11",
          "System.Diagnostics.Debug": "4.0.11",
          "System.Diagnostics.Tracing": "4.1.0",
          "System.Globalization": "4.0.11",
          "System.IO": "4.1.0",
          "System.Net.Http": "4.1.0",
          "System.Net.Primitives": "4.0.11",
          "System.Net.WebHeaderCollection": "4.0.1",
          "System.Resources.ResourceManager": "4.0.1",
          "System.Runtime": "4.1.0",
          "System.Threading": "4.0.11",
          "System.Threading.Tasks": "4.0.11"
        }
      },
      "System.Net.Security": {
        "type": "Transitive",
        "resolved": "4.3.2",
        "contentHash": "xT2jbYpbBo3ha87rViHoTA6WdvqOAW37drmqyx/6LD8p7HEPT2qgdxoimRzWtPg8Jh4X5G9BV2seeTv4x6FYlA==",
        "dependencies": {
          "Microsoft.NETCore.Platforms": "1.1.0",
          "Microsoft.Win32.Primitives": "4.3.0",
          "System.Collections": "4.3.0",
          "System.Collections.Concurrent": "4.3.0",
          "System.Diagnostics.Tracing": "4.3.0",
          "System.Globalization": "4.3.0",
          "System.Globalization.Extensions": "4.3.0",
          "System.IO": "4.3.0",
          "System.Net.Primitives": "4.3.0",
          "System.Resources.ResourceManager": "4.3.0",
          "System.Runtime": "4.3.0",
          "System.Runtime.Extensions": "4.3.0",
          "System.Runtime.Handles": "4.3.0",
          "System.Runtime.InteropServices": "4.3.0",
          "System.Security.Claims": "4.3.0",
          "System.Security.Cryptography.Algorithms": "4.3.0",
          "System.Security.Cryptography.Encoding": "4.3.0",
          "System.Security.Cryptography.OpenSsl": "4.3.0",
          "System.Security.Cryptography.Primitives": "4.3.0",
          "System.Security.Cryptography.X509Certificates": "4.3.0",
          "System.Security.Principal": "4.3.0",
          "System.Text.Encoding": "4.3.0",
          "System.Threading": "4.3.0",
          "System.Threading.Tasks": "4.3.0",
          "System.Threading.ThreadPool": "4.3.0",
          "runtime.native.System": "4.3.0",
          "runtime.native.System.Net.Security": "4.3.0",
          "runtime.native.System.Security.Cryptography.OpenSsl": "4.3.2"
        }
      },
      "System.Net.Sockets": {
        "type": "Transitive",
        "resolved": "4.3.0",
        "contentHash": "m6icV6TqQOAdgt5N/9I5KNpjom/5NFtkmGseEH+AK/hny8XrytLH3+b5M8zL/Ycg3fhIocFpUMyl/wpFnVRvdw==",
        "dependencies": {
          "Microsoft.NETCore.Platforms": "1.1.0",
          "Microsoft.NETCore.Targets": "1.1.0",
          "System.IO": "4.3.0",
          "System.Net.Primitives": "4.3.0",
          "System.Runtime": "4.3.0",
          "System.Threading.Tasks": "4.3.0"
        }
      },
      "System.Net.WebHeaderCollection": {
        "type": "Transitive",
        "resolved": "4.0.1",
        "contentHash": "XX2TIAN+wBSAIV51BU2FvvXMdstUa8b0FBSZmDWjZdwUMmggQSifpTOZ5fNH20z9ZCg2fkV1L5SsZnpO2RQDRQ==",
        "dependencies": {
          "System.Collections": "4.0.11",
          "System.Resources.ResourceManager": "4.0.1",
          "System.Runtime": "4.1.0",
          "System.Runtime.Extensions": "4.1.0"
        }
      },
      "System.Net.WebSockets": {
        "type": "Transitive",
        "resolved": "4.0.0",
        "contentHash": "2KJo8hir6Edi9jnMDAMhiJoI691xRBmKcbNpwjrvpIMOCTYOtBpSsSEGBxBDV7PKbasJNaFp1+PZz1D7xS41Hg==",
        "dependencies": {
          "Microsoft.Win32.Primitives": "4.0.1",
          "System.Resources.ResourceManager": "4.0.1",
          "System.Runtime": "4.1.0",
          "System.Threading.Tasks": "4.0.11"
        }
      },
      "System.Net.WebSockets.Client": {
        "type": "Transitive",
        "resolved": "4.0.2",
        "contentHash": "NUCcDroX4lCQXgOrzlwIZ1u9YJ0krfyF0wk0ONnyLUmcQoEiYV2/OfUPRqUwQBbpH1BlGApkLgoQUwMqb5+c1g==",
        "dependencies": {
          "Microsoft.NETCore.Platforms": "1.0.2",
          "Microsoft.Win32.Primitives": "4.0.1",
          "System.Collections": "4.0.11",
          "System.Diagnostics.Debug": "4.0.11",
          "System.Diagnostics.Tracing": "4.1.0",
          "System.Globalization": "4.0.11",
          "System.Net.Primitives": "4.0.11",
          "System.Net.WebHeaderCollection": "4.0.1",
          "System.Net.WebSockets": "4.0.0",
          "System.Resources.ResourceManager": "4.0.1",
          "System.Runtime": "4.1.0",
          "System.Runtime.Extensions": "4.1.0",
          "System.Runtime.Handles": "4.0.1",
          "System.Runtime.InteropServices": "4.1.0",
          "System.Security.Cryptography.X509Certificates": "4.1.0",
          "System.Text.Encoding": "4.0.11",
          "System.Threading": "4.0.11",
          "System.Threading.Tasks": "4.0.11"
        }
      },
      "System.Numerics.Vectors": {
        "type": "Transitive",
        "resolved": "4.5.0",
        "contentHash": "QQTlPTl06J/iiDbJCiepZ4H//BVraReU4O4EoRw1U02H5TLUIT7xn3GnDp9AXPSlJUDyFs4uWjWafNX6WrAojQ=="
      },
      "System.ObjectModel": {
        "type": "Transitive",
        "resolved": "4.3.0",
        "contentHash": "bdX+80eKv9bN6K4N+d77OankKHGn6CH711a6fcOpMQu2Fckp/Ft4L/kW9WznHpyR0NRAvJutzOMHNNlBGvxQzQ==",
        "dependencies": {
          "System.Collections": "4.3.0",
          "System.Diagnostics.Debug": "4.3.0",
          "System.Resources.ResourceManager": "4.3.0",
          "System.Runtime": "4.3.0",
          "System.Threading": "4.3.0"
        }
      },
      "System.Private.DataContractSerialization": {
        "type": "Transitive",
        "resolved": "4.1.1",
        "contentHash": "lcqFBUaCZxPiUkA4dlSOoPZGtZsAuuElH2XHgLwGLxd7ZozWetV5yiz0qGAV2AUYOqw97MtZBjbLMN16Xz4vXA==",
        "dependencies": {
          "System.Collections": "4.0.11",
          "System.Collections.Concurrent": "4.0.12",
          "System.Diagnostics.Debug": "4.0.11",
          "System.Globalization": "4.0.11",
          "System.IO": "4.1.0",
          "System.Linq": "4.1.0",
          "System.Reflection": "4.1.0",
          "System.Reflection.Emit.ILGeneration": "4.0.1",
          "System.Reflection.Emit.Lightweight": "4.0.1",
          "System.Reflection.Extensions": "4.0.1",
          "System.Reflection.Primitives": "4.0.1",
          "System.Reflection.TypeExtensions": "4.1.0",
          "System.Resources.ResourceManager": "4.0.1",
          "System.Runtime": "4.1.0",
          "System.Runtime.Extensions": "4.1.0",
          "System.Runtime.Serialization.Primitives": "4.1.1",
          "System.Text.Encoding": "4.0.11",
          "System.Text.Encoding.Extensions": "4.0.11",
          "System.Text.RegularExpressions": "4.1.0",
          "System.Threading": "4.0.11",
          "System.Threading.Tasks": "4.0.11",
          "System.Xml.ReaderWriter": "4.0.11",
          "System.Xml.XmlDocument": "4.0.1",
          "System.Xml.XmlSerializer": "4.0.11"
        }
      },
      "System.Reflection": {
        "type": "Transitive",
        "resolved": "4.3.0",
        "contentHash": "KMiAFoW7MfJGa9nDFNcfu+FpEdiHpWgTcS2HdMpDvt9saK3y/G4GwprPyzqjFH9NTaGPQeWNHU+iDlDILj96aQ==",
        "dependencies": {
          "Microsoft.NETCore.Platforms": "1.1.0",
          "Microsoft.NETCore.Targets": "1.1.0",
          "System.IO": "4.3.0",
          "System.Reflection.Primitives": "4.3.0",
          "System.Runtime": "4.3.0"
        }
      },
      "System.Reflection.Emit": {
        "type": "Transitive",
        "resolved": "4.3.0",
        "contentHash": "228FG0jLcIwTVJyz8CLFKueVqQK36ANazUManGaJHkO0icjiIypKW7YLWLIWahyIkdh5M7mV2dJepllLyA1SKg==",
        "dependencies": {
          "System.IO": "4.3.0",
          "System.Reflection": "4.3.0",
          "System.Reflection.Emit.ILGeneration": "4.3.0",
          "System.Reflection.Primitives": "4.3.0",
          "System.Runtime": "4.3.0"
        }
      },
      "System.Reflection.Emit.ILGeneration": {
        "type": "Transitive",
        "resolved": "4.3.0",
        "contentHash": "59tBslAk9733NXLrUJrwNZEzbMAcu8k344OYo+wfSVygcgZ9lgBdGIzH/nrg3LYhXceynyvTc8t5/GD4Ri0/ng==",
        "dependencies": {
          "System.Reflection": "4.3.0",
          "System.Reflection.Primitives": "4.3.0",
          "System.Runtime": "4.3.0"
        }
      },
      "System.Reflection.Emit.Lightweight": {
        "type": "Transitive",
        "resolved": "4.3.0",
        "contentHash": "oadVHGSMsTmZsAF864QYN1t1QzZjIcuKU3l2S9cZOwDdDueNTrqq1yRj7koFfIGEnKpt6NjpL3rOzRhs4ryOgA==",
        "dependencies": {
          "System.Reflection": "4.3.0",
          "System.Reflection.Emit.ILGeneration": "4.3.0",
          "System.Reflection.Primitives": "4.3.0",
          "System.Runtime": "4.3.0"
        }
      },
      "System.Reflection.Extensions": {
        "type": "Transitive",
        "resolved": "4.3.0",
        "contentHash": "rJkrJD3kBI5B712aRu4DpSIiHRtr6QlfZSQsb0hYHrDCZORXCFjQfoipo2LaMUHoT9i1B7j7MnfaEKWDFmFQNQ==",
        "dependencies": {
          "Microsoft.NETCore.Platforms": "1.1.0",
          "Microsoft.NETCore.Targets": "1.1.0",
          "System.Reflection": "4.3.0",
          "System.Runtime": "4.3.0"
        }
      },
      "System.Reflection.Primitives": {
        "type": "Transitive",
        "resolved": "4.3.0",
        "contentHash": "5RXItQz5As4xN2/YUDxdpsEkMhvw3e6aNveFXUn4Hl/udNTCNhnKp8lT9fnc3MhvGKh1baak5CovpuQUXHAlIA==",
        "dependencies": {
          "Microsoft.NETCore.Platforms": "1.1.0",
          "Microsoft.NETCore.Targets": "1.1.0",
          "System.Runtime": "4.3.0"
        }
      },
      "System.Reflection.TypeExtensions": {
        "type": "Transitive",
        "resolved": "4.3.0",
        "contentHash": "7u6ulLcZbyxB5Gq0nMkQttcdBTx57ibzw+4IOXEfR+sXYQoHvjW5LTLyNr8O22UIMrqYbchJQJnos4eooYzYJA==",
        "dependencies": {
          "System.Reflection": "4.3.0",
          "System.Runtime": "4.3.0"
        }
      },
      "System.Resources.ResourceManager": {
        "type": "Transitive",
        "resolved": "4.3.0",
        "contentHash": "/zrcPkkWdZmI4F92gL/TPumP98AVDu/Wxr3CSJGQQ+XN6wbRZcyfSKVoPo17ilb3iOr0cCRqJInGwNMolqhS8A==",
        "dependencies": {
          "Microsoft.NETCore.Platforms": "1.1.0",
          "Microsoft.NETCore.Targets": "1.1.0",
          "System.Globalization": "4.3.0",
          "System.Reflection": "4.3.0",
          "System.Runtime": "4.3.0"
        }
      },
      "System.Runtime": {
        "type": "Transitive",
        "resolved": "4.3.0",
        "contentHash": "JufQi0vPQ0xGnAczR13AUFglDyVYt4Kqnz1AZaiKZ5+GICq0/1MH/mO/eAJHt/mHW1zjKBJd7kV26SrxddAhiw==",
        "dependencies": {
          "Microsoft.NETCore.Platforms": "1.1.0",
          "Microsoft.NETCore.Targets": "1.1.0"
        }
      },
      "System.Runtime.Caching": {
        "type": "Transitive",
        "resolved": "5.0.0",
        "contentHash": "30D6MkO8WF9jVGWZIP0hmCN8l9BTY4LCsAzLIe4xFSXzs+AjDotR7DpSmj27pFskDURzUvqYYY0ikModgBTxWw==",
        "dependencies": {
          "System.Configuration.ConfigurationManager": "5.0.0"
        }
      },
      "System.Runtime.CompilerServices.Unsafe": {
        "type": "Transitive",
        "resolved": "6.0.0",
        "contentHash": "/iUeP3tq1S0XdNNoMz5C9twLSrM/TH+qElHkXWaPvuNOt+99G75NrV0OS2EqHx5wMN7popYjpc8oTjC1y16DLg=="
      },
      "System.Runtime.Extensions": {
        "type": "Transitive",
        "resolved": "4.3.0",
        "contentHash": "guW0uK0fn5fcJJ1tJVXYd7/1h5F+pea1r7FLSOz/f8vPEqbR2ZAknuRDvTQ8PzAilDveOxNjSfr0CHfIQfFk8g==",
        "dependencies": {
          "Microsoft.NETCore.Platforms": "1.1.0",
          "Microsoft.NETCore.Targets": "1.1.0",
          "System.Runtime": "4.3.0"
        }
      },
      "System.Runtime.Handles": {
        "type": "Transitive",
        "resolved": "4.3.0",
        "contentHash": "OKiSUN7DmTWeYb3l51A7EYaeNMnvxwE249YtZz7yooT4gOZhmTjIn48KgSsw2k2lYdLgTKNJw/ZIfSElwDRVgg==",
        "dependencies": {
          "Microsoft.NETCore.Platforms": "1.1.0",
          "Microsoft.NETCore.Targets": "1.1.0",
          "System.Runtime": "4.3.0"
        }
      },
      "System.Runtime.InteropServices": {
        "type": "Transitive",
        "resolved": "4.3.0",
        "contentHash": "uv1ynXqiMK8mp1GM3jDqPCFN66eJ5w5XNomaK2XD+TuCroNTLFGeZ+WCmBMcBDyTFKou3P6cR6J/QsaqDp7fGQ==",
        "dependencies": {
          "Microsoft.NETCore.Platforms": "1.1.0",
          "Microsoft.NETCore.Targets": "1.1.0",
          "System.Reflection": "4.3.0",
          "System.Reflection.Primitives": "4.3.0",
          "System.Runtime": "4.3.0",
          "System.Runtime.Handles": "4.3.0"
        }
      },
      "System.Runtime.InteropServices.RuntimeInformation": {
        "type": "Transitive",
        "resolved": "4.3.0",
        "contentHash": "cbz4YJMqRDR7oLeMRbdYv7mYzc++17lNhScCX0goO2XpGWdvAt60CGN+FHdePUEHCe/Jy9jUlvNAiNdM+7jsOw==",
        "dependencies": {
          "System.Reflection": "4.3.0",
          "System.Reflection.Extensions": "4.3.0",
          "System.Resources.ResourceManager": "4.3.0",
          "System.Runtime": "4.3.0",
          "System.Runtime.InteropServices": "4.3.0",
          "System.Threading": "4.3.0",
          "runtime.native.System": "4.3.0"
        }
      },
      "System.Runtime.Numerics": {
        "type": "Transitive",
        "resolved": "4.3.0",
        "contentHash": "yMH+MfdzHjy17l2KESnPiF2dwq7T+xLnSJar7slyimAkUh/gTrS9/UQOtv7xarskJ2/XDSNvfLGOBQPjL7PaHQ==",
        "dependencies": {
          "System.Globalization": "4.3.0",
          "System.Resources.ResourceManager": "4.3.0",
          "System.Runtime": "4.3.0",
          "System.Runtime.Extensions": "4.3.0"
        }
      },
      "System.Runtime.Serialization.Json": {
        "type": "Transitive",
        "resolved": "4.0.2",
        "contentHash": "+7DIJhnKYgCzUgcLbVTtRQb2l1M0FP549XFlFkQM5lmNiUBl44AfNbx4bz61xA8PzLtlYwfmif4JJJW7MPPnjg==",
        "dependencies": {
          "System.IO": "4.1.0",
          "System.Private.DataContractSerialization": "4.1.1",
          "System.Runtime": "4.1.0"
        }
      },
      "System.Runtime.Serialization.Primitives": {
        "type": "Transitive",
        "resolved": "4.1.1",
        "contentHash": "HZ6Du5QrTG8MNJbf4e4qMO3JRAkIboGT5Fk804uZtg3Gq516S7hAqTm2UZKUHa7/6HUGdVy3AqMQKbns06G/cg==",
        "dependencies": {
          "System.Resources.ResourceManager": "4.0.1",
          "System.Runtime": "4.1.0"
        }
      },
      "System.Security.AccessControl": {
        "type": "Transitive",
        "resolved": "6.0.0",
        "contentHash": "AUADIc0LIEQe7MzC+I0cl0rAT8RrTAKFHl53yHjEUzNVIaUlhFY11vc2ebiVJzVBuOzun6F7FBA+8KAbGTTedQ=="
      },
      "System.Security.Claims": {
        "type": "Transitive",
        "resolved": "4.3.0",
        "contentHash": "P/+BR/2lnc4PNDHt/TPBAWHVMLMRHsyYZbU1NphW4HIWzCggz8mJbTQQ3MKljFE7LS3WagmVFuBgoLcFzYXlkA==",
        "dependencies": {
          "System.Collections": "4.3.0",
          "System.Globalization": "4.3.0",
          "System.IO": "4.3.0",
          "System.Resources.ResourceManager": "4.3.0",
          "System.Runtime": "4.3.0",
          "System.Runtime.Extensions": "4.3.0",
          "System.Security.Principal": "4.3.0"
        }
      },
      "System.Security.Cryptography.Algorithms": {
        "type": "Transitive",
        "resolved": "4.3.0",
        "contentHash": "W1kd2Y8mYSCgc3ULTAZ0hOP2dSdG5YauTb1089T0/kRcN2MpSAW1izOFROrJgxSlMn3ArsgHXagigyi+ibhevg==",
        "dependencies": {
          "Microsoft.NETCore.Platforms": "1.1.0",
          "System.Collections": "4.3.0",
          "System.IO": "4.3.0",
          "System.Resources.ResourceManager": "4.3.0",
          "System.Runtime": "4.3.0",
          "System.Runtime.Extensions": "4.3.0",
          "System.Runtime.Handles": "4.3.0",
          "System.Runtime.InteropServices": "4.3.0",
          "System.Runtime.Numerics": "4.3.0",
          "System.Security.Cryptography.Encoding": "4.3.0",
          "System.Security.Cryptography.Primitives": "4.3.0",
          "System.Text.Encoding": "4.3.0",
          "runtime.native.System.Security.Cryptography.Apple": "4.3.0",
          "runtime.native.System.Security.Cryptography.OpenSsl": "4.3.0"
        }
      },
      "System.Security.Cryptography.Cng": {
        "type": "Transitive",
        "resolved": "5.0.0",
        "contentHash": "jIMXsKn94T9JY7PvPq/tMfqa6GAaHpElRDpmG+SuL+D3+sTw2M8VhnibKnN8Tq+4JqbPJ/f+BwtLeDMEnzAvRg==",
        "dependencies": {
          "System.Formats.Asn1": "5.0.0"
        }
      },
      "System.Security.Cryptography.Csp": {
        "type": "Transitive",
        "resolved": "4.3.0",
        "contentHash": "X4s/FCkEUnRGnwR3aSfVIkldBmtURMhmexALNTwpjklzxWU7yjMk7GHLKOZTNkgnWnE0q7+BCf9N2LVRWxewaA==",
        "dependencies": {
          "Microsoft.NETCore.Platforms": "1.1.0",
          "System.IO": "4.3.0",
          "System.Reflection": "4.3.0",
          "System.Resources.ResourceManager": "4.3.0",
          "System.Runtime": "4.3.0",
          "System.Runtime.Extensions": "4.3.0",
          "System.Runtime.Handles": "4.3.0",
          "System.Runtime.InteropServices": "4.3.0",
          "System.Security.Cryptography.Algorithms": "4.3.0",
          "System.Security.Cryptography.Encoding": "4.3.0",
          "System.Security.Cryptography.Primitives": "4.3.0",
          "System.Text.Encoding": "4.3.0",
          "System.Threading": "4.3.0"
        }
      },
      "System.Security.Cryptography.Encoding": {
        "type": "Transitive",
        "resolved": "4.3.0",
        "contentHash": "1DEWjZZly9ae9C79vFwqaO5kaOlI5q+3/55ohmq/7dpDyDfc8lYe7YVxJUZ5MF/NtbkRjwFRo14yM4OEo9EmDw==",
        "dependencies": {
          "Microsoft.NETCore.Platforms": "1.1.0",
          "System.Collections": "4.3.0",
          "System.Collections.Concurrent": "4.3.0",
          "System.Linq": "4.3.0",
          "System.Resources.ResourceManager": "4.3.0",
          "System.Runtime": "4.3.0",
          "System.Runtime.Extensions": "4.3.0",
          "System.Runtime.Handles": "4.3.0",
          "System.Runtime.InteropServices": "4.3.0",
          "System.Security.Cryptography.Primitives": "4.3.0",
          "System.Text.Encoding": "4.3.0",
          "runtime.native.System.Security.Cryptography.OpenSsl": "4.3.0"
        }
      },
      "System.Security.Cryptography.OpenSsl": {
        "type": "Transitive",
        "resolved": "4.3.0",
        "contentHash": "h4CEgOgv5PKVF/HwaHzJRiVboL2THYCou97zpmhjghx5frc7fIvlkY1jL+lnIQyChrJDMNEXS6r7byGif8Cy4w==",
        "dependencies": {
          "System.Collections": "4.3.0",
          "System.IO": "4.3.0",
          "System.Resources.ResourceManager": "4.3.0",
          "System.Runtime": "4.3.0",
          "System.Runtime.Extensions": "4.3.0",
          "System.Runtime.Handles": "4.3.0",
          "System.Runtime.InteropServices": "4.3.0",
          "System.Runtime.Numerics": "4.3.0",
          "System.Security.Cryptography.Algorithms": "4.3.0",
          "System.Security.Cryptography.Encoding": "4.3.0",
          "System.Security.Cryptography.Primitives": "4.3.0",
          "System.Text.Encoding": "4.3.0",
          "runtime.native.System.Security.Cryptography.OpenSsl": "4.3.0"
        }
      },
      "System.Security.Cryptography.Pkcs": {
        "type": "Transitive",
        "resolved": "6.0.0",
        "contentHash": "elM3x+xSRhzQysiqo85SbidJJ2YbZlnvmh+53TuSZHsD7dNuuEWser+9EFtY+rYupBwkq2avc6ZCO3/6qACgmg==",
        "dependencies": {
          "System.Formats.Asn1": "6.0.0"
        }
      },
      "System.Security.Cryptography.Primitives": {
        "type": "Transitive",
        "resolved": "4.3.0",
        "contentHash": "7bDIyVFNL/xKeFHjhobUAQqSpJq9YTOpbEs6mR233Et01STBMXNAc/V+BM6dwYGc95gVh/Zf+iVXWzj3mE8DWg==",
        "dependencies": {
          "System.Diagnostics.Debug": "4.3.0",
          "System.Globalization": "4.3.0",
          "System.IO": "4.3.0",
          "System.Resources.ResourceManager": "4.3.0",
          "System.Runtime": "4.3.0",
          "System.Threading": "4.3.0",
          "System.Threading.Tasks": "4.3.0"
        }
      },
      "System.Security.Cryptography.ProtectedData": {
        "type": "Transitive",
        "resolved": "6.0.0",
        "contentHash": "rp1gMNEZpvx9vP0JW0oHLxlf8oSiQgtno77Y4PLUBjSiDYoD77Y8uXHr1Ea5XG4/pIKhqAdxZ8v8OTUtqo9PeQ=="
      },
      "System.Security.Cryptography.X509Certificates": {
        "type": "Transitive",
        "resolved": "4.3.0",
        "contentHash": "t2Tmu6Y2NtJ2um0RtcuhP7ZdNNxXEgUm2JeoA/0NvlMjAhKCnM1NX07TDl3244mVp3QU6LPEhT3HTtH1uF7IYw==",
        "dependencies": {
          "Microsoft.NETCore.Platforms": "1.1.0",
          "System.Collections": "4.3.0",
          "System.Diagnostics.Debug": "4.3.0",
          "System.Globalization": "4.3.0",
          "System.Globalization.Calendars": "4.3.0",
          "System.IO": "4.3.0",
          "System.IO.FileSystem": "4.3.0",
          "System.IO.FileSystem.Primitives": "4.3.0",
          "System.Resources.ResourceManager": "4.3.0",
          "System.Runtime": "4.3.0",
          "System.Runtime.Extensions": "4.3.0",
          "System.Runtime.Handles": "4.3.0",
          "System.Runtime.InteropServices": "4.3.0",
          "System.Runtime.Numerics": "4.3.0",
          "System.Security.Cryptography.Algorithms": "4.3.0",
          "System.Security.Cryptography.Cng": "4.3.0",
          "System.Security.Cryptography.Csp": "4.3.0",
          "System.Security.Cryptography.Encoding": "4.3.0",
          "System.Security.Cryptography.OpenSsl": "4.3.0",
          "System.Security.Cryptography.Primitives": "4.3.0",
          "System.Text.Encoding": "4.3.0",
          "System.Threading": "4.3.0",
          "runtime.native.System": "4.3.0",
          "runtime.native.System.Net.Http": "4.3.0",
          "runtime.native.System.Security.Cryptography.OpenSsl": "4.3.0"
        }
      },
      "System.Security.Cryptography.Xml": {
        "type": "Transitive",
        "resolved": "4.5.0",
        "contentHash": "i2Jn6rGXR63J0zIklImGRkDIJL4b1NfPSEbIVHBlqoIb12lfXIigCbDRpDmIEzwSo/v1U5y/rYJdzZYSyCWxvg==",
        "dependencies": {
          "System.Security.Cryptography.Pkcs": "4.5.0",
          "System.Security.Permissions": "4.5.0"
        }
      },
      "System.Security.Permissions": {
        "type": "Transitive",
        "resolved": "6.0.0",
        "contentHash": "T/uuc7AklkDoxmcJ7LGkyX1CcSviZuLCa4jg3PekfJ7SU0niF0IVTXwUiNVP9DSpzou2PpxJ+eNY2IfDM90ZCg==",
        "dependencies": {
          "System.Security.AccessControl": "6.0.0",
          "System.Windows.Extensions": "6.0.0"
        }
      },
      "System.Security.Principal": {
        "type": "Transitive",
        "resolved": "4.3.0",
        "contentHash": "I1tkfQlAoMM2URscUtpcRo/hX0jinXx6a/KUtEQoz3owaYwl3qwsO8cbzYVVnjxrzxjHo3nJC+62uolgeGIS9A==",
        "dependencies": {
          "System.Runtime": "4.3.0"
        }
      },
      "System.Security.Principal.Windows": {
        "type": "Transitive",
        "resolved": "5.0.0",
        "contentHash": "t0MGLukB5WAVU9bO3MGzvlGnyJPgUlcwerXn1kzBRjwLKixT96XV0Uza41W49gVd8zEMFu9vQEFlv0IOrytICA=="
      },
      "System.Security.SecureString": {
        "type": "Transitive",
        "resolved": "4.0.0",
        "contentHash": "sqzq9GD6/b0yqPuMpgIKBuoLf4VKAj8oAfh4kXSzPaN6eoKY3hRi9C5L27uip25qlU+BGPfb0xh2Rmbwc4jFVA==",
        "dependencies": {
          "Microsoft.NETCore.Platforms": "1.0.1",
          "System.Resources.ResourceManager": "4.0.1",
          "System.Runtime": "4.1.0",
          "System.Runtime.Handles": "4.0.1",
          "System.Runtime.InteropServices": "4.1.0",
          "System.Security.Cryptography.Primitives": "4.0.0",
          "System.Text.Encoding": "4.0.11",
          "System.Threading": "4.0.11"
        }
      },
      "System.Text.Encoding": {
        "type": "Transitive",
        "resolved": "4.3.0",
        "contentHash": "BiIg+KWaSDOITze6jGQynxg64naAPtqGHBwDrLaCtixsa5bKiR8dpPOHA7ge3C0JJQizJE+sfkz1wV+BAKAYZw==",
        "dependencies": {
          "Microsoft.NETCore.Platforms": "1.1.0",
          "Microsoft.NETCore.Targets": "1.1.0",
          "System.Runtime": "4.3.0"
        }
      },
      "System.Text.Encoding.CodePages": {
        "type": "Transitive",
        "resolved": "5.0.0",
        "contentHash": "NyscU59xX6Uo91qvhOs2Ccho3AR2TnZPomo1Z0K6YpyztBPM/A5VbkzOO19sy3A3i1TtEnTxA7bCe3Us+r5MWg==",
        "dependencies": {
          "Microsoft.NETCore.Platforms": "5.0.0"
        }
      },
      "System.Text.Encoding.Extensions": {
        "type": "Transitive",
        "resolved": "4.3.0",
        "contentHash": "YVMK0Bt/A43RmwizJoZ22ei2nmrhobgeiYwFzC4YAN+nue8RF6djXDMog0UCn+brerQoYVyaS+ghy9P/MUVcmw==",
        "dependencies": {
          "Microsoft.NETCore.Platforms": "1.1.0",
          "Microsoft.NETCore.Targets": "1.1.0",
          "System.Runtime": "4.3.0",
          "System.Text.Encoding": "4.3.0"
        }
      },
      "System.Text.Encodings.Web": {
        "type": "Transitive",
        "resolved": "6.0.0",
        "contentHash": "Vg8eB5Tawm1IFqj4TVK1czJX89rhFxJo9ELqc/Eiq0eXy13RK00eubyU6TJE6y+GQXjyV5gSfiewDUZjQgSE0w==",
        "dependencies": {
          "System.Runtime.CompilerServices.Unsafe": "6.0.0"
        }
      },
      "System.Text.Json": {
        "type": "Transitive",
        "resolved": "6.0.0",
        "contentHash": "zaJsHfESQvJ11vbXnNlkrR46IaMULk/gHxYsJphzSF+07kTjPHv+Oc14w6QEOfo3Q4hqLJgStUaYB9DBl0TmWg==",
        "dependencies": {
          "System.Runtime.CompilerServices.Unsafe": "6.0.0",
          "System.Text.Encodings.Web": "6.0.0"
        }
      },
      "System.Text.RegularExpressions": {
        "type": "Transitive",
        "resolved": "4.3.0",
        "contentHash": "RpT2DA+L660cBt1FssIE9CAGpLFdFPuheB7pLpKpn6ZXNby7jDERe8Ua/Ne2xGiwLVG2JOqziiaVCGDon5sKFA==",
        "dependencies": {
          "System.Runtime": "4.3.0"
        }
      },
      "System.Threading": {
        "type": "Transitive",
        "resolved": "4.3.0",
        "contentHash": "VkUS0kOBcUf3Wwm0TSbrevDDZ6BlM+b/HRiapRFWjM5O0NS0LviG0glKmFK+hhPDd1XFeSdU1GmlLhb2CoVpIw==",
        "dependencies": {
          "System.Runtime": "4.3.0",
          "System.Threading.Tasks": "4.3.0"
        }
      },
      "System.Threading.Overlapped": {
        "type": "Transitive",
        "resolved": "4.0.1",
        "contentHash": "f7aLuLkBoCQM2kng7zqLFBXz9Gk48gDK8lk1ih9rH/1arJJzZK9gJwNvPDhL6Ps/l6rwOr8jw+4FCHL0KKWiEg==",
        "dependencies": {
          "Microsoft.NETCore.Platforms": "1.0.1",
          "System.Resources.ResourceManager": "4.0.1",
          "System.Runtime": "4.1.0",
          "System.Runtime.Handles": "4.0.1"
        }
      },
      "System.Threading.Tasks": {
        "type": "Transitive",
        "resolved": "4.3.0",
        "contentHash": "LbSxKEdOUhVe8BezB/9uOGGppt+nZf6e1VFyw6v3DN6lqitm0OSn2uXMOdtP0M3W4iMcqcivm2J6UgqiwwnXiA==",
        "dependencies": {
          "Microsoft.NETCore.Platforms": "1.1.0",
          "Microsoft.NETCore.Targets": "1.1.0",
          "System.Runtime": "4.3.0"
        }
      },
      "System.Threading.Tasks.Extensions": {
        "type": "Transitive",
        "resolved": "4.5.4",
        "contentHash": "zteT+G8xuGu6mS+mzDzYXbzS7rd3K6Fjb9RiZlYlJPam2/hU7JCBZBVEcywNuR+oZ1ncTvc/cq0faRr3P01OVg=="
      },
      "System.Threading.Thread": {
        "type": "Transitive",
        "resolved": "4.3.0",
        "contentHash": "OHmbT+Zz065NKII/ZHcH9XO1dEuLGI1L2k7uYss+9C1jLxTC9kTZZuzUOyXHayRk+dft9CiDf3I/QZ0t8JKyBQ==",
        "dependencies": {
          "System.Runtime": "4.3.0"
        }
      },
      "System.Threading.ThreadPool": {
        "type": "Transitive",
        "resolved": "4.3.0",
        "contentHash": "k/+g4b7vjdd4aix83sTgC9VG6oXYKAktSfNIJUNGxPEj7ryEOfzHHhfnmsZvjxawwcD9HyWXKCXmPjX8U4zeSw==",
        "dependencies": {
          "System.Runtime": "4.3.0",
          "System.Runtime.Handles": "4.3.0"
        }
      },
      "System.Threading.Timer": {
        "type": "Transitive",
        "resolved": "4.3.0",
        "contentHash": "Z6YfyYTCg7lOZjJzBjONJTFKGN9/NIYKSxhU5GRd+DTwHSZyvWp1xuI5aR+dLg+ayyC5Xv57KiY4oJ0tMO89fQ==",
        "dependencies": {
          "Microsoft.NETCore.Platforms": "1.1.0",
          "Microsoft.NETCore.Targets": "1.1.0",
          "System.Runtime": "4.3.0"
        }
      },
      "System.ValueTuple": {
        "type": "Transitive",
        "resolved": "4.5.0",
        "contentHash": "okurQJO6NRE/apDIP23ajJ0hpiNmJ+f0BwOlB/cSqTLQlw5upkf+5+96+iG2Jw40G1fCVCyPz/FhIABUjMR+RQ=="
      },
      "System.Windows.Extensions": {
        "type": "Transitive",
        "resolved": "6.0.0",
        "contentHash": "IXoJOXIqc39AIe+CIR7koBtRGMiCt/LPM3lI+PELtDIy9XdyeSrwXFdWV9dzJ2Awl0paLWUaknLxFQ5HpHZUog==",
        "dependencies": {
          "System.Drawing.Common": "6.0.0"
        }
      },
      "System.Xml.ReaderWriter": {
        "type": "Transitive",
        "resolved": "4.3.0",
        "contentHash": "GrprA+Z0RUXaR4N7/eW71j1rgMnEnEVlgii49GZyAjTH7uliMnrOU3HNFBr6fEDBCJCIdlVNq9hHbaDR621XBA==",
        "dependencies": {
          "System.Collections": "4.3.0",
          "System.Diagnostics.Debug": "4.3.0",
          "System.Globalization": "4.3.0",
          "System.IO": "4.3.0",
          "System.IO.FileSystem": "4.3.0",
          "System.IO.FileSystem.Primitives": "4.3.0",
          "System.Resources.ResourceManager": "4.3.0",
          "System.Runtime": "4.3.0",
          "System.Runtime.Extensions": "4.3.0",
          "System.Runtime.InteropServices": "4.3.0",
          "System.Text.Encoding": "4.3.0",
          "System.Text.Encoding.Extensions": "4.3.0",
          "System.Text.RegularExpressions": "4.3.0",
          "System.Threading.Tasks": "4.3.0",
          "System.Threading.Tasks.Extensions": "4.3.0"
        }
      },
      "System.Xml.XDocument": {
        "type": "Transitive",
        "resolved": "4.3.0",
        "contentHash": "5zJ0XDxAIg8iy+t4aMnQAu0MqVbqyvfoUVl1yDV61xdo3Vth45oA2FoY4pPkxYAH5f8ixpmTqXeEIya95x0aCQ==",
        "dependencies": {
          "System.Collections": "4.3.0",
          "System.Diagnostics.Debug": "4.3.0",
          "System.Diagnostics.Tools": "4.3.0",
          "System.Globalization": "4.3.0",
          "System.IO": "4.3.0",
          "System.Reflection": "4.3.0",
          "System.Resources.ResourceManager": "4.3.0",
          "System.Runtime": "4.3.0",
          "System.Runtime.Extensions": "4.3.0",
          "System.Text.Encoding": "4.3.0",
          "System.Threading": "4.3.0",
          "System.Xml.ReaderWriter": "4.3.0"
        }
      },
      "System.Xml.XmlDocument": {
        "type": "Transitive",
        "resolved": "4.3.0",
        "contentHash": "lJ8AxvkX7GQxpC6GFCeBj8ThYVyQczx2+f/cWHJU8tjS7YfI6Cv6bon70jVEgs2CiFbmmM8b9j1oZVx0dSI2Ww==",
        "dependencies": {
          "System.Collections": "4.3.0",
          "System.Diagnostics.Debug": "4.3.0",
          "System.Globalization": "4.3.0",
          "System.IO": "4.3.0",
          "System.Resources.ResourceManager": "4.3.0",
          "System.Runtime": "4.3.0",
          "System.Runtime.Extensions": "4.3.0",
          "System.Text.Encoding": "4.3.0",
          "System.Threading": "4.3.0",
          "System.Xml.ReaderWriter": "4.3.0"
        }
      },
      "System.Xml.XmlSerializer": {
        "type": "Transitive",
        "resolved": "4.0.11",
        "contentHash": "FrazwwqfIXTfq23mfv4zH+BjqkSFNaNFBtjzu3I9NRmG8EELYyrv/fJnttCIwRMFRR/YKXF1hmsMmMEnl55HGw==",
        "dependencies": {
          "System.Collections": "4.0.11",
          "System.Globalization": "4.0.11",
          "System.IO": "4.1.0",
          "System.Linq": "4.1.0",
          "System.Reflection": "4.1.0",
          "System.Reflection.Emit": "4.0.1",
          "System.Reflection.Emit.ILGeneration": "4.0.1",
          "System.Reflection.Extensions": "4.0.1",
          "System.Reflection.Primitives": "4.0.1",
          "System.Reflection.TypeExtensions": "4.1.0",
          "System.Resources.ResourceManager": "4.0.1",
          "System.Runtime": "4.1.0",
          "System.Runtime.Extensions": "4.1.0",
          "System.Text.RegularExpressions": "4.1.0",
          "System.Threading": "4.0.11",
          "System.Xml.ReaderWriter": "4.0.11",
          "System.Xml.XmlDocument": "4.0.1"
        }
      },
      "System.Xml.XPath": {
        "type": "Transitive",
        "resolved": "4.3.0",
        "contentHash": "v1JQ5SETnQusqmS3RwStF7vwQ3L02imIzl++sewmt23VGygix04pEH+FCj1yWb+z4GDzKiljr1W7Wfvrx0YwgA==",
        "dependencies": {
          "System.Collections": "4.3.0",
          "System.Diagnostics.Debug": "4.3.0",
          "System.Globalization": "4.3.0",
          "System.IO": "4.3.0",
          "System.Resources.ResourceManager": "4.3.0",
          "System.Runtime": "4.3.0",
          "System.Runtime.Extensions": "4.3.0",
          "System.Threading": "4.3.0",
          "System.Xml.ReaderWriter": "4.3.0"
        }
      },
      "System.Xml.XPath.XmlDocument": {
        "type": "Transitive",
        "resolved": "4.3.0",
        "contentHash": "A/uxsWi/Ifzkmd4ArTLISMbfFs6XpRPsXZonrIqyTY70xi8t+mDtvSM5Os0RqyRDobjMBwIDHDL4NOIbkDwf7A==",
        "dependencies": {
          "System.Collections": "4.3.0",
          "System.Globalization": "4.3.0",
          "System.IO": "4.3.0",
          "System.Resources.ResourceManager": "4.3.0",
          "System.Runtime": "4.3.0",
          "System.Runtime.Extensions": "4.3.0",
          "System.Threading": "4.3.0",
          "System.Xml.ReaderWriter": "4.3.0",
          "System.Xml.XPath": "4.3.0",
          "System.Xml.XmlDocument": "4.3.0"
        }
      },
      "YubicoDotNetClient": {
        "type": "Transitive",
        "resolved": "1.2.0",
        "contentHash": "uP5F3Ko1gqZi3lwS2R/jAAwhBxXs/6PKDpS6FdQjsBA5qmF0hQmbtfxM6QHTXOMoWbUtfetG7+LtgmG8T5zDIg==",
        "dependencies": {
          "NETStandard.Library": "1.6.1"
        }
      },
      "core": {
        "type": "Project",
        "dependencies": {
          "AWSSDK.SQS": "[3.7.2.47, )",
          "AWSSDK.SimpleEmail": "[3.7.0.150, )",
          "AspNetCoreRateLimit": "[4.0.2, )",
          "AspNetCoreRateLimit.Redis": "[1.0.1, )",
          "Azure.Extensions.AspNetCore.DataProtection.Blobs": "[1.2.1, )",
          "Azure.Storage.Blobs": "[12.11.0, )",
          "Azure.Storage.Queues": "[12.9.0, )",
          "BitPay.Light": "[1.0.1907, )",
          "Braintree": "[5.12.0, )",
          "Fido2.AspNet": "[3.0.0-beta2, )",
          "Handlebars.Net": "[2.1.2, )",
          "IdentityServer4": "[4.1.2, )",
          "IdentityServer4.AccessTokenValidation": "[3.0.1, )",
          "MailKit": "[3.2.0, )",
          "Microsoft.AspNetCore.Authentication.JwtBearer": "[6.0.4, )",
          "Microsoft.Azure.Cosmos.Table": "[1.0.8, )",
          "Microsoft.Azure.NotificationHubs": "[4.1.0, )",
          "Microsoft.Azure.ServiceBus": "[5.2.0, )",
          "Microsoft.Data.SqlClient": "[4.1.0, )",
          "Microsoft.Extensions.Caching.StackExchangeRedis": "[6.0.6, )",
          "Microsoft.Extensions.Configuration.EnvironmentVariables": "[6.0.1, )",
          "Microsoft.Extensions.Configuration.UserSecrets": "[6.0.1, )",
          "Microsoft.Extensions.Identity.Stores": "[6.0.4, )",
          "Newtonsoft.Json": "[13.0.1, )",
          "Otp.NET": "[1.2.2, )",
          "Quartz": "[3.4.0, )",
          "SendGrid": "[9.27.0, )",
          "Sentry.Serilog": "[3.16.0, )",
          "Serilog.AspNetCore": "[5.0.0, )",
          "Serilog.Extensions.Logging": "[3.1.0, )",
          "Serilog.Extensions.Logging.File": "[2.0.0, )",
          "Serilog.Sinks.AzureCosmosDB": "[2.0.0, )",
          "Serilog.Sinks.SyslogMessages": "[2.0.6, )",
          "Stripe.net": "[40.0.0, )",
          "YubicoDotNetClient": "[1.2.0, )"
        }
      }
    }
  }
}<|MERGE_RESOLUTION|>--- conflicted
+++ resolved
@@ -32,7 +32,16 @@
           "Microsoft.Extensions.Configuration.Abstractions": "6.0.0"
         }
       },
-<<<<<<< HEAD
+      "Microsoft.EntityFrameworkCore.Sqlite": {
+        "type": "Direct",
+        "requested": "[6.0.12, )",
+        "resolved": "6.0.12",
+        "contentHash": "2Hutlqt07bnWZFtYqT1lj0otX8ygMyBikysGnfQNF2TK3i5GqSTeJ8tqNi/URiI9II7Cyl15A0rflXmFoySuIw==",
+        "dependencies": {
+          "Microsoft.EntityFrameworkCore.Sqlite.Core": "6.0.12",
+          "SQLitePCLRaw.bundle_e_sqlite3": "2.1.2"
+        }
+      },
       "Microsoft.EntityFrameworkCore.SqlServer": {
         "type": "Direct",
         "requested": "[6.0.4, )",
@@ -41,16 +50,6 @@
         "dependencies": {
           "Microsoft.Data.SqlClient": "2.1.4",
           "Microsoft.EntityFrameworkCore.Relational": "6.0.4"
-=======
-      "Microsoft.EntityFrameworkCore.Sqlite": {
-        "type": "Direct",
-        "requested": "[6.0.12, )",
-        "resolved": "6.0.12",
-        "contentHash": "2Hutlqt07bnWZFtYqT1lj0otX8ygMyBikysGnfQNF2TK3i5GqSTeJ8tqNi/URiI9II7Cyl15A0rflXmFoySuIw==",
-        "dependencies": {
-          "Microsoft.EntityFrameworkCore.Sqlite.Core": "6.0.12",
-          "SQLitePCLRaw.bundle_e_sqlite3": "2.1.2"
->>>>>>> e800219d
         }
       },
       "Npgsql.EntityFrameworkCore.PostgreSQL": {
