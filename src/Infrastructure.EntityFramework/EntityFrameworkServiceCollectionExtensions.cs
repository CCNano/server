﻿using Bit.Core.Enums;
using Bit.Core.Repositories;
using Bit.Infrastructure.EntityFramework.Repositories;
using LinqToDB.EntityFrameworkCore;
using Microsoft.EntityFrameworkCore;
using Microsoft.Extensions.DependencyInjection;

namespace Bit.Infrastructure.EntityFramework;

public static class EntityFrameworkServiceCollectionExtensions
{
    public static void AddEFRepositories(this IServiceCollection services, bool selfHosted, string connectionString,
        SupportedDatabaseProviders provider)
    {
<<<<<<< HEAD
        public static void SetupEntityFramework(this IServiceCollection services, string connectionString, SupportedDatabaseProviders provider)
=======
        if (string.IsNullOrWhiteSpace(connectionString))
        {
            throw new Exception($"Database provider type {provider} was selected but no connection string was found.");
        }
        LinqToDBForEFTools.Initialize();
        services.AddAutoMapper(typeof(UserRepository));
        services.AddDbContext<DatabaseContext>(options =>
>>>>>>> c45bbee4
        {
            if (provider == SupportedDatabaseProviders.Postgres)
            {
                options.UseNpgsql(connectionString);
                // Handle NpgSql Legacy Support for `timestamp without timezone` issue
                AppContext.SetSwitch("Npgsql.EnableLegacyTimestampBehavior", true);
            }
<<<<<<< HEAD
            services.AddAutoMapper(typeof(UserRepository));
            services.AddDbContext<DatabaseContext>(options =>
            {
                if (provider == SupportedDatabaseProviders.Postgres)
                {
                    options.UseNpgsql(connectionString);
                    // Handle NpgSql Legacy Support for `timestamp without timezone` issue
                    AppContext.SetSwitch("Npgsql.EnableLegacyTimestampBehavior", true);
                }
                else if (provider == SupportedDatabaseProviders.MySql)
                {
                    options.UseMySql(connectionString, ServerVersion.AutoDetect(connectionString));
                }
                else if (provider == SupportedDatabaseProviders.SqlServer)
                {
                    options.UseSqlServer(connectionString);
                }
            });
        }

        public static void AddPasswordManagerEFRepositories(this IServiceCollection services, bool selfHosted)
        {


            // TODO: We should move away from using LINQ syntax for EF (TDL-48).
            LinqToDBForEFTools.Initialize();

            services.AddSingleton<ICipherRepository, CipherRepository>();
            services.AddSingleton<ICollectionCipherRepository, CollectionCipherRepository>();
            services.AddSingleton<ICollectionRepository, CollectionRepository>();
            services.AddSingleton<IDeviceRepository, DeviceRepository>();
            services.AddSingleton<IEmergencyAccessRepository, EmergencyAccessRepository>();
            services.AddSingleton<IFolderRepository, FolderRepository>();
            services.AddSingleton<IGrantRepository, GrantRepository>();
            services.AddSingleton<IGroupRepository, GroupRepository>();
            services.AddSingleton<IInstallationRepository, InstallationRepository>();
            services.AddSingleton<IMaintenanceRepository, MaintenanceRepository>();
            services.AddSingleton<IOrganizationRepository, OrganizationRepository>();
            services.AddSingleton<IOrganizationApiKeyRepository, OrganizationApiKeyRepository>();
            services.AddSingleton<IOrganizationConnectionRepository, OrganizationConnectionRepository>();
            services.AddSingleton<IOrganizationSponsorshipRepository, OrganizationSponsorshipRepository>();
            services.AddSingleton<IOrganizationUserRepository, OrganizationUserRepository>();
            services.AddSingleton<IPolicyRepository, PolicyRepository>();
            services.AddSingleton<ISendRepository, SendRepository>();
            services.AddSingleton<ISsoConfigRepository, SsoConfigRepository>();
            services.AddSingleton<ISsoUserRepository, SsoUserRepository>();
            services.AddSingleton<ITaxRateRepository, TaxRateRepository>();
            services.AddSingleton<ITransactionRepository, TransactionRepository>();
            services.AddSingleton<IUserRepository, UserRepository>();
            services.AddSingleton<IProviderRepository, ProviderRepository>();
            services.AddSingleton<IProviderUserRepository, ProviderUserRepository>();
            services.AddSingleton<IProviderOrganizationRepository, ProviderOrganizationRepository>();

            if (selfHosted)
            {
                services.AddSingleton<IEventRepository, EventRepository>();
=======
            else if (provider == SupportedDatabaseProviders.MySql)
            {
                options.UseMySql(connectionString, ServerVersion.AutoDetect(connectionString));
>>>>>>> c45bbee4
            }
        });
        services.AddSingleton<ICipherRepository, CipherRepository>();
        services.AddSingleton<ICollectionCipherRepository, CollectionCipherRepository>();
        services.AddSingleton<ICollectionRepository, CollectionRepository>();
        services.AddSingleton<IDeviceRepository, DeviceRepository>();
        services.AddSingleton<IEmergencyAccessRepository, EmergencyAccessRepository>();
        services.AddSingleton<IFolderRepository, FolderRepository>();
        services.AddSingleton<IGrantRepository, GrantRepository>();
        services.AddSingleton<IGroupRepository, GroupRepository>();
        services.AddSingleton<IInstallationRepository, InstallationRepository>();
        services.AddSingleton<IMaintenanceRepository, MaintenanceRepository>();
        services.AddSingleton<IOrganizationRepository, OrganizationRepository>();
        services.AddSingleton<IOrganizationApiKeyRepository, OrganizationApiKeyRepository>();
        services.AddSingleton<IOrganizationConnectionRepository, OrganizationConnectionRepository>();
        services.AddSingleton<IOrganizationSponsorshipRepository, OrganizationSponsorshipRepository>();
        services.AddSingleton<IOrganizationUserRepository, OrganizationUserRepository>();
        services.AddSingleton<IPolicyRepository, PolicyRepository>();
        services.AddSingleton<ISendRepository, SendRepository>();
        services.AddSingleton<ISsoConfigRepository, SsoConfigRepository>();
        services.AddSingleton<ISsoUserRepository, SsoUserRepository>();
        services.AddSingleton<ITaxRateRepository, TaxRateRepository>();
        services.AddSingleton<ITransactionRepository, TransactionRepository>();
        services.AddSingleton<IUserRepository, UserRepository>();
        services.AddSingleton<IProviderRepository, ProviderRepository>();
        services.AddSingleton<IProviderUserRepository, ProviderUserRepository>();
        services.AddSingleton<IProviderOrganizationRepository, ProviderOrganizationRepository>();
        services.AddSingleton<IAuthRequestRepository, AuthRequestRepository>();

        if (selfHosted)
        {
            services.AddSingleton<IEventRepository, EventRepository>();
        }
    }
}<|MERGE_RESOLUTION|>--- conflicted
+++ resolved
@@ -5,24 +5,18 @@
 using Microsoft.EntityFrameworkCore;
 using Microsoft.Extensions.DependencyInjection;
 
-namespace Bit.Infrastructure.EntityFramework;
-
 public static class EntityFrameworkServiceCollectionExtensions
 {
-    public static void AddEFRepositories(this IServiceCollection services, bool selfHosted, string connectionString,
-        SupportedDatabaseProviders provider)
+    public static void SetupEntityFramework(this IServiceCollection services, string connectionString, SupportedDatabaseProviders provider)
     {
-<<<<<<< HEAD
-        public static void SetupEntityFramework(this IServiceCollection services, string connectionString, SupportedDatabaseProviders provider)
-=======
         if (string.IsNullOrWhiteSpace(connectionString))
         {
             throw new Exception($"Database provider type {provider} was selected but no connection string was found.");
         }
+
         LinqToDBForEFTools.Initialize();
         services.AddAutoMapper(typeof(UserRepository));
         services.AddDbContext<DatabaseContext>(options =>
->>>>>>> c45bbee4
         {
             if (provider == SupportedDatabaseProviders.Postgres)
             {
@@ -30,70 +24,22 @@
                 // Handle NpgSql Legacy Support for `timestamp without timezone` issue
                 AppContext.SetSwitch("Npgsql.EnableLegacyTimestampBehavior", true);
             }
-<<<<<<< HEAD
-            services.AddAutoMapper(typeof(UserRepository));
-            services.AddDbContext<DatabaseContext>(options =>
-            {
-                if (provider == SupportedDatabaseProviders.Postgres)
-                {
-                    options.UseNpgsql(connectionString);
-                    // Handle NpgSql Legacy Support for `timestamp without timezone` issue
-                    AppContext.SetSwitch("Npgsql.EnableLegacyTimestampBehavior", true);
-                }
-                else if (provider == SupportedDatabaseProviders.MySql)
-                {
-                    options.UseMySql(connectionString, ServerVersion.AutoDetect(connectionString));
-                }
-                else if (provider == SupportedDatabaseProviders.SqlServer)
-                {
-                    options.UseSqlServer(connectionString);
-                }
-            });
-        }
-
-        public static void AddPasswordManagerEFRepositories(this IServiceCollection services, bool selfHosted)
-        {
-
-
-            // TODO: We should move away from using LINQ syntax for EF (TDL-48).
-            LinqToDBForEFTools.Initialize();
-
-            services.AddSingleton<ICipherRepository, CipherRepository>();
-            services.AddSingleton<ICollectionCipherRepository, CollectionCipherRepository>();
-            services.AddSingleton<ICollectionRepository, CollectionRepository>();
-            services.AddSingleton<IDeviceRepository, DeviceRepository>();
-            services.AddSingleton<IEmergencyAccessRepository, EmergencyAccessRepository>();
-            services.AddSingleton<IFolderRepository, FolderRepository>();
-            services.AddSingleton<IGrantRepository, GrantRepository>();
-            services.AddSingleton<IGroupRepository, GroupRepository>();
-            services.AddSingleton<IInstallationRepository, InstallationRepository>();
-            services.AddSingleton<IMaintenanceRepository, MaintenanceRepository>();
-            services.AddSingleton<IOrganizationRepository, OrganizationRepository>();
-            services.AddSingleton<IOrganizationApiKeyRepository, OrganizationApiKeyRepository>();
-            services.AddSingleton<IOrganizationConnectionRepository, OrganizationConnectionRepository>();
-            services.AddSingleton<IOrganizationSponsorshipRepository, OrganizationSponsorshipRepository>();
-            services.AddSingleton<IOrganizationUserRepository, OrganizationUserRepository>();
-            services.AddSingleton<IPolicyRepository, PolicyRepository>();
-            services.AddSingleton<ISendRepository, SendRepository>();
-            services.AddSingleton<ISsoConfigRepository, SsoConfigRepository>();
-            services.AddSingleton<ISsoUserRepository, SsoUserRepository>();
-            services.AddSingleton<ITaxRateRepository, TaxRateRepository>();
-            services.AddSingleton<ITransactionRepository, TransactionRepository>();
-            services.AddSingleton<IUserRepository, UserRepository>();
-            services.AddSingleton<IProviderRepository, ProviderRepository>();
-            services.AddSingleton<IProviderUserRepository, ProviderUserRepository>();
-            services.AddSingleton<IProviderOrganizationRepository, ProviderOrganizationRepository>();
-
-            if (selfHosted)
-            {
-                services.AddSingleton<IEventRepository, EventRepository>();
-=======
             else if (provider == SupportedDatabaseProviders.MySql)
             {
                 options.UseMySql(connectionString, ServerVersion.AutoDetect(connectionString));
->>>>>>> c45bbee4
+            }
+            else if (provider == SupportedDatabaseProviders.SqlServer)
+            {
+                options.UseSqlServer(connectionString);
             }
         });
+    }
+
+    public static void AddPasswordManagerEFRepositories(this IServiceCollection services, bool selfHosted)
+    {
+        // TODO: We should move away from using LINQ syntax for EF (TDL-48).
+        LinqToDBForEFTools.Initialize();
+
         services.AddSingleton<ICipherRepository, CipherRepository>();
         services.AddSingleton<ICollectionCipherRepository, CollectionCipherRepository>();
         services.AddSingleton<ICollectionRepository, CollectionRepository>();
