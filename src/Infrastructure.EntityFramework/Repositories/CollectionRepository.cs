﻿using AutoMapper;
using Bit.Core.Models.Data;
using Bit.Core.Repositories;
using Bit.Infrastructure.EntityFramework.Models;
using Bit.Infrastructure.EntityFramework.Repositories.Queries;
using Microsoft.EntityFrameworkCore;
using Microsoft.Extensions.DependencyInjection;

namespace Bit.Infrastructure.EntityFramework.Repositories;

public class CollectionRepository : Repository<Core.Entities.Collection, Collection, Guid>, ICollectionRepository
{
    public CollectionRepository(IServiceScopeFactory serviceScopeFactory, IMapper mapper)
        : base(serviceScopeFactory, mapper, (DatabaseContext context) => context.Collections)
    { }

    public override async Task<Core.Entities.Collection> CreateAsync(Core.Entities.Collection collection)
    {
        await base.CreateAsync(collection);
        using (var scope = ServiceScopeFactory.CreateScope())
        {
            var dbContext = GetDatabaseContext(scope);
            await dbContext.UserBumpAccountRevisionDateByCollectionIdAsync(collection.Id, collection.OrganizationId);
            await dbContext.SaveChangesAsync();
        }
        return collection;
    }

    public override async Task DeleteAsync(Core.Entities.Collection collection)
    {
        using (var scope = ServiceScopeFactory.CreateScope())
        {
            var dbContext = GetDatabaseContext(scope);
            await dbContext.UserBumpAccountRevisionDateByCollectionIdAsync(collection.Id, collection.OrganizationId);
            await dbContext.SaveChangesAsync();
        }
        await base.DeleteAsync(collection);
    }

    public override async Task UpsertAsync(Core.Entities.Collection collection)
    {
        await base.UpsertAsync(collection);
        using (var scope = ServiceScopeFactory.CreateScope())
        {
            var dbContext = GetDatabaseContext(scope);
            await dbContext.UserBumpAccountRevisionDateByCollectionIdAsync(collection.Id, collection.OrganizationId);
            await dbContext.SaveChangesAsync();
        }
    }

    public async Task CreateAsync(Core.Entities.Collection obj, IEnumerable<CollectionAccessSelection> groups, IEnumerable<CollectionAccessSelection> users)
    {
        await CreateAsync(obj);
        using (var scope = ServiceScopeFactory.CreateScope())
        {
            var dbContext = GetDatabaseContext(scope);
<<<<<<< HEAD

            if (groups != null)
            {
                var availableGroups = await (from g in dbContext.Groups
                                             where g.OrganizationId == obj.OrganizationId
                                             select g.Id).ToListAsync();
                var collectionGroups = groups
                    .Where(g => availableGroups.Contains(g.Id))
                    .Select(g => new CollectionGroup
                    {
                        CollectionId = obj.Id,
                        GroupId = g.Id,
                        ReadOnly = g.ReadOnly,
                        HidePasswords = g.HidePasswords,
                    });
                await dbContext.AddRangeAsync(collectionGroups);
            }

            if (users != null)
            {
                var availableUsers = await (from g in dbContext.OrganizationUsers
                                            where g.OrganizationId == obj.OrganizationId
                                            select g.Id).ToListAsync();
                var collectionUsers = users
                    .Where(u => availableUsers.Contains(u.Id))
                    .Select(u => new CollectionUser
                    {
                        CollectionId = obj.Id,
                        OrganizationUserId = u.Id,
                        ReadOnly = u.ReadOnly,
                        HidePasswords = u.HidePasswords,
                    });
                await dbContext.AddRangeAsync(collectionUsers);
            }

=======
            var availibleGroups = await (from g in dbContext.Groups
                                         where g.OrganizationId == obj.OrganizationId
                                         select g.Id).ToListAsync();
            var collectionGroups = groups
                .Where(g => availibleGroups.Contains(g.Id))
                .Select(g => new CollectionGroup
                {
                    CollectionId = obj.Id,
                    GroupId = g.Id,
                    ReadOnly = g.ReadOnly,
                    HidePasswords = g.HidePasswords,
                });
            await dbContext.AddRangeAsync(collectionGroups);
            await dbContext.UserBumpAccountRevisionDateByOrganizationIdAsync(obj.OrganizationId);
>>>>>>> d4bb3c30
            await dbContext.SaveChangesAsync();
        }
    }

    public async Task DeleteUserAsync(Guid collectionId, Guid organizationUserId)
    {
        using (var scope = ServiceScopeFactory.CreateScope())
        {
            var dbContext = GetDatabaseContext(scope);
            var query = from cu in dbContext.CollectionUsers
                        where cu.CollectionId == collectionId &&
                            cu.OrganizationUserId == organizationUserId
                        select cu;
            dbContext.RemoveRange(await query.ToListAsync());
            await dbContext.UserBumpAccountRevisionDateByOrganizationUserIdAsync(organizationUserId);
            await dbContext.SaveChangesAsync();
        }
    }

    public async Task<CollectionDetails> GetByIdAsync(Guid id, Guid userId)
    {
        using (var scope = ServiceScopeFactory.CreateScope())
        {
            var dbContext = GetDatabaseContext(scope);
            return (await GetManyByUserIdAsync(userId)).FirstOrDefault(c => c.Id == id);
        }
    }

    public async Task<Tuple<Core.Entities.Collection, CollectionAccessDetails>> GetByIdWithAccessAsync(Guid id)
    {
        var collection = await base.GetByIdAsync(id);
        using (var scope = ServiceScopeFactory.CreateScope())
        {
            var dbContext = GetDatabaseContext(scope);
            var groupQuery = from cg in dbContext.CollectionGroups
                             where cg.CollectionId.Equals(id)
                             select new CollectionAccessSelection
                             {
                                 Id = cg.GroupId,
                                 ReadOnly = cg.ReadOnly,
                                 HidePasswords = cg.HidePasswords,
                             };
            var groups = await groupQuery.ToArrayAsync();

            var userQuery = from cg in dbContext.CollectionUsers
                            where cg.CollectionId.Equals(id)
                            select new CollectionAccessSelection
                            {
                                Id = cg.OrganizationUserId,
                                ReadOnly = cg.ReadOnly,
                                HidePasswords = cg.HidePasswords,
                            };
            var users = await userQuery.ToArrayAsync();
            var access = new CollectionAccessDetails { Users = users, Groups = groups };

            return new Tuple<Core.Entities.Collection, CollectionAccessDetails>(collection, access);
        }
    }

    public async Task<Tuple<CollectionDetails, CollectionAccessDetails>> GetByIdWithAccessAsync(Guid id, Guid userId)
    {
        var collection = await GetByIdAsync(id, userId);
        using (var scope = ServiceScopeFactory.CreateScope())
        {
            var dbContext = GetDatabaseContext(scope);
            var groupQuery = from cg in dbContext.CollectionGroups
                             where cg.CollectionId.Equals(id)
                             select new CollectionAccessSelection
                             {
                                 Id = cg.GroupId,
                                 ReadOnly = cg.ReadOnly,
                                 HidePasswords = cg.HidePasswords,
                             };
            var groups = await groupQuery.ToArrayAsync();

            var userQuery = from cg in dbContext.CollectionUsers
                            where cg.CollectionId.Equals(id)
                            select new CollectionAccessSelection
                            {
                                Id = cg.OrganizationUserId,
                                ReadOnly = cg.ReadOnly,
                                HidePasswords = cg.HidePasswords,
                            };
            var users = await userQuery.ToArrayAsync();
            var access = new CollectionAccessDetails { Users = users, Groups = groups };

            return new Tuple<CollectionDetails, CollectionAccessDetails>(collection, access);
        }
    }

    public async Task<int> GetCountByOrganizationIdAsync(Guid organizationId)
    {
        var query = new CollectionReadCountByOrganizationIdQuery(organizationId);
        return await GetCountFromQuery(query);
    }

    public async Task<ICollection<Core.Entities.Collection>> GetManyByOrganizationIdAsync(Guid organizationId)
    {
        using (var scope = ServiceScopeFactory.CreateScope())
        {
            var dbContext = GetDatabaseContext(scope);
            var query = from c in dbContext.Collections
                        where c.OrganizationId == organizationId
                        select c;
            var collections = await query.ToArrayAsync();
            return collections;
        }
    }

    public async Task<ICollection<CollectionDetails>> GetManyByUserIdAsync(Guid userId)
    {
        using (var scope = ServiceScopeFactory.CreateScope())
        {
            var dbContext = GetDatabaseContext(scope);
            return await (from c in new UserCollectionDetailsQuery(userId).Run(dbContext)
                          group c by new { c.Id, c.OrganizationId, c.Name, c.CreationDate, c.RevisionDate, c.ExternalId } into collectionGroup
                          select new CollectionDetails
                          {
                              Id = collectionGroup.Key.Id,
                              OrganizationId = collectionGroup.Key.OrganizationId,
                              Name = collectionGroup.Key.Name,
                              CreationDate = collectionGroup.Key.CreationDate,
                              RevisionDate = collectionGroup.Key.RevisionDate,
                              ExternalId = collectionGroup.Key.ExternalId,
                              ReadOnly = Convert.ToBoolean(collectionGroup.Min(c => Convert.ToInt32(c.ReadOnly))),
                              HidePasswords = Convert.ToBoolean(collectionGroup.Min(c => Convert.ToInt32(c.HidePasswords))),
                          }).ToListAsync();
        }
    }

    public async Task<ICollection<CollectionAccessSelection>> GetManyUsersByIdAsync(Guid id)
    {
        using (var scope = ServiceScopeFactory.CreateScope())
        {
            var dbContext = GetDatabaseContext(scope);
            var query = from cu in dbContext.CollectionUsers
                        where cu.CollectionId == id
                        select cu;
            var collectionUsers = await query.ToListAsync();
            return collectionUsers.Select(cu => new CollectionAccessSelection
            {
                Id = cu.OrganizationUserId,
                ReadOnly = cu.ReadOnly,
                HidePasswords = cu.HidePasswords,
            }).ToArray();
        }
    }

    public async Task ReplaceAsync(Core.Entities.Collection collection, IEnumerable<CollectionAccessSelection> groups,
        IEnumerable<CollectionAccessSelection> users)
    {
        await UpsertAsync(collection);
        using (var scope = ServiceScopeFactory.CreateScope())
        {
            var dbContext = GetDatabaseContext(scope);
<<<<<<< HEAD
            await ReplaceCollectionGroupsAsync(dbContext, collection, groups);
            await ReplaceCollectionUsersAsync(dbContext, collection, users);
            await UserBumpAccountRevisionDateByCollectionId(collection.Id, collection.OrganizationId);
        }
    }

    public async Task UpdateUsersAsync(Guid id, IEnumerable<CollectionAccessSelection> users)
=======
            var groupsInOrg = dbContext.Groups.Where(g => g.OrganizationId == collection.OrganizationId);
            var modifiedGroupEntities = dbContext.Groups.Where(x => groups.Select(x => x.Id).Contains(x.Id));
            var target = (from cg in dbContext.CollectionGroups
                          join g in modifiedGroupEntities
                              on cg.CollectionId equals collection.Id into s_g
                          from g in s_g.DefaultIfEmpty()
                          where g == null || cg.GroupId == g.Id
                          select new { cg, g }).AsNoTracking();
            var source = (from g in modifiedGroupEntities
                          from cg in dbContext.CollectionGroups
                              .Where(cg => cg.CollectionId == collection.Id && cg.GroupId == g.Id).DefaultIfEmpty()
                          select new { cg, g }).AsNoTracking();
            var union = await target
                .Union(source)
                .Where(x =>
                    x.cg == null ||
                    ((x.g == null || x.g.Id == x.cg.GroupId) &&
                    (x.cg.CollectionId == collection.Id)))
                .AsNoTracking()
                .ToListAsync();
            var insert = union.Where(x => x.cg == null && groupsInOrg.Any(c => x.g.Id == c.Id))
                .Select(x => new CollectionGroup
                {
                    CollectionId = collection.Id,
                    GroupId = x.g.Id,
                    ReadOnly = groups.FirstOrDefault(g => g.Id == x.g.Id).ReadOnly,
                    HidePasswords = groups.FirstOrDefault(g => g.Id == x.g.Id).HidePasswords,
                }).ToList();
            var update = union
                .Where(
                    x => x.g != null &&
                    x.cg != null &&
                    (x.cg.ReadOnly != groups.FirstOrDefault(g => g.Id == x.g.Id).ReadOnly ||
                    x.cg.HidePasswords != groups.FirstOrDefault(g => g.Id == x.g.Id).HidePasswords)
                )
                .Select(x => new CollectionGroup
                {
                    CollectionId = collection.Id,
                    GroupId = x.g.Id,
                    ReadOnly = groups.FirstOrDefault(g => g.Id == x.g.Id).ReadOnly,
                    HidePasswords = groups.FirstOrDefault(g => g.Id == x.g.Id).HidePasswords,
                });
            var delete = union
                .Where(
                    x => x.g == null &&
                    x.cg.CollectionId == collection.Id
                )
                .Select(x => new CollectionGroup
                {
                    CollectionId = collection.Id,
                    GroupId = x.cg.GroupId,
                })
                .ToList();

            await dbContext.AddRangeAsync(insert);
            dbContext.UpdateRange(update);
            dbContext.RemoveRange(delete);
            await dbContext.UserBumpAccountRevisionDateByCollectionIdAsync(collection.Id, collection.OrganizationId);
            await dbContext.SaveChangesAsync();
        }
    }

    public async Task UpdateUsersAsync(Guid id, IEnumerable<SelectionReadOnly> requestedUsers)
>>>>>>> d4bb3c30
    {
        using (var scope = ServiceScopeFactory.CreateScope())
        {
            var dbContext = GetDatabaseContext(scope);

            var organizationId = await dbContext.Collections
                .Where(c => c.Id == id)
                .Select(c => c.OrganizationId)
                .FirstOrDefaultAsync();

            var existingCollectionUsers = await dbContext.CollectionUsers
                .Where(cu => cu.CollectionId == id)
                .ToListAsync();

            foreach (var requestedUser in requestedUsers)
            {
                var existingCollectionUser = existingCollectionUsers.FirstOrDefault(cu => cu.OrganizationUserId == requestedUser.Id);
                if (existingCollectionUser == null)
                {
                    // This is a brand new entry
                    dbContext.CollectionUsers.Add(new CollectionUser
                    {
                        CollectionId = id,
                        OrganizationUserId = requestedUser.Id,
                        HidePasswords = requestedUser.HidePasswords,
                        ReadOnly = requestedUser.ReadOnly,
                    });
                    continue;
                }

                // It already exists, update it
                existingCollectionUser.HidePasswords = requestedUser.HidePasswords;
                existingCollectionUser.ReadOnly = requestedUser.ReadOnly;
                dbContext.CollectionUsers.Update(existingCollectionUser);
            }

            // Remove all existing ones that are no longer requested
            var requestedUserIds = requestedUsers.Select(u => u.Id);
            dbContext.CollectionUsers.RemoveRange(existingCollectionUsers.Where(cu => !requestedUserIds.Contains(cu.OrganizationUserId)));
            await dbContext.UserBumpAccountRevisionDateByCollectionIdAsync(id, organizationId);
            await dbContext.SaveChangesAsync();
        }
    }

    private async Task ReplaceCollectionGroupsAsync(DatabaseContext dbContext, Core.Entities.Collection collection, IEnumerable<CollectionAccessSelection> groups)
    {

        var groupsInOrg = dbContext.Groups.Where(g => g.OrganizationId == collection.OrganizationId);
        var modifiedGroupEntities = dbContext.Groups.Where(x => groups.Select(x => x.Id).Contains(x.Id));
        var target = (from cg in dbContext.CollectionGroups
                      join g in modifiedGroupEntities
                          on cg.CollectionId equals collection.Id into s_g
                      from g in s_g.DefaultIfEmpty()
                      where g == null || cg.GroupId == g.Id
                      select new { cg, g }).AsNoTracking();
        var source = (from g in modifiedGroupEntities
                      from cg in dbContext.CollectionGroups
                          .Where(cg => cg.CollectionId == collection.Id && cg.GroupId == g.Id).DefaultIfEmpty()
                      select new { cg, g }).AsNoTracking();
        var union = await target
            .Union(source)
            .Where(x =>
                x.cg == null ||
                ((x.g == null || x.g.Id == x.cg.GroupId) &&
                (x.cg.CollectionId == collection.Id)))
            .AsNoTracking()
            .ToListAsync();
        var insert = union.Where(x => x.cg == null && groupsInOrg.Any(c => x.g.Id == c.Id))
            .Select(x => new CollectionGroup
            {
                CollectionId = collection.Id,
                GroupId = x.g.Id,
                ReadOnly = groups.FirstOrDefault(g => g.Id == x.g.Id).ReadOnly,
                HidePasswords = groups.FirstOrDefault(g => g.Id == x.g.Id).HidePasswords,
            }).ToList();
        var update = union
            .Where(
                x => x.g != null &&
                x.cg != null &&
                (x.cg.ReadOnly != groups.FirstOrDefault(g => g.Id == x.g.Id).ReadOnly ||
                x.cg.HidePasswords != groups.FirstOrDefault(g => g.Id == x.g.Id).HidePasswords)
            )
            .Select(x => new CollectionGroup
            {
                CollectionId = collection.Id,
                GroupId = x.g.Id,
                ReadOnly = groups.FirstOrDefault(g => g.Id == x.g.Id).ReadOnly,
                HidePasswords = groups.FirstOrDefault(g => g.Id == x.g.Id).HidePasswords,
            });
        var delete = union
            .Where(
                x => x.g == null &&
                x.cg.CollectionId == collection.Id
            )
            .Select(x => new CollectionGroup
            {
                CollectionId = collection.Id,
                GroupId = x.cg.GroupId,
            })
            .ToList();

        await dbContext.AddRangeAsync(insert);
        dbContext.UpdateRange(update);
        dbContext.RemoveRange(delete);
        await dbContext.SaveChangesAsync();
    }

    private async Task ReplaceCollectionUsersAsync(DatabaseContext dbContext, Core.Entities.Collection collection, IEnumerable<CollectionAccessSelection> users)
    {

        var usersInOrg = dbContext.OrganizationUsers.Where(u => u.OrganizationId == collection.OrganizationId);
        var testUsersInOrg = usersInOrg.ToList();
        var modifiedUserEntities = dbContext.OrganizationUsers.Where(x => users.Select(x => x.Id).Contains(x.Id));
        var testmodifiedUserEntities = modifiedUserEntities.ToList();
        var target = (from cu in dbContext.CollectionUsers
                      join u in modifiedUserEntities
                          on cu.CollectionId equals collection.Id into s_g
                      from u in s_g.DefaultIfEmpty()
                      where u == null || cu.OrganizationUserId == u.Id
                      select new { cu, u }).AsNoTracking();
        var testtarget = target.ToList();
        var source = (from u in modifiedUserEntities
                      from cu in dbContext.CollectionUsers
                          .Where(cu => cu.CollectionId == collection.Id && cu.OrganizationUserId == u.Id).DefaultIfEmpty()
                      select new { cu, u }).AsNoTracking();
        var testsource = source.ToList();
        var union = await target
            .Union(source)
            .Where(x =>
                x.cu == null ||
                ((x.u == null || x.u.Id == x.cu.OrganizationUserId) &&
                (x.cu.CollectionId == collection.Id)))
            .AsNoTracking()
            .ToListAsync();
        var testunion = union.ToList();
        var insert = union.Where(x => x.u == null && usersInOrg.Any(c => x.u.Id == c.Id))
            .Select(x => new CollectionUser
            {
                CollectionId = collection.Id,
                OrganizationUserId = x.u.Id,
                ReadOnly = users.FirstOrDefault(u => u.Id == x.u.Id).ReadOnly,
                HidePasswords = users.FirstOrDefault(u => u.Id == x.u.Id).HidePasswords,
            }).ToList();
        var testinsert = insert.ToList();
        var update = union
            .Where(
                x => x.u != null &&
                x.cu != null &&
                (x.cu.ReadOnly != users.FirstOrDefault(u => u.Id == x.u.Id).ReadOnly ||
                x.cu.HidePasswords != users.FirstOrDefault(u => u.Id == x.u.Id).HidePasswords)
            )
            .Select(x => new CollectionUser
            {
                CollectionId = collection.Id,
                OrganizationUserId = x.u.Id,
                ReadOnly = users.FirstOrDefault(u => u.Id == x.u.Id).ReadOnly,
                HidePasswords = users.FirstOrDefault(u => u.Id == x.u.Id).HidePasswords,
            });
        var testupdate = update.ToList();
        var delete = union
            .Where(
                x => x.u == null &&
                x.cu.CollectionId == collection.Id
            )
            .Select(x => new CollectionUser
            {
                CollectionId = collection.Id,
                OrganizationUserId = x.cu.OrganizationUserId,
            })
            .ToList();
        var testdelete = delete.ToList();

        await dbContext.AddRangeAsync(insert);
        dbContext.UpdateRange(update);
        dbContext.RemoveRange(delete);
        await dbContext.SaveChangesAsync();
    }
}<|MERGE_RESOLUTION|>--- conflicted
+++ resolved
@@ -54,7 +54,6 @@
         using (var scope = ServiceScopeFactory.CreateScope())
         {
             var dbContext = GetDatabaseContext(scope);
-<<<<<<< HEAD
 
             if (groups != null)
             {
@@ -89,23 +88,8 @@
                     });
                 await dbContext.AddRangeAsync(collectionUsers);
             }
-
-=======
-            var availibleGroups = await (from g in dbContext.Groups
-                                         where g.OrganizationId == obj.OrganizationId
-                                         select g.Id).ToListAsync();
-            var collectionGroups = groups
-                .Where(g => availibleGroups.Contains(g.Id))
-                .Select(g => new CollectionGroup
-                {
-                    CollectionId = obj.Id,
-                    GroupId = g.Id,
-                    ReadOnly = g.ReadOnly,
-                    HidePasswords = g.HidePasswords,
-                });
-            await dbContext.AddRangeAsync(collectionGroups);
+            
             await dbContext.UserBumpAccountRevisionDateByOrganizationIdAsync(obj.OrganizationId);
->>>>>>> d4bb3c30
             await dbContext.SaveChangesAsync();
         }
     }
@@ -261,79 +245,13 @@
         using (var scope = ServiceScopeFactory.CreateScope())
         {
             var dbContext = GetDatabaseContext(scope);
-<<<<<<< HEAD
             await ReplaceCollectionGroupsAsync(dbContext, collection, groups);
             await ReplaceCollectionUsersAsync(dbContext, collection, users);
-            await UserBumpAccountRevisionDateByCollectionId(collection.Id, collection.OrganizationId);
-        }
-    }
-
-    public async Task UpdateUsersAsync(Guid id, IEnumerable<CollectionAccessSelection> users)
-=======
-            var groupsInOrg = dbContext.Groups.Where(g => g.OrganizationId == collection.OrganizationId);
-            var modifiedGroupEntities = dbContext.Groups.Where(x => groups.Select(x => x.Id).Contains(x.Id));
-            var target = (from cg in dbContext.CollectionGroups
-                          join g in modifiedGroupEntities
-                              on cg.CollectionId equals collection.Id into s_g
-                          from g in s_g.DefaultIfEmpty()
-                          where g == null || cg.GroupId == g.Id
-                          select new { cg, g }).AsNoTracking();
-            var source = (from g in modifiedGroupEntities
-                          from cg in dbContext.CollectionGroups
-                              .Where(cg => cg.CollectionId == collection.Id && cg.GroupId == g.Id).DefaultIfEmpty()
-                          select new { cg, g }).AsNoTracking();
-            var union = await target
-                .Union(source)
-                .Where(x =>
-                    x.cg == null ||
-                    ((x.g == null || x.g.Id == x.cg.GroupId) &&
-                    (x.cg.CollectionId == collection.Id)))
-                .AsNoTracking()
-                .ToListAsync();
-            var insert = union.Where(x => x.cg == null && groupsInOrg.Any(c => x.g.Id == c.Id))
-                .Select(x => new CollectionGroup
-                {
-                    CollectionId = collection.Id,
-                    GroupId = x.g.Id,
-                    ReadOnly = groups.FirstOrDefault(g => g.Id == x.g.Id).ReadOnly,
-                    HidePasswords = groups.FirstOrDefault(g => g.Id == x.g.Id).HidePasswords,
-                }).ToList();
-            var update = union
-                .Where(
-                    x => x.g != null &&
-                    x.cg != null &&
-                    (x.cg.ReadOnly != groups.FirstOrDefault(g => g.Id == x.g.Id).ReadOnly ||
-                    x.cg.HidePasswords != groups.FirstOrDefault(g => g.Id == x.g.Id).HidePasswords)
-                )
-                .Select(x => new CollectionGroup
-                {
-                    CollectionId = collection.Id,
-                    GroupId = x.g.Id,
-                    ReadOnly = groups.FirstOrDefault(g => g.Id == x.g.Id).ReadOnly,
-                    HidePasswords = groups.FirstOrDefault(g => g.Id == x.g.Id).HidePasswords,
-                });
-            var delete = union
-                .Where(
-                    x => x.g == null &&
-                    x.cg.CollectionId == collection.Id
-                )
-                .Select(x => new CollectionGroup
-                {
-                    CollectionId = collection.Id,
-                    GroupId = x.cg.GroupId,
-                })
-                .ToList();
-
-            await dbContext.AddRangeAsync(insert);
-            dbContext.UpdateRange(update);
-            dbContext.RemoveRange(delete);
             await dbContext.UserBumpAccountRevisionDateByCollectionIdAsync(collection.Id, collection.OrganizationId);
-            await dbContext.SaveChangesAsync();
-        }
-    }
-
-    public async Task UpdateUsersAsync(Guid id, IEnumerable<SelectionReadOnly> requestedUsers)
->>>>>>> d4bb3c30
+        }
+    }
+
+    public async Task UpdateUsersAsync(Guid id, IEnumerable<CollectionAccessSelection> requestedUsers)
     {
         using (var scope = ServiceScopeFactory.CreateScope())
         {
@@ -380,7 +298,6 @@
 
     private async Task ReplaceCollectionGroupsAsync(DatabaseContext dbContext, Core.Entities.Collection collection, IEnumerable<CollectionAccessSelection> groups)
     {
-
         var groupsInOrg = dbContext.Groups.Where(g => g.OrganizationId == collection.OrganizationId);
         var modifiedGroupEntities = dbContext.Groups.Where(x => groups.Select(x => x.Id).Contains(x.Id));
         var target = (from cg in dbContext.CollectionGroups
@@ -443,23 +360,18 @@
 
     private async Task ReplaceCollectionUsersAsync(DatabaseContext dbContext, Core.Entities.Collection collection, IEnumerable<CollectionAccessSelection> users)
     {
-
         var usersInOrg = dbContext.OrganizationUsers.Where(u => u.OrganizationId == collection.OrganizationId);
-        var testUsersInOrg = usersInOrg.ToList();
         var modifiedUserEntities = dbContext.OrganizationUsers.Where(x => users.Select(x => x.Id).Contains(x.Id));
-        var testmodifiedUserEntities = modifiedUserEntities.ToList();
         var target = (from cu in dbContext.CollectionUsers
                       join u in modifiedUserEntities
                           on cu.CollectionId equals collection.Id into s_g
                       from u in s_g.DefaultIfEmpty()
                       where u == null || cu.OrganizationUserId == u.Id
                       select new { cu, u }).AsNoTracking();
-        var testtarget = target.ToList();
         var source = (from u in modifiedUserEntities
                       from cu in dbContext.CollectionUsers
                           .Where(cu => cu.CollectionId == collection.Id && cu.OrganizationUserId == u.Id).DefaultIfEmpty()
                       select new { cu, u }).AsNoTracking();
-        var testsource = source.ToList();
         var union = await target
             .Union(source)
             .Where(x =>
@@ -468,7 +380,6 @@
                 (x.cu.CollectionId == collection.Id)))
             .AsNoTracking()
             .ToListAsync();
-        var testunion = union.ToList();
         var insert = union.Where(x => x.u == null && usersInOrg.Any(c => x.u.Id == c.Id))
             .Select(x => new CollectionUser
             {
@@ -477,7 +388,6 @@
                 ReadOnly = users.FirstOrDefault(u => u.Id == x.u.Id).ReadOnly,
                 HidePasswords = users.FirstOrDefault(u => u.Id == x.u.Id).HidePasswords,
             }).ToList();
-        var testinsert = insert.ToList();
         var update = union
             .Where(
                 x => x.u != null &&
@@ -492,7 +402,6 @@
                 ReadOnly = users.FirstOrDefault(u => u.Id == x.u.Id).ReadOnly,
                 HidePasswords = users.FirstOrDefault(u => u.Id == x.u.Id).HidePasswords,
             });
-        var testupdate = update.ToList();
         var delete = union
             .Where(
                 x => x.u == null &&
@@ -504,7 +413,6 @@
                 OrganizationUserId = x.cu.OrganizationUserId,
             })
             .ToList();
-        var testdelete = delete.ToList();
 
         await dbContext.AddRangeAsync(insert);
         dbContext.UpdateRange(update);
