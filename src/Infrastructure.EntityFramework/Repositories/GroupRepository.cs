﻿using AutoMapper;
using Bit.Core.Models.Data;
using Bit.Core.Repositories;
using Bit.Infrastructure.EntityFramework.Models;
using Microsoft.EntityFrameworkCore;
using Microsoft.Extensions.DependencyInjection;

namespace Bit.Infrastructure.EntityFramework.Repositories;

public class GroupRepository : Repository<Core.Entities.Group, Group, Guid>, IGroupRepository
{
    public GroupRepository(IServiceScopeFactory serviceScopeFactory, IMapper mapper)
        : base(serviceScopeFactory, mapper, (DatabaseContext context) => context.Groups)
    { }

    public async Task CreateAsync(Core.Entities.Group obj, IEnumerable<CollectionAccessSelection> collections)
    {
        var grp = await base.CreateAsync(obj);
        using (var scope = ServiceScopeFactory.CreateScope())
        {
            var dbContext = GetDatabaseContext(scope);
            var availibleCollections = await (
                from c in dbContext.Collections
                where c.OrganizationId == grp.OrganizationId
                select c).ToListAsync();
            var filteredCollections = collections.Where(c => availibleCollections.Any(a => c.Id == a.Id));
            var collectionGroups = filteredCollections.Select(y => new CollectionGroup
            {
                CollectionId = y.Id,
                GroupId = grp.Id,
                ReadOnly = y.ReadOnly,
                HidePasswords = y.HidePasswords,
            });
            await dbContext.CollectionGroups.AddRangeAsync(collectionGroups);
            await dbContext.SaveChangesAsync();
        }
    }

    public async Task DeleteUserAsync(Guid groupId, Guid organizationUserId)
    {
        using (var scope = ServiceScopeFactory.CreateScope())
        {
            var dbContext = GetDatabaseContext(scope);
            var query = from gu in dbContext.GroupUsers
                        where gu.GroupId == groupId &&
                            gu.OrganizationUserId == organizationUserId
                        select gu;
            dbContext.RemoveRange(await query.ToListAsync());
            await dbContext.UserBumpAccountRevisionDateByOrganizationUserIdAsync(organizationUserId);
            await dbContext.SaveChangesAsync();
        }
    }

    public async Task<Tuple<Core.Entities.Group, ICollection<CollectionAccessSelection>>> GetByIdWithCollectionsAsync(Guid id)
    {
        var grp = await base.GetByIdAsync(id);
        using (var scope = ServiceScopeFactory.CreateScope())
        {
            var dbContext = GetDatabaseContext(scope);
            var query = await (
                from cg in dbContext.CollectionGroups
                where cg.GroupId == id
                select cg).ToListAsync();
            var collections = query.Select(c => new CollectionAccessSelection
            {
                Id = c.CollectionId,
                ReadOnly = c.ReadOnly,
                HidePasswords = c.HidePasswords,
            }).ToList();
            return new Tuple<Core.Entities.Group, ICollection<CollectionAccessSelection>>(
                grp, collections);
        }
    }

    public async Task<ICollection<Core.Entities.Group>> GetManyByOrganizationIdAsync(Guid organizationId)
    {
        using (var scope = ServiceScopeFactory.CreateScope())
        {
            var dbContext = GetDatabaseContext(scope);
            var data = await (
                from g in dbContext.Groups
                where g.OrganizationId == organizationId
                select g).ToListAsync();
            return Mapper.Map<List<Core.Entities.Group>>(data);
        }
    }

    public async Task<ICollection<Tuple<Core.Entities.Group, ICollection<CollectionAccessSelection>>>>
        GetManyWithCollectionsByOrganizationIdAsync(Guid organizationId)
    {
        var groups = await GetManyByOrganizationIdAsync(organizationId);
        using (var scope = ServiceScopeFactory.CreateScope())
        {
            var dbContext = GetDatabaseContext(scope);
            var query = await (
                from cg in dbContext.CollectionGroups
                where cg.Group.OrganizationId == organizationId
                select cg).ToListAsync();

            var collections = query.GroupBy(c => c.GroupId).ToList();

            return groups.Select(group =>
                new Tuple<Core.Entities.Group, ICollection<CollectionAccessSelection>>(
                    group,
                    collections
                        .FirstOrDefault(c => c.Key == group.Id)?
                        .Select(c => new CollectionAccessSelection
                        {
                            Id = c.CollectionId,
                            HidePasswords = c.HidePasswords,
                            ReadOnly = c.ReadOnly
                        }
                        ).ToList() ?? new List<CollectionAccessSelection>())
            ).ToList();
        }
    }

    public async Task<ICollection<Core.Entities.Group>> GetManyByManyIds(IEnumerable<Guid> groupIds)
    {
        using (var scope = ServiceScopeFactory.CreateScope())
        {
            var dbContext = GetDatabaseContext(scope);
            var query = from g in dbContext.Groups
                        where groupIds.Contains(g.Id)
                        select g;
            var groups = await query.ToListAsync();
            return Mapper.Map<List<Core.Entities.Group>>(groups);
        }
    }

    public async Task<ICollection<Core.Entities.GroupUser>> GetManyGroupUsersByOrganizationIdAsync(Guid organizationId)
    {
        using (var scope = ServiceScopeFactory.CreateScope())
        {
            var dbContext = GetDatabaseContext(scope);
            var query =
                from gu in dbContext.GroupUsers
                join g in dbContext.Groups
                    on gu.GroupId equals g.Id
                where g.OrganizationId == organizationId
                select gu;
            var groupUsers = await query.ToListAsync();
            return Mapper.Map<List<Core.Entities.GroupUser>>(groupUsers);
        }
    }

    public async Task<ICollection<Guid>> GetManyIdsByUserIdAsync(Guid organizationUserId)
    {
        using (var scope = ServiceScopeFactory.CreateScope())
        {
            var dbContext = GetDatabaseContext(scope);
            var query =
                from gu in dbContext.GroupUsers
                where gu.OrganizationUserId == organizationUserId
                select gu;
            var groupIds = await query.Select(x => x.GroupId).ToListAsync();
            return groupIds;
        }
    }

    public async Task<ICollection<Guid>> GetManyUserIdsByIdAsync(Guid id)
    {
        using (var scope = ServiceScopeFactory.CreateScope())
        {
            var dbContext = GetDatabaseContext(scope);
            var query =
                from gu in dbContext.GroupUsers
                where gu.GroupId == id
                select gu;
            var groupIds = await query.Select(x => x.OrganizationUserId).ToListAsync();
            return groupIds;
        }
    }

<<<<<<< HEAD
    public async Task ReplaceAsync(Core.Entities.Group obj, IEnumerable<CollectionAccessSelection> collections)
=======
    public async Task ReplaceAsync(Core.Entities.Group group, IEnumerable<SelectionReadOnly> requestedCollections)
>>>>>>> d4bb3c30
    {
        await base.ReplaceAsync(group);
        using (var scope = ServiceScopeFactory.CreateScope())
        {
            var dbContext = GetDatabaseContext(scope);

            var availableCollections = await dbContext.Collections
                .Where(c => c.OrganizationId == group.OrganizationId)
                .Select(c => c.Id)
                .ToListAsync();

            var existingCollectionGroups = await dbContext.CollectionGroups
                .Where(cg => cg.GroupId == group.Id)
                .ToListAsync();

            foreach (var requestedCollection in requestedCollections)
            {
                var existingCollectionGroup = existingCollectionGroups
                    .FirstOrDefault(cg => cg.CollectionId == requestedCollection.Id);

                if (existingCollectionGroup == null)
                {
                    // It needs to be added
                    dbContext.CollectionGroups.Add(new CollectionGroup
                    {
                        CollectionId = requestedCollection.Id,
                        GroupId = group.Id,
                        ReadOnly = requestedCollection.ReadOnly,
                        HidePasswords = requestedCollection.HidePasswords,
                    });
                    continue;
                }

                existingCollectionGroup.ReadOnly = requestedCollection.ReadOnly;
                existingCollectionGroup.HidePasswords = requestedCollection.HidePasswords;
            }

            var requestedCollectionIds = requestedCollections.Select(c => c.Id);

            dbContext.CollectionGroups.RemoveRange(
                existingCollectionGroups.Where(cg => !requestedCollectionIds.Contains(cg.CollectionId)));

            await dbContext.UserBumpAccountRevisionDateByOrganizationIdAsync(group.OrganizationId);
            await dbContext.SaveChangesAsync();
        }
    }

    public async Task UpdateUsersAsync(Guid groupId, IEnumerable<Guid> organizationUserIds)
    {
        using (var scope = ServiceScopeFactory.CreateScope())
        {
            var dbContext = GetDatabaseContext(scope);
            var orgId = (await dbContext.Groups.FindAsync(groupId)).OrganizationId;
            var insert = from ou in dbContext.OrganizationUsers
                         where organizationUserIds.Contains(ou.Id) &&
                             ou.OrganizationId == orgId &&
                             !dbContext.GroupUsers.Any(gu => gu.GroupId == groupId && ou.Id == gu.OrganizationUserId)
                         select new GroupUser
                         {
                             GroupId = groupId,
                             OrganizationUserId = ou.Id,
                         };
            await dbContext.AddRangeAsync(insert);

            var delete = from gu in dbContext.GroupUsers
                         where gu.GroupId == groupId &&
                         !organizationUserIds.Contains(gu.OrganizationUserId)
                         select gu;
            dbContext.RemoveRange(delete);
            await dbContext.SaveChangesAsync();
            await dbContext.UserBumpAccountRevisionDateByOrganizationIdAsync(orgId);
            await dbContext.SaveChangesAsync();
        }
    }

    public async Task DeleteManyAsync(IEnumerable<Guid> groupIds)
    {
        using (var scope = ServiceScopeFactory.CreateScope())
        {
            var dbContext = GetDatabaseContext(scope);
            var entities = await dbContext.Groups
                .Where(g => groupIds.Contains(g.Id))
                .ToListAsync();

            dbContext.Groups.RemoveRange(entities);
            await dbContext.SaveChangesAsync();

            foreach (var group in entities.GroupBy(g => g.Organization.Id))
            {
                await UserBumpAccountRevisionDateByOrganizationId(group.Key);
            }
        }
    }
}<|MERGE_RESOLUTION|>--- conflicted
+++ resolved
@@ -172,11 +172,7 @@
         }
     }
 
-<<<<<<< HEAD
-    public async Task ReplaceAsync(Core.Entities.Group obj, IEnumerable<CollectionAccessSelection> collections)
-=======
-    public async Task ReplaceAsync(Core.Entities.Group group, IEnumerable<SelectionReadOnly> requestedCollections)
->>>>>>> d4bb3c30
+    public async Task ReplaceAsync(Core.Entities.Group group, IEnumerable<CollectionAccessSelection> requestedCollections)
     {
         await base.ReplaceAsync(group);
         using (var scope = ServiceScopeFactory.CreateScope())
@@ -266,7 +262,7 @@
 
             foreach (var group in entities.GroupBy(g => g.Organization.Id))
             {
-                await UserBumpAccountRevisionDateByOrganizationId(group.Key);
+                await dbContext.UserBumpAccountRevisionDateByOrganizationIdAsync(group.Key);
             }
         }
     }
