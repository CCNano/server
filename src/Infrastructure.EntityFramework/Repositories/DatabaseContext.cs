--- conflicted
+++ resolved
@@ -8,77 +8,6 @@
 {
     public const string postgresIndetermanisticCollation = "postgresIndetermanisticCollation";
 
-<<<<<<< HEAD
-        public DbSet<Cipher> Ciphers { get; set; }
-        public DbSet<Collection> Collections { get; set; }
-        public DbSet<CollectionCipher> CollectionCiphers { get; set; }
-        public DbSet<CollectionGroup> CollectionGroups { get; set; }
-        public DbSet<CollectionUser> CollectionUsers { get; set; }
-        public DbSet<Device> Devices { get; set; }
-        public DbSet<EmergencyAccess> EmergencyAccesses { get; set; }
-        public DbSet<Event> Events { get; set; }
-        public DbSet<Folder> Folders { get; set; }
-        public DbSet<Grant> Grants { get; set; }
-        public DbSet<Group> Groups { get; set; }
-        public DbSet<GroupUser> GroupUsers { get; set; }
-        public DbSet<Installation> Installations { get; set; }
-        public DbSet<Organization> Organizations { get; set; }
-        public DbSet<OrganizationApiKey> OrganizationApiKeys { get; set; }
-        public DbSet<OrganizationSponsorship> OrganizationSponsorships { get; set; }
-        public DbSet<OrganizationConnection> OrganizationConnections { get; set; }
-        public DbSet<OrganizationUser> OrganizationUsers { get; set; }
-        public DbSet<Policy> Policies { get; set; }
-        public DbSet<Provider> Providers { get; set; }
-        public DbSet<Secret> Secret { get; set; }
-        public DbSet<ServiceAccount> ServiceAccount { get; set; }
-        public DbSet<Project> Project { get; set; }
-        public DbSet<ProviderUser> ProviderUsers { get; set; }
-        public DbSet<ProviderOrganization> ProviderOrganizations { get; set; }
-        public DbSet<Send> Sends { get; set; }
-        public DbSet<SsoConfig> SsoConfigs { get; set; }
-        public DbSet<SsoUser> SsoUsers { get; set; }
-        public DbSet<TaxRate> TaxRates { get; set; }
-        public DbSet<Transaction> Transactions { get; set; }
-        public DbSet<User> Users { get; set; }
-
-        protected override void OnModelCreating(ModelBuilder builder)
-        {
-            // Scans and loads all configurations implementing the `IEntityTypeConfiguration` from the
-            //  `Infrastructure.EntityFramework` Module. Note to get the assembly we can use a random class
-            //   from this module.
-            builder.ApplyConfigurationsFromAssembly(typeof(DatabaseContext).Assembly);
-
-            // Going forward use `IEntityTypeConfiguration` in the Configurations folder for managing 
-            // Entity Framework code first database configurations.
-            var eCipher = builder.Entity<Cipher>();
-            var eCollection = builder.Entity<Collection>();
-            var eCollectionCipher = builder.Entity<CollectionCipher>();
-            var eCollectionUser = builder.Entity<CollectionUser>();
-            var eCollectionGroup = builder.Entity<CollectionGroup>();
-            var eDevice = builder.Entity<Device>();
-            var eEmergencyAccess = builder.Entity<EmergencyAccess>();
-            var eEvent = builder.Entity<Event>();
-            var eFolder = builder.Entity<Folder>();
-            var eGrant = builder.Entity<Grant>();
-            var eGroup = builder.Entity<Group>();
-            var eGroupUser = builder.Entity<GroupUser>();
-            var eInstallation = builder.Entity<Installation>();
-            var eOrganization = builder.Entity<Organization>();
-            var eOrganizationSponsorship = builder.Entity<OrganizationSponsorship>();
-            var eOrganizationUser = builder.Entity<OrganizationUser>();
-            var ePolicy = builder.Entity<Policy>();
-            var eProvider = builder.Entity<Provider>();
-            var eProviderUser = builder.Entity<ProviderUser>();
-            var eProviderOrganization = builder.Entity<ProviderOrganization>();
-            var eSend = builder.Entity<Send>();
-            var eSsoConfig = builder.Entity<SsoConfig>();
-            var eSsoUser = builder.Entity<SsoUser>();
-            var eTaxRate = builder.Entity<TaxRate>();
-            var eTransaction = builder.Entity<Transaction>();
-            var eUser = builder.Entity<User>();
-            var eOrganizationApiKey = builder.Entity<OrganizationApiKey>();
-            var eOrganizationConnection = builder.Entity<OrganizationConnection>();
-=======
     public DatabaseContext(DbContextOptions<DatabaseContext> options)
         : base(options)
     { }
@@ -103,6 +32,9 @@
     public DbSet<OrganizationUser> OrganizationUsers { get; set; }
     public DbSet<Policy> Policies { get; set; }
     public DbSet<Provider> Providers { get; set; }
+    public DbSet<Secret> Secret { get; set; }
+    public DbSet<ServiceAccount> ServiceAccount { get; set; }
+    public DbSet<Project> Project { get; set; }
     public DbSet<ProviderUser> ProviderUsers { get; set; }
     public DbSet<ProviderOrganization> ProviderOrganizations { get; set; }
     public DbSet<Send> Sends { get; set; }
@@ -112,10 +44,16 @@
     public DbSet<Transaction> Transactions { get; set; }
     public DbSet<User> Users { get; set; }
     public DbSet<AuthRequest> AuthRequests { get; set; }
->>>>>>> c45bbee4
 
     protected override void OnModelCreating(ModelBuilder builder)
     {
+        // Scans and loads all configurations implementing the `IEntityTypeConfiguration` from the
+        //  `Infrastructure.EntityFramework` Module. Note to get the assembly we can use a random class
+        //   from this module.
+        builder.ApplyConfigurationsFromAssembly(typeof(DatabaseContext).Assembly);
+
+        // Going forward use `IEntityTypeConfiguration` in the Configurations folder for managing
+        // Entity Framework code first database configurations.
         var eCipher = builder.Entity<Cipher>();
         var eCollection = builder.Entity<Collection>();
         var eCollectionCipher = builder.Entity<CollectionCipher>();
@@ -167,75 +105,11 @@
         eOrganizationConnection.Property(c => c.Id).ValueGeneratedNever();
         eAuthRequest.Property(ar => ar.Id).ValueGeneratedNever();
 
-<<<<<<< HEAD
-            if (Database.IsNpgsql())
-            {
-                // the postgres provider doesn't currently support database level non-deterministic collations.
-                // see https://www.npgsql.org/efcore/misc/collations-and-case-sensitivity.html#database-collation
-                builder.HasCollation(postgresIndetermanisticCollation, locale: "en-u-ks-primary", provider: "icu", deterministic: false);
-                eUser.Property(e => e.Email).UseCollation(postgresIndetermanisticCollation);
-                eSsoUser.Property(e => e.ExternalId).UseCollation(postgresIndetermanisticCollation);
-                eOrganization.Property(e => e.Identifier).UseCollation(postgresIndetermanisticCollation);
-                //
-            }
-
-            eCipher.ToTable(nameof(Cipher));
-            eCollection.ToTable(nameof(Collection));
-            eCollectionCipher.ToTable(nameof(CollectionCipher));
-            eDevice.ToTable(nameof(Device));
-            eEmergencyAccess.ToTable(nameof(EmergencyAccess));
-            eEvent.ToTable(nameof(Event));
-            eFolder.ToTable(nameof(Folder));
-            eGrant.ToTable(nameof(Grant));
-            eGroup.ToTable(nameof(Group));
-            eGroupUser.ToTable(nameof(GroupUser));
-            eInstallation.ToTable(nameof(Installation));
-            eOrganization.ToTable(nameof(Organization));
-            eOrganizationSponsorship.ToTable(nameof(OrganizationSponsorship));
-            eOrganizationUser.ToTable(nameof(OrganizationUser));
-            ePolicy.ToTable(nameof(Policy));
-            eProvider.ToTable(nameof(Provider));
-            eProviderUser.ToTable(nameof(ProviderUser));
-            eProviderOrganization.ToTable(nameof(ProviderOrganization));
-            eSend.ToTable(nameof(Send));
-            eSsoConfig.ToTable(nameof(SsoConfig));
-            eSsoUser.ToTable(nameof(SsoUser));
-            eTaxRate.ToTable(nameof(TaxRate));
-            eTransaction.ToTable(nameof(Transaction));
-            eUser.ToTable(nameof(User));
-            eOrganizationApiKey.ToTable(nameof(OrganizationApiKey));
-            eOrganizationConnection.ToTable(nameof(OrganizationConnection));
-
-            ConfigureDateTimeUTCQueries(builder);
-        }
-
-        // Make sure this is called after configuring all the entities as it iterates through all setup entities.
-        private void ConfigureDateTimeUTCQueries(ModelBuilder builder)
-        {
-            foreach (var entityType in builder.Model.GetEntityTypes())
-            {
-                if (entityType.IsKeyless)
-                {
-                    continue;
-                }
-                foreach (var property in entityType.GetProperties())
-                {
-                    if (property.ClrType == typeof(DateTime) || property.ClrType == typeof(DateTime?))
-                    {
-                        property.SetValueConverter(
-                            new ValueConverter<DateTime, DateTime>(
-                                v => v,
-                                v => new DateTime(v.Ticks, DateTimeKind.Utc)));
-                    }
-                }
-            }
-=======
         eCollectionCipher.HasKey(cc => new { cc.CollectionId, cc.CipherId });
         eCollectionUser.HasKey(cu => new { cu.CollectionId, cu.OrganizationUserId });
         eCollectionGroup.HasKey(cg => new { cg.CollectionId, cg.GroupId });
         eGrant.HasKey(x => x.Key);
         eGroupUser.HasKey(gu => new { gu.GroupId, gu.OrganizationUserId });
-
 
         if (Database.IsNpgsql())
         {
@@ -246,7 +120,6 @@
             eSsoUser.Property(e => e.ExternalId).UseCollation(postgresIndetermanisticCollation);
             eOrganization.Property(e => e.Identifier).UseCollation(postgresIndetermanisticCollation);
             //
->>>>>>> c45bbee4
         }
 
         eCipher.ToTable(nameof(Cipher));
@@ -276,5 +149,29 @@
         eOrganizationApiKey.ToTable(nameof(OrganizationApiKey));
         eOrganizationConnection.ToTable(nameof(OrganizationConnection));
         eAuthRequest.ToTable(nameof(AuthRequest));
+
+        ConfigureDateTimeUTCQueries(builder);
+    }
+
+    // Make sure this is called after configuring all the entities as it iterates through all setup entities.
+    private void ConfigureDateTimeUTCQueries(ModelBuilder builder)
+    {
+        foreach (var entityType in builder.Model.GetEntityTypes())
+        {
+            if (entityType.IsKeyless)
+            {
+                continue;
+            }
+            foreach (var property in entityType.GetProperties())
+            {
+                if (property.ClrType == typeof(DateTime) || property.ClrType == typeof(DateTime?))
+                {
+                    property.SetValueConverter(
+                        new ValueConverter<DateTime, DateTime>(
+                            v => v,
+                            v => new DateTime(v.Ticks, DateTimeKind.Utc)));
+                }
+            }
+        }
     }
 }