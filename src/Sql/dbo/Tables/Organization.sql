--- conflicted
+++ resolved
@@ -42,11 +42,8 @@
     [MaxAutoscaleSeats]             INT              NULL,
     [UseKeyConnector]               BIT              NOT NULL,
     [UseScim]                       BIT              NOT NULL CONSTRAINT [DF_Organization_UseScim] DEFAULT (0),
-<<<<<<< HEAD
+    [UseCustomPermissions]          BIT              NOT NULL CONSTRAINT [DF_Organization_UseCustomPermissions] DEFAULT (0),
     [UseSecretsManager]             BIT              NOT NULL CONSTRAINT [DF_Organization_UseSecretsManager] DEFAULT (0),
-=======
-    [UseCustomPermissions]          BIT              NOT NULL CONSTRAINT [DF_Organization_UseCustomPermissions] DEFAULT (0),
->>>>>>> e800219d
     CONSTRAINT [PK_Organization] PRIMARY KEY CLUSTERED ([Id] ASC)
 );
 
