﻿<?xml version="1.0" encoding="utf-8"?>
<Project DefaultTargets="Build" xmlns="http://schemas.microsoft.com/developer/msbuild/2003" ToolsVersion="4.0">
  <Import Project="$(MSBuildExtensionsPath)\$(MSBuildToolsVersion)\Microsoft.Common.props" Condition="Exists('$(MSBuildExtensionsPath)\$(MSBuildToolsVersion)\Microsoft.Common.props')" />
  <PropertyGroup>
    <Configuration Condition=" '$(Configuration)' == '' ">Debug</Configuration>
    <Platform Condition=" '$(Platform)' == '' ">AnyCPU</Platform>
    <Name>Sql</Name>
    <SchemaVersion>2.0</SchemaVersion>
    <ProjectVersion>4.1</ProjectVersion>
    <ProjectGuid>{58554e52-fdec-4832-aff9-302b01e08dca}</ProjectGuid>
    <DSP>Microsoft.Data.Tools.Schema.Sql.SqlAzureV12DatabaseSchemaProvider</DSP>
    <OutputType>Database</OutputType>
    <RootPath>
    </RootPath>
    <RootNamespace>Sql</RootNamespace>
    <AssemblyName>Sql</AssemblyName>
    <ModelCollation>1033,CI</ModelCollation>
    <DefaultFileStructure>BySchemaAndSchemaType</DefaultFileStructure>
    <DeployToDatabase>True</DeployToDatabase>
    <TargetFrameworkVersion>v4.8</TargetFrameworkVersion>
    <TargetLanguage>CS</TargetLanguage>
    <AppDesignerFolder>Properties</AppDesignerFolder>
    <SqlServerVerification>False</SqlServerVerification>
    <IncludeCompositeObjects>True</IncludeCompositeObjects>
    <TargetDatabaseSet>True</TargetDatabaseSet>
    <DefaultCollation>SQL_Latin1_General_CP1_CI_AS</DefaultCollation>
    <DefaultFilegroup>PRIMARY</DefaultFilegroup>
  </PropertyGroup>
  <PropertyGroup Condition=" '$(Configuration)|$(Platform)' == 'Release|AnyCPU' ">
    <OutputPath>bin\Release\</OutputPath>
    <BuildScriptName>$(MSBuildProjectName).sql</BuildScriptName>
    <TreatWarningsAsErrors>False</TreatWarningsAsErrors>
    <DebugType>pdbonly</DebugType>
    <Optimize>true</Optimize>
    <DefineDebug>false</DefineDebug>
    <DefineTrace>true</DefineTrace>
    <ErrorReport>prompt</ErrorReport>
    <WarningLevel>4</WarningLevel>
    <SuppressTSqlWarnings>71502</SuppressTSqlWarnings>
  </PropertyGroup>
  <PropertyGroup Condition=" '$(Configuration)|$(Platform)' == 'Debug|AnyCPU' ">
    <OutputPath>bin\Debug\</OutputPath>
    <BuildScriptName>$(MSBuildProjectName).sql</BuildScriptName>
    <TreatWarningsAsErrors>false</TreatWarningsAsErrors>
    <DebugSymbols>true</DebugSymbols>
    <DebugType>full</DebugType>
    <Optimize>false</Optimize>
    <DefineDebug>true</DefineDebug>
    <DefineTrace>true</DefineTrace>
    <ErrorReport>prompt</ErrorReport>
    <WarningLevel>4</WarningLevel>
    <SuppressTSqlWarnings>71502</SuppressTSqlWarnings>
  </PropertyGroup>
  <PropertyGroup>
    <VisualStudioVersion Condition="'$(VisualStudioVersion)' == ''">12.0</VisualStudioVersion>
    <!-- Default to the v12.0 targets path if the targets file for the current VS version is not found -->
    <SSDTExists Condition="Exists('$(MSBuildExtensionsPath)\Microsoft\VisualStudio\v$(VisualStudioVersion)\SSDT\Microsoft.Data.Tools.Schema.SqlTasks.targets')">True</SSDTExists>
    <VisualStudioVersion Condition="'$(SSDTExists)' == ''">12.0</VisualStudioVersion>
  </PropertyGroup>
  <Import Condition="'$(SQLDBExtensionsRefPath)' != ''" Project="$(SQLDBExtensionsRefPath)\Microsoft.Data.Tools.Schema.SqlTasks.targets" />
  <Import Condition="'$(SQLDBExtensionsRefPath)' == ''" Project="$(MSBuildExtensionsPath)\Microsoft\VisualStudio\v$(VisualStudioVersion)\SSDT\Microsoft.Data.Tools.Schema.SqlTasks.targets" />
  <ItemGroup>
    <Folder Include="Properties" />
    <Folder Include="dbo\" />
    <Folder Include="dbo\Tables\" />
    <Folder Include="dbo\Views\" />
    <Folder Include="dbo\Functions\" />
    <Folder Include="dbo\Stored Procedures\" />
    <Folder Include="dbo\User Defined Types\" />
  </ItemGroup>
  <ItemGroup>
    <Build Include="dbo\Stored Procedures\EmergencyAccessDetails_ReadByIdGrantorId.sql" />
    <Build Include="dbo\Stored Procedures\Event_ReadPageByProviderId.sql" />
    <Build Include="dbo\Stored Procedures\Event_ReadPageByProviderIdActingUserId.sql" />
    <Build Include="dbo\Stored Procedures\ProviderOrganization_ReadByOrganizationId.sql" />
    <Build Include="dbo\Stored Procedures\ProviderUserProviderOrganizationDetails_ReadByUserIdStatus.sql" />
    <Build Include="dbo\Stored Procedures\ProviderUser_ReadCountByOnlyOwner.sql" />
    <Build Include="dbo\Stored Procedures\SsoConfig_Create.sql" />
    <Build Include="dbo\Stored Procedures\SsoConfig_ReadByIdentifier.sql" />
    <Build Include="dbo\Stored Procedures\SsoConfig_ReadByOrganizationId.sql" />
    <Build Include="dbo\Stored Procedures\SsoConfig_Update.sql" />
    <Build Include="dbo\Stored Procedures\User_ReadPublicKeysByProviderUserIds.sql" />
    <Build Include="dbo\Tables\Grant.sql" />
    <Build Include="dbo\Tables\SsoConfig.sql" />
    <Build Include="dbo\Tables\User.sql" />
    <Build Include="dbo\Tables\Device.sql" />
    <Build Include="dbo\Tables\Folder.sql" />
    <Build Include="dbo\Tables\Cipher.sql" />
    <Build Include="dbo\Tables\Collection.sql" />
    <Build Include="dbo\Tables\Group.sql" />
    <Build Include="dbo\Tables\CollectionCipher.sql" />
    <Build Include="dbo\Tables\GroupUser.sql" />
    <Build Include="dbo\Tables\CollectionGroup.sql" />
    <Build Include="dbo\Tables\CollectionUser.sql" />
    <Build Include="dbo\Tables\OrganizationUser.sql" />
    <Build Include="dbo\Tables\Organization.sql" />
    <Build Include="dbo\Tables\OrganizationSponsorship.sql" />
    <Build Include="dbo\Views\GrantView.sql" />
    <Build Include="dbo\Views\ProviderOrganizationOrganizationDetailsView.sql" />
    <Build Include="dbo\Views\ProviderUserProviderDetailsView.sql" />
    <Build Include="dbo\Views\ProviderUserProviderOrganizationDetailsView.sql" />
    <Build Include="dbo\Views\SsoConfigView.sql" />
    <Build Include="dbo\Views\SsoUserView.sql" />
    <Build Include="dbo\Views\UserView.sql" />
    <Build Include="dbo\Views\CipherView.sql" />
    <Build Include="dbo\Views\DeviceView.sql" />
    <Build Include="dbo\Views\GroupView.sql" />
    <Build Include="dbo\Views\CollectionView.sql" />
    <Build Include="dbo\Views\FolderView.sql" />
    <Build Include="dbo\Views\OrganizationUserOrganizationDetailsView.sql" />
    <Build Include="dbo\Views\OrganizationUserUserDetailsView.sql" />
    <Build Include="dbo\Views\OrganizationUserView.sql" />
    <Build Include="dbo\Views\OrganizationView.sql" />
    <Build Include="dbo\Functions\UserCipherDetails.sql" />
    <Build Include="dbo\Functions\CipherDetails.sql" />
    <Build Include="dbo\Stored Procedures\Organization_ReadById.sql" />
    <Build Include="dbo\Stored Procedures\Organization_ReadByUserId.sql" />
    <Build Include="dbo\Stored Procedures\Organization_ReadByProviderId.sql" />
    <Build Include="dbo\Stored Procedures\Organization_Update.sql" />
    <Build Include="dbo\Stored Procedures\OrganizationUser_Create.sql" />
    <Build Include="dbo\Stored Procedures\OrganizationUser_CreateMany.sql" />
    <Build Include="dbo\Stored Procedures\Grant_DeleteByKey.sql" />
    <Build Include="dbo\Stored Procedures\OrganizationUser_DeleteById.sql" />
    <Build Include="dbo\Stored Procedures\OrganizationUser_DeleteByIds.sql" />
    <Build Include="dbo\Stored Procedures\Grant_Delete.sql" />
    <Build Include="dbo\Stored Procedures\OrganizationUser_ReadById.sql" />
    <Build Include="dbo\Stored Procedures\OrganizationUser_ReadByIds.sql" />
    <Build Include="dbo\Stored Procedures\OrganizationUser_ReadByOrganizationId.sql" />
    <Build Include="dbo\Stored Procedures\Grant_ReadByKey.sql" />
    <Build Include="dbo\Stored Procedures\Grant_Read.sql" />
    <Build Include="dbo\Stored Procedures\OrganizationUser_ReadByOrganizationIdUserId.sql" />
    <Build Include="dbo\Stored Procedures\Grant_Save.sql" />
    <Build Include="dbo\Stored Procedures\OrganizationUser_ReadByUserId.sql" />
    <Build Include="dbo\Stored Procedures\OrganizationUser_ReadCountByFreeOrganizationAdminUser.sql" />
    <Build Include="dbo\Stored Procedures\User_ReadAccountRevisionDateById.sql" />
    <Build Include="dbo\Stored Procedures\OrganizationUser_ReadByMinimumRole.sql" />
    <Build Include="dbo\Stored Procedures\OrganizationUser_ReadCountByOrganizationId.sql" />
    <Build Include="dbo\Stored Procedures\OrganizationUser_ReadCountByOnlyOwner.sql" />
    <Build Include="dbo\Stored Procedures\OrganizationUser_SelectKnownEmails.sql" />
    <Build Include="dbo\Stored Procedures\OrganizationUser_Update.sql" />
    <Build Include="dbo\Stored Procedures\OrganizationUser_UpdateMany.sql" />
    <Build Include="dbo\Stored Procedures\OrganizationUserOrganizationDetails_ReadByUserIdStatus.sql" />
    <Build Include="dbo\Stored Procedures\OrganizationUserUserDetails_ReadByOrganizationId.sql" />
    <Build Include="dbo\Stored Procedures\User_BumpAccountRevisionDate.sql" />
    <Build Include="dbo\Stored Procedures\User_BumpManyAccountRevisionDates.sql" />
    <Build Include="dbo\Stored Procedures\User_BumpAccountRevisionDateByOrganizationId.sql" />
    <Build Include="dbo\Stored Procedures\User_BumpAccountRevisionDateByOrganizationUserId.sql" />
    <Build Include="dbo\Stored Procedures\User_BumpAccountRevisionDateByOrganizationUserIds.sql" />
    <Build Include="dbo\Stored Procedures\User_BumpAccountRevisionDateByProviderUserIds.sql" />
    <Build Include="dbo\Stored Procedures\Cipher_Delete.sql" />
    <Build Include="dbo\Stored Procedures\User_ReadPublicKeyById.sql" />
    <Build Include="dbo\Stored Procedures\User_ReadPublicKeysByOrganizationUserIds.sql" />
    <Build Include="dbo\Stored Procedures\Cipher_Move.sql" />
    <Build Include="dbo\Stored Procedures\Cipher_UpdatePartial.sql" />
    <Build Include="dbo\Stored Procedures\Device_ClearPushTokenById.sql" />
    <Build Include="dbo\Stored Procedures\Cipher_UpdateWithCollections.sql" />
    <Build Include="dbo\Stored Procedures\Device_ReadByIdentifier.sql" />
    <Build Include="dbo\Stored Procedures\CipherDetails_Create.sql" />
    <Build Include="dbo\Stored Procedures\User_UpdateKeys.sql" />
    <Build Include="dbo\Stored Procedures\CipherDetails_Update.sql" />
    <Build Include="dbo\Stored Procedures\CollectionCipher_Create.sql" />
    <Build Include="dbo\Stored Procedures\CollectionCipher_Delete.sql" />
    <Build Include="dbo\Stored Procedures\CollectionCipher_UpdateCollections.sql" />
    <Build Include="dbo\Stored Procedures\CollectionCipher_UpdateCollectionsAdmin.sql" />
    <Build Include="dbo\Stored Procedures\Folder_Create.sql" />
    <Build Include="dbo\Stored Procedures\Folder_DeleteById.sql" />
    <Build Include="dbo\Stored Procedures\Folder_Update.sql" />
    <Build Include="dbo\Stored Procedures\Organization_DeleteById.sql" />
    <Build Include="dbo\Stored Procedures\Cipher_ReadCanEditByIdUserId.sql" />
    <Build Include="dbo\Stored Procedures\Cipher_Create.sql" />
    <Build Include="dbo\Stored Procedures\Cipher_DeleteById.sql" />
    <Build Include="dbo\Stored Procedures\Cipher_DeleteDeleted.sql" />
    <Build Include="dbo\Stored Procedures\Cipher_ReadById.sql" />
    <Build Include="dbo\Stored Procedures\Cipher_Update.sql" />
    <Build Include="dbo\Stored Procedures\Device_Create.sql" />
    <Build Include="dbo\Stored Procedures\Device_DeleteById.sql" />
    <Build Include="dbo\Stored Procedures\Device_ReadById.sql" />
    <Build Include="dbo\Stored Procedures\Device_ReadByIdentifierUserId.sql" />
    <Build Include="dbo\Stored Procedures\Device_ReadByUserId.sql" />
    <Build Include="dbo\Stored Procedures\Device_Update.sql" />
    <Build Include="dbo\Stored Procedures\User_Create.sql" />
    <Build Include="dbo\Stored Procedures\User_DeleteById.sql" />
    <Build Include="dbo\Stored Procedures\Collection_ReadWithGroupsById.sql" />
    <Build Include="dbo\Stored Procedures\User_ReadByEmail.sql" />
    <Build Include="dbo\Stored Procedures\Collection_UpdateWithGroups.sql" />
    <Build Include="dbo\Stored Procedures\User_ReadById.sql" />
    <Build Include="dbo\Stored Procedures\User_ReadByIds.sql" />
    <Build Include="dbo\Stored Procedures\CollectionUser_Delete.sql" />
    <Build Include="dbo\Stored Procedures\User_Update.sql" />
    <Build Include="dbo\Stored Procedures\CollectionUser_ReadByCollectionId.sql" />
    <Build Include="dbo\Stored Procedures\Group_Create.sql" />
    <Build Include="dbo\Stored Procedures\Group_CreateWithCollections.sql" />
    <Build Include="dbo\Stored Procedures\Group_DeleteById.sql" />
    <Build Include="dbo\Stored Procedures\Group_ReadById.sql" />
    <Build Include="dbo\Stored Procedures\Group_ReadByOrganizationId.sql" />
    <Build Include="dbo\Stored Procedures\Group_ReadWithCollectionsById.sql" />
    <Build Include="dbo\Stored Procedures\Group_Update.sql" />
    <Build Include="dbo\Stored Procedures\Group_UpdateWithCollections.sql" />
    <Build Include="dbo\Stored Procedures\GroupUser_Delete.sql" />
    <Build Include="dbo\Stored Procedures\GroupUser_ReadByOrganizationId.sql" />
    <Build Include="dbo\Stored Procedures\GroupUser_ReadGroupIdsByOrganizationUserId.sql" />
    <Build Include="dbo\Stored Procedures\GroupUser_UpdateGroups.sql" />
    <Build Include="dbo\Stored Procedures\GroupUser_UpdateUsers.sql" />
    <Build Include="dbo\Stored Procedures\OrganizationUser_CreateWithCollections.sql" />
    <Build Include="dbo\Stored Procedures\OrganizationUser_ReadWithCollectionsById.sql" />
    <Build Include="dbo\Stored Procedures\OrganizationUser_UpdateWithCollections.sql" />
    <Build Include="dbo\Stored Procedures\Cipher_ReadByOrganizationId.sql" />
    <Build Include="dbo\Stored Procedures\CipherDetails_ReadByIdUserId.sql" />
    <Build Include="dbo\Stored Procedures\CipherDetails_ReadByUserId.sql" />
    <Build Include="dbo\Stored Procedures\Collection_Create.sql" />
    <Build Include="dbo\Stored Procedures\Collection_DeleteById.sql" />
    <Build Include="dbo\Stored Procedures\Collection_ReadById.sql" />
    <Build Include="dbo\Stored Procedures\Collection_ReadByOrganizationId.sql" />
    <Build Include="dbo\Stored Procedures\Collection_ReadByUserId.sql" />
    <Build Include="dbo\Stored Procedures\Collection_ReadCountByOrganizationId.sql" />
    <Build Include="dbo\Stored Procedures\Collection_Update.sql" />
    <Build Include="dbo\Stored Procedures\CollectionCipher_ReadByOrganizationId.sql" />
    <Build Include="dbo\Stored Procedures\CollectionCipher_ReadByUserId.sql" />
    <Build Include="dbo\Stored Procedures\CollectionCipher_ReadByUserIdCipherId.sql" />
    <Build Include="dbo\Stored Procedures\Folder_ReadById.sql" />
    <Build Include="dbo\Stored Procedures\Folder_ReadByUserId.sql" />
    <Build Include="dbo\Stored Procedures\Organization_Create.sql" />
    <Build Include="dbo\Stored Procedures\OrganizationSponsorship_Create.sql" />
    <Build Include="dbo\Stored Procedures\OrganizationSponsorship_DeleteById.sql" />
    <Build Include="dbo\Stored Procedures\OrganizationSponsorship_OrganizationDeleted.sql" />
    <Build Include="dbo\Stored Procedures\OrganizationSponsorship_OrganizationUserDeleted.sql" />
    <Build Include="dbo\Stored Procedures\OrganizationSponsorship_OrganizationUsersDeleted.sql" />
    <Build Include="dbo\Stored Procedures\OrganizationSponsorship_ReadById.sql" />
    <Build Include="dbo\Stored Procedures\OrganizationSponsorship_ReadByOfferedToEmail.sql" />
    <Build Include="dbo\Stored Procedures\OrganizationSponsorship_ReadBySponsoredOrganizationId.sql" />
    <Build Include="dbo\Stored Procedures\OrganizationSponsorship_ReadBySponsoringOrganiationUserId.sql" />
    <Build Include="dbo\Stored Procedures\OrganizationSponsorship_Update.sql" />
    <Build Include="dbo\User Defined Types\EmailArray.sql" />
    <Build Include="dbo\User Defined Types\GuidIdArray.sql" />
    <Build Include="dbo\User Defined Types\OrganizationUserType.sql" />
    <Build Include="dbo\User Defined Types\TwoGuidIdArray.sql" />
    <Build Include="dbo\User Defined Types\SelectionReadOnlyArray.sql" />
    <Build Include="dbo\Stored Procedures\Cipher_UpdateAttachment.sql" />
    <Build Include="dbo\Stored Procedures\Organization_UpdateStorage.sql" />
    <Build Include="dbo\Stored Procedures\User_UpdateStorage.sql" />
    <Build Include="dbo\Stored Procedures\Cipher_DeleteAttachment.sql" />
    <Build Include="dbo\Tables\Installation.sql" />
    <Build Include="dbo\Stored Procedures\Installation_Create.sql" />
    <Build Include="dbo\Stored Procedures\Installation_DeleteById.sql" />
    <Build Include="dbo\Stored Procedures\Installation_ReadById.sql" />
    <Build Include="dbo\Stored Procedures\Installation_Update.sql" />
    <Build Include="dbo\Views\InstallationView.sql" />
    <Build Include="dbo\Stored Procedures\Organization_ReadByEnabled.sql" />
    <Build Include="dbo\Stored Procedures\User_ReadByPremium.sql" />
    <Build Include="dbo\Stored Procedures\CipherOrganizationDetails_ReadById.sql" />
    <Build Include="dbo\Stored Procedures\Cipher_DeleteByUserId.sql" />
    <Build Include="dbo\Stored Procedures\User_BumpAccountRevisionDateByCollectionId.sql" />
    <Build Include="dbo\Stored Procedures\User_BumpAccountRevisionDateByCipherId.sql" />
    <Build Include="dbo\Tables\Event.sql" />
    <Build Include="dbo\Stored Procedures\Event_Create.sql" />
    <Build Include="dbo\Views\EventView.sql" />
    <Build Include="dbo\Stored Procedures\Event_ReadPageByUserId.sql" />
    <Build Include="dbo\Stored Procedures\Event_ReadPageByOrganizationId.sql" />
    <Build Include="dbo\Stored Procedures\Event_ReadPageByCipherId.sql" />
    <Build Include="dbo\Stored Procedures\Event_ReadPageByOrganizationIdActingUserId.sql" />
    <Build Include="dbo\Stored Procedures\Organization_ReadAbilities.sql" />
    <Build Include="dbo\Stored Procedures\User_Search.sql" />
    <Build Include="dbo\Stored Procedures\Organization_Search.sql" />
    <Build Include="dbo\Stored Procedures\OrganizationUser_ReadCountByOrganizationIdEmail.sql" />
    <Build Include="dbo\Stored Procedures\CipherDetails_ReadWithoutOrganizationsByUserId.sql" />
    <Build Include="dbo\Stored Procedures\CollectionCipher_UpdateCollectionsForCiphers.sql" />
    <Build Include="dbo\Stored Procedures\User_UpdateRenewalReminderDate.sql" />
    <Build Include="dbo\Stored Procedures\Grant_DeleteExpired.sql" />
    <Build Include="dbo\Stored Procedures\User_ReadKdfByEmail.sql" />
    <Build Include="dbo\Stored Procedures\Cipher_DeleteByOrganizationId.sql" />
    <Build Include="dbo\Stored Procedures\AzureSQLMaintenance.sql" />
    <Build Include="dbo\Functions\UserCollectionDetails.sql" />
    <Build Include="dbo\Stored Procedures\Collection_ReadByIdUserId.sql" />
    <Build Include="dbo\Stored Procedures\Collection_ReadWithGroupsByIdUserId.sql" />
    <Build Include="dbo\Stored Procedures\Collection_CreateWithGroups.sql" />
    <Build Include="dbo\Stored Procedures\CollectionUser_UpdateUsers.sql" />
    <Build Include="dbo\Stored Procedures\GroupUser_ReadOrganizationUserIdsByGroupId.sql" />
    <Build Include="dbo\Stored Procedures\Cipher_CreateWithCollections.sql" />
    <Build Include="dbo\Stored Procedures\Cipher_UpdateCollections.sql" />
    <Build Include="dbo\Stored Procedures\CipherDetails_CreateWithCollections.sql" />
    <Build Include="dbo\Tables\Transaction.sql" />
    <Build Include="dbo\Stored Procedures\Transaction_Create.sql" />
    <Build Include="dbo\Stored Procedures\Transaction_DeleteById.sql" />
    <Build Include="dbo\Stored Procedures\Transaction_ReadById.sql" />
    <Build Include="dbo\Stored Procedures\Transaction_ReadByOrganizationId.sql" />
    <Build Include="dbo\Stored Procedures\Transaction_Update.sql" />
    <Build Include="dbo\Views\TransactionView.sql" />
    <Build Include="dbo\Stored Procedures\Transaction_ReadByUserId.sql" />
    <Build Include="dbo\Stored Procedures\Transaction_ReadByGatewayId.sql" />
    <Build Include="dbo\Stored Procedures\OrganizationUserUserDetails_ReadById.sql" />
    <Build Include="dbo\Stored Procedures\OrganizationUserUserDetails_ReadWithCollectionsById.sql" />
    <Build Include="dbo\Tables\Policy.sql" />
    <Build Include="dbo\Stored Procedures\Policy_Create.sql" />
    <Build Include="dbo\Stored Procedures\Policy_DeleteById.sql" />
    <Build Include="dbo\Stored Procedures\Policy_ReadById.sql" />
    <Build Include="dbo\Stored Procedures\Policy_ReadByOrganizationId.sql" />
    <Build Include="dbo\Stored Procedures\Policy_Update.sql" />
    <Build Include="dbo\Views\PolicyView.sql" />
    <Build Include="dbo\Stored Procedures\Policy_ReadByOrganizationIdType.sql" />
    <Build Include="dbo\Stored Procedures\Policy_ReadByUserId.sql" />
    <Build Include="dbo\Stored Procedures\Cipher_Restore.sql" />
    <Build Include="dbo\Stored Procedures\Cipher_SoftDelete.sql" />
    <Build Include="dbo\Tables\SsoUser.sql" />
    <Build Include="dbo\Stored Procedures\SsoUser_Delete.sql" />
    <Build Include="dbo\Stored Procedures\SsoUser_DeleteMany.sql" />
    <Build Include="dbo\Stored Procedures\SsoUser_Create.sql" />
    <Build Include="dbo\Stored Procedures\User_ReadBySsoUserOrganizationIdExternalId.sql" />
    <Build Include="dbo\Stored Procedures\SsoUser_Update.sql" />
    <Build Include="dbo\Stored Procedures\SsoUser_ReadById.sql" />
    <Build Include="dbo\Stored Procedures\SsoUser_ReadByUserIdOrganizationId.sql" />
    <Build Include="dbo\Stored Procedures\Cipher_DeleteByIdsOrganizationId.sql" />
    <Build Include="dbo\Stored Procedures\Cipher_SoftDeleteByIdsOrganizationId.sql" />
    <Build Include="dbo\Stored Procedures\Organization_ReadByIdentifier.sql" />
    <Build Include="dbo\Stored Procedures\Send_Create.sql" />
    <Build Include="dbo\Stored Procedures\Send_DeleteById.sql" />
    <Build Include="dbo\Stored Procedures\Send_ReadById.sql" />
    <Build Include="dbo\Stored Procedures\Send_ReadByUserId.sql" />
    <Build Include="dbo\Stored Procedures\Send_Update.sql" />
    <Build Include="dbo\Stored Procedures\SsoConfig_ReadManyByNotBeforeRevisionDate.sql" />
    <Build Include="dbo\Tables\Send.sql" />
    <Build Include="dbo\Views\SendView.sql" />
    <Build Include="dbo\Stored Procedures\OrganizationUser_ReadByUserIds.sql" />
    <Build Include="dbo\Stored Procedures\Send_ReadByDeletionDateBefore.sql" />
    <Build Include="dbo\Tables\EmergencyAccess.sql" />
    <Build Include="dbo\Stored Procedures\EmergencyAccess_Create.sql" />
    <Build Include="dbo\Stored Procedures\EmergencyAccess_ReadById.sql" />
    <Build Include="dbo\Stored Procedures\EmergencyAccess_ReadCountByGrantorIdEmail.sql" />
    <Build Include="dbo\Stored Procedures\EmergencyAccess_Update.sql" />
    <Build Include="dbo\Views\EmergencyAccessDetailsView.sql" />
    <Build Include="dbo\Stored Procedures\EmergencyAccessDetails_ReadByGrantorId.sql" />
    <Build Include="dbo\Stored Procedures\EmergencyAccess_DeleteById.sql" />
    <Build Include="dbo\Stored Procedures\User_BumpAccountRevisionDateByEmergencyAccessGranteeId.sql" />
    <Build Include="dbo\Stored Procedures\EmergencyAccessDetails_ReadByGranteeId.sql" />
    <Build Include="dbo\Stored Procedures\EmergencyAccess_ReadToNotify.sql" />
    <Build Include="dbo\Stored Procedures\EmergencyAccessDetails_ReadExpiredRecoveries.sql" />
    <Build Include="dbo\Tables\TaxRate.sql" />
    <Build Include="dbo\Stored Procedures\TaxRate_Search.sql" />
    <Build Include="dbo\Stored Procedures\TaxRate_ReadByLocation.sql" />
    <Build Include="dbo\Stored Procedures\TaxRate_ReadById.sql" />
    <Build Include="dbo\Stored Procedures\TaxRate_ReadAllActive.sql" />
    <Build Include="dbo\Stored Procedures\TaxRate_Create.sql" />
    <Build Include="dbo\Stored Procedures\TaxRate_Archive.sql" />
    <Build Include="dbo\Stored Procedures\OrganizationUser_ReadByOrganizationIdEmail.sql" />
    <Build Include="dbo\Stored Procedures\OrganizationUserOrganizationDetails_ReadByUserIdStatusOrganizationId.sql" />
    <Build Include="dbo\Tables\Provider.sql" />
    <Build Include="dbo\Views\ProviderView.sql" />
    <Build Include="dbo\Stored Procedures\Provider_Create.sql" />
    <Build Include="dbo\Stored Procedures\Provider_Update.sql" />
    <Build Include="dbo\Stored Procedures\Provider_DeleteById.sql" />
    <Build Include="dbo\Stored Procedures\Provider_ReadById.sql" />
    <Build Include="dbo\Stored Procedures\Provider_Search.sql" />
    <Build Include="dbo\Stored Procedures\Provider_ReadAbilities.sql" />
    <Build Include="dbo\Tables\ProviderUser.sql" />
    <Build Include="dbo\Views\ProviderUserView.sql" />
    <Build Include="dbo\Stored Procedures\ProviderUser_Create.sql" />
    <Build Include="dbo\Stored Procedures\ProviderUser_Update.sql" />
    <Build Include="dbo\Stored Procedures\ProviderUser_DeleteById.sql" />
    <Build Include="dbo\Stored Procedures\ProviderUser_DeleteByIds.sql" />
    <Build Include="dbo\Stored Procedures\ProviderUser_ReadById.sql" />
    <Build Include="dbo\Stored Procedures\ProviderUser_ReadByIds.sql" />
    <Build Include="dbo\Stored Procedures\ProviderUser_ReadByProviderId.sql" />
    <Build Include="dbo\Stored Procedures\ProviderUser_ReadByUserId.sql" />
    <Build Include="dbo\Stored Procedures\ProviderUser_ReadCountByProviderIdEmail.sql" />
    <Build Include="dbo\Stored Procedures\ProviderUser_ReadByProviderIdUserId.sql" />
    <Build Include="dbo\Stored Procedures\ProviderUserProviderDetails_ReadByUserIdStatus.sql" />
    <Build Include="dbo\Views\ProviderUserUserDetailsView.sql" />
    <Build Include="dbo\Stored Procedures\ProviderUserUserDetails_ReadByProviderId.sql" />
    <Build Include="dbo\Tables\ProviderOrganization.sql" />
    <Build Include="dbo\Views\ProviderOrganizationView.sql" />
    <Build Include="dbo\Stored Procedures\ProviderOrganization_Create.sql" />
    <Build Include="dbo\Stored Procedures\ProviderOrganization_Update.sql" />
    <Build Include="dbo\Stored Procedures\ProviderOrganization_DeleteById.sql" />
    <Build Include="dbo\Stored Procedures\ProviderOrganization_ReadById.sql" />
    <Build Include="dbo\Stored Procedures\ProviderOrganizationOrganizationDetails_ReadByProviderId.sql" />
    <Build Include="dbo\Stored Procedures\User_BumpAccountRevisionDateByProviderId.sql" />
    <Build Include="dbo\Stored Procedures\User_BumpAccountRevisionDateByProviderUserId.sql" />
    <Build Include="dbo\Stored Procedures\Policy_CountByTypeApplicableToUser.sql" />
    <Build Include="dbo\Stored Procedures\Policy_ReadByTypeApplicableToUser.sql" />
    <Build Include="dbo\Functions\PolicyApplicableToUser.sql" />
<<<<<<< HEAD
    <Build Include="dbo\Tables\AuthRequest.sql" />
    <Build Include="dbo\Stored Procedures\AuthRequest_Create.sql" />
    <Build Include="dbo\Stored Procedures\AuthRequest_DeleteById.sql" />
    <Build Include="dbo\Stored Procedures\AuthRequest_ReadById.sql" />
    <Build Include="dbo\Stored Procedures\AuthRequest_Update.sql" />
    <Build Include="dbo\Views\AuthRequestView.sql" />
  </ItemGroup>
  <ItemGroup>
    <RefactorLog Include="Sql.refactorlog" />
=======
    <Build Include="dbo\Stored Procedures\OrganizationApiKey_Create.sql" />
    <Build Include="dbo\Stored Procedures\OrganizationApiKey_OrganizationDeleted.sql" />
    <Build Include="dbo\Stored Procedures\OrganizationApiKey_ReadManyByOrganizationIdType.sql" />
    <Build Include="dbo\Stored Procedures\OrganizationApiKey_Update.sql" />
    <Build Include="dbo\Tables\OrganizationApiKey.sql" />
    <Build Include="dbo\Tables\OrganizationConnection.sql" />
    <Build Include="dbo\Stored Procedures\OrganizationConnection_Create.sql" />
    <Build Include="dbo\Stored Procedures\OrganizationConnection_Update.sql" />
    <Build Include="dbo\Stored Procedures\OrganizationConnection_DeleteById.sql" />
    <Build Include="dbo\Stored Procedures\OrganizationConnection_ReadById.sql" />
    <Build Include="dbo\Stored Procedures\OrganizationConnection_ReadByOrganizationIdType.sql" />
    <Build Include="dbo\Views\OrganizationApiKeyView.sql" />
    <Build Include="dbo\Views\OrganizationConnectionView.sql" />
    <Build Include="dbo\Stored Procedures\CipherOrganizationDetails_ReadByOrganizationId.sql" />
>>>>>>> b39a4321
  </ItemGroup>
</Project><|MERGE_RESOLUTION|>--- conflicted
+++ resolved
@@ -377,17 +377,12 @@
     <Build Include="dbo\Stored Procedures\Policy_CountByTypeApplicableToUser.sql" />
     <Build Include="dbo\Stored Procedures\Policy_ReadByTypeApplicableToUser.sql" />
     <Build Include="dbo\Functions\PolicyApplicableToUser.sql" />
-<<<<<<< HEAD
     <Build Include="dbo\Tables\AuthRequest.sql" />
     <Build Include="dbo\Stored Procedures\AuthRequest_Create.sql" />
     <Build Include="dbo\Stored Procedures\AuthRequest_DeleteById.sql" />
     <Build Include="dbo\Stored Procedures\AuthRequest_ReadById.sql" />
     <Build Include="dbo\Stored Procedures\AuthRequest_Update.sql" />
     <Build Include="dbo\Views\AuthRequestView.sql" />
-  </ItemGroup>
-  <ItemGroup>
-    <RefactorLog Include="Sql.refactorlog" />
-=======
     <Build Include="dbo\Stored Procedures\OrganizationApiKey_Create.sql" />
     <Build Include="dbo\Stored Procedures\OrganizationApiKey_OrganizationDeleted.sql" />
     <Build Include="dbo\Stored Procedures\OrganizationApiKey_ReadManyByOrganizationIdType.sql" />
@@ -402,6 +397,8 @@
     <Build Include="dbo\Views\OrganizationApiKeyView.sql" />
     <Build Include="dbo\Views\OrganizationConnectionView.sql" />
     <Build Include="dbo\Stored Procedures\CipherOrganizationDetails_ReadByOrganizationId.sql" />
->>>>>>> b39a4321
+  </ItemGroup>
+  <ItemGroup>
+    <RefactorLog Include="Sql.refactorlog" />
   </ItemGroup>
 </Project>