{
  "version": 1,
  "dependencies": {
    "net6.0": {
      "AutoFixture.Xunit2": {
        "type": "Direct",
        "requested": "[4.17.0, )",
        "resolved": "4.17.0",
        "contentHash": "lrURL/LhJLPkn2tSPUEW8Wscr5LoV2Mr8A+ikn5gwkofex3o7qWUsBswlLw+KCA7EOpeqwZOldp3k91zDF+48Q==",
        "dependencies": {
          "AutoFixture": "4.17.0",
          "xunit.extensibility.core": "[2.2.0, 3.0.0)"
        }
      },
      "coverlet.collector": {
        "type": "Direct",
        "requested": "[3.1.2, )",
        "resolved": "3.1.2",
        "contentHash": "wuLDIDKD5XMt0A7lE31JPenT7QQwZPFkP5rRpdJeblyXZ9MGLI8rYjvm5fvAKln+2/X+4IxxQDxBtwdrqKNLZw=="
      },
      "Microsoft.NET.Test.Sdk": {
        "type": "Direct",
        "requested": "[17.1.0, )",
        "resolved": "17.1.0",
        "contentHash": "MVKvOsHIfrZrvg+8aqOF5dknO/qWrR1sWZjMPQ1N42MKMlL/zQL30FQFZxPeWfmVKWUWAOmAHYsqB5OerTKziw==",
        "dependencies": {
          "Microsoft.CodeCoverage": "17.1.0",
          "Microsoft.TestPlatform.TestHost": "17.1.0"
        }
      },
      "NSubstitute": {
        "type": "Direct",
        "requested": "[4.3.0, )",
        "resolved": "4.3.0",
        "contentHash": "c0nY4GGSe5KidQemTk+CTuDLdv7hLvHHftH6vRbKoYb6bw07wzJ6DdgA0NWrwbW3xjmp/ByEskCsUEWAaMC20g==",
        "dependencies": {
          "Castle.Core": "4.4.1"
        }
      },
      "xunit": {
        "type": "Direct",
        "requested": "[2.4.1, )",
        "resolved": "2.4.1",
        "contentHash": "XNR3Yz9QTtec16O0aKcO6+baVNpXmOnPUxDkCY97J+8krUYxPvXT1szYYEUdKk4sB8GOI2YbAjRIOm8ZnXRfzQ==",
        "dependencies": {
          "xunit.analyzers": "0.10.0",
          "xunit.assert": "[2.4.1]",
          "xunit.core": "[2.4.1]"
        }
      },
      "xunit.runner.visualstudio": {
        "type": "Direct",
        "requested": "[2.4.3, )",
        "resolved": "2.4.3",
        "contentHash": "kZZSmOmKA8OBlAJaquPXnJJLM9RwQ27H7BMVqfMLUcTi9xHinWGJiWksa3D4NEtz0wZ/nxd2mogObvBgJKCRhQ=="
      },
      "AspNetCoreRateLimit": {
        "type": "Transitive",
        "resolved": "4.0.2",
        "contentHash": "FzXAJFgaRjKfnKAVwjEEC7OAGQM5v/I3sQw2tpzmR0yHTCGhUAxZzDuwZiXTk8XLrI6vovzkqKkfKmiDl3nYMg==",
        "dependencies": {
          "Microsoft.Extensions.Caching.Abstractions": "6.0.0",
          "Microsoft.Extensions.Logging.Abstractions": "6.0.1",
          "Microsoft.Extensions.Options": "6.0.0",
          "Newtonsoft.Json": "13.0.1"
        }
      },
      "AspNetCoreRateLimit.Redis": {
        "type": "Transitive",
        "resolved": "1.0.1",
        "contentHash": "CsSGy/7SXt6iBOKg0xCvsRjb/ZHshbtr2Of1MHc912L2sLnZqadUrTboyXZC+ZlgEBeJ14GyjPTu8ZyfEhGUnw==",
        "dependencies": {
          "AspNetCoreRateLimit": "4.0.2",
          "StackExchange.Redis": "2.5.43"
        }
      },
      "AutoFixture": {
        "type": "Transitive",
        "resolved": "4.17.0",
        "contentHash": "efMRCG3Epc4QDELwdmQGf6/caQUleRXPRCnLAq5gLMpTuOTcOQWV12vEJ8qo678Rj97/TjjxHYu/34rGkXdVAA==",
        "dependencies": {
          "Fare": "[2.1.1, 3.0.0)",
          "System.ComponentModel.Annotations": "4.3.0"
        }
      },
      "AutoFixture.AutoNSubstitute": {
        "type": "Transitive",
        "resolved": "4.17.0",
        "contentHash": "iWsRiDQ7T8s6F4mvYbSvPTq0GDtxJD6D+E1Fu9gVbHUvJiNikC1yIDNTH+3tQF7RK864HH/3R8ETj9m2X8UXvg==",
        "dependencies": {
          "AutoFixture": "4.17.0",
          "NSubstitute": "[2.0.3, 5.0.0)"
        }
      },
      "AutoMapper": {
        "type": "Transitive",
        "resolved": "11.0.0",
        "contentHash": "+596AnKykYCk9RxXCEF4GYuapSebQtFVvIA1oVG1rrRkCLAC7AkWehJ0brCfYUbdDW3v1H/p0W3hob7JoXGjMw==",
        "dependencies": {
          "Microsoft.CSharp": "4.7.0"
        }
      },
      "AutoMapper.Extensions.Microsoft.DependencyInjection": {
        "type": "Transitive",
        "resolved": "11.0.0",
        "contentHash": "0asw5WxdCFh2OTi9Gv+oKyH9SzxwYQSnO8TV5Dd0GggovILzJW4UimP26JAcxc3yB5NnC5urooZ1BBs8ElpiBw==",
        "dependencies": {
          "AutoMapper": "11.0.0",
          "Microsoft.Extensions.Options": "6.0.0"
        }
      },
      "AWSSDK.Core": {
        "type": "Transitive",
        "resolved": "3.7.10.11",
        "contentHash": "B+M7ggPC0FogATRPQxDXL0eTusCQtXulW4zCuX39yiHV8+u9MEXRytcAw0ZA3zFBYYx6ovl9lklho6OQo1DRRQ=="
      },
      "AWSSDK.SimpleEmail": {
        "type": "Transitive",
        "resolved": "3.7.0.150",
        "contentHash": "rc/4ZnISfbgTfqz5/BWqMHBAzk4R09qfe1xkdJf2jXo44Zn2X72W8IiLLweBtmNhL7d8Tcf6UCtOHYkFwxHvug==",
        "dependencies": {
          "AWSSDK.Core": "[3.7.10.11, 4.0.0)"
        }
      },
      "AWSSDK.SQS": {
        "type": "Transitive",
        "resolved": "3.7.2.47",
        "contentHash": "RPTVBsY333n+aIEqw148Envx9OQkE1/jhjlioNXDP6BrA3fAPN9A+2HoA02c0KSp/sazXYWg8w/kDL8FchH8Dw==",
        "dependencies": {
          "AWSSDK.Core": "[3.7.10.11, 4.0.0)"
        }
      },
      "Azure.Core": {
        "type": "Transitive",
        "resolved": "1.24.0",
        "contentHash": "+/qI1j2oU1S4/nvxb2k/wDsol00iGf1AyJX5g3epV7eOpQEP/2xcgh/cxgKMeFgn3U2fmgSiBnQZdkV+l5y0Uw==",
        "dependencies": {
          "Microsoft.Bcl.AsyncInterfaces": "1.1.1",
          "System.Diagnostics.DiagnosticSource": "4.6.0",
          "System.Memory.Data": "1.0.2",
          "System.Numerics.Vectors": "4.5.0",
          "System.Text.Encodings.Web": "4.7.2",
          "System.Text.Json": "4.7.2",
          "System.Threading.Tasks.Extensions": "4.5.4"
        }
      },
      "Azure.Extensions.AspNetCore.DataProtection.Blobs": {
        "type": "Transitive",
        "resolved": "1.2.1",
        "contentHash": "wxvkC6DeWThBtaPbsWdicp5Ltya4J8JuhxmZJDQkhnXG7oihfu8RqBV6w/X1nMieuIOq1qQaGTvjx7nEHHfxSQ==",
        "dependencies": {
          "Azure.Core": "1.14.0",
          "Azure.Storage.Blobs": "12.8.0",
          "Microsoft.AspNetCore.DataProtection": "2.1.0"
        }
      },
      "Azure.Identity": {
        "type": "Transitive",
        "resolved": "1.3.0",
        "contentHash": "l1SYfZKOFBuUFG7C2SWHmJcrQQaiXgBdVCycx4vcZQkC6efDVt7mzZ5pfJAFEJDBUq7mjRQ0RPq9ZDGdSswqMg==",
        "dependencies": {
          "Azure.Core": "1.6.0",
          "Microsoft.Identity.Client": "4.22.0",
          "Microsoft.Identity.Client.Extensions.Msal": "2.16.5",
          "System.Memory": "4.5.3",
          "System.Security.Cryptography.ProtectedData": "4.5.0",
          "System.Text.Json": "4.6.0",
          "System.Threading.Tasks.Extensions": "4.5.2"
        }
      },
      "Azure.Messaging.EventGrid": {
        "type": "Transitive",
        "resolved": "4.10.0",
        "contentHash": "X3dh3Cek/7wFPUrBJ2KbnkJteGjWvKBoSBmD/uQm8reMIavCFTKhnl95F937eLn/2cSsm5l3oPHtYPFtDerA7Q==",
        "dependencies": {
          "Azure.Core": "1.24.0",
          "System.Memory.Data": "1.0.2",
          "System.Text.Json": "4.7.2"
        }
      },
      "Azure.Storage.Blobs": {
        "type": "Transitive",
        "resolved": "12.11.0",
        "contentHash": "50eRjIhY7Q1JN7kT2MSawDKCcwSb7uRZUkz00P/BLjSg47gm2hxUYsnJPyvzCHntYMbOWzrvaVQTwYwXabaR5Q==",
        "dependencies": {
          "Azure.Storage.Common": "12.10.0",
          "System.Text.Json": "4.7.2"
        }
      },
      "Azure.Storage.Common": {
        "type": "Transitive",
        "resolved": "12.10.0",
        "contentHash": "vYkHGzUkdZTace/cDPZLG+Mh/EoPqQuGxDIBOau9D+XWoDPmuUFGk325aXplkFE4JFGpSwoytNYzk/qBCaiHqg==",
        "dependencies": {
          "Azure.Core": "1.22.0",
          "System.IO.Hashing": "6.0.0"
        }
      },
      "Azure.Storage.Queues": {
        "type": "Transitive",
        "resolved": "12.9.0",
        "contentHash": "jDiyHtsCUCrWNvZW7SjJnJb46UhpdgQrWCbL8aWpapDHlq9LvbvxYpfLh4dfKAz09QiTznLMIU3i+md9+7GzqQ==",
        "dependencies": {
          "Azure.Storage.Common": "12.10.0",
          "System.Memory.Data": "1.0.2",
          "System.Text.Json": "4.7.2"
        }
      },
      "BitPay.Light": {
        "type": "Transitive",
        "resolved": "1.0.1907",
        "contentHash": "QTTIgXakHrRNQPxNyH7bZ7frm0bI8N6gRDtiqVyKG/QYQ+KfjN70xt0zQ0kO0zf8UBaKuwcV5B7vvpXtzR9ijg==",
        "dependencies": {
          "Newtonsoft.Json": "12.0.2"
        }
      },
      "Braintree": {
        "type": "Transitive",
        "resolved": "5.12.0",
        "contentHash": "bV2tsVIvBQeKwULT4qPZUWhxSr8mFwyAAcvLDvDpCU0cMYPHzGSahha+ghUdgGMb317BqL34/Od59n2s3MkhOQ==",
        "dependencies": {
          "Newtonsoft.Json": "9.0.1",
          "System.Xml.XPath.XmlDocument": "4.3.0"
        }
      },
      "Castle.Core": {
        "type": "Transitive",
        "resolved": "4.4.1",
        "contentHash": "zanbjWC0Y05gbx4eGXkzVycOQqVOFVeCjVsDSyuao9P4mtN1w3WxxTo193NGC7j3o2u3AJRswaoC6hEbnGACnQ==",
        "dependencies": {
          "NETStandard.Library": "1.6.1",
          "System.Collections.Specialized": "4.3.0",
          "System.ComponentModel": "4.3.0",
          "System.ComponentModel.TypeConverter": "4.3.0",
          "System.Diagnostics.TraceSource": "4.3.0",
          "System.Dynamic.Runtime": "4.3.0",
          "System.Reflection": "4.3.0",
          "System.Reflection.Emit": "4.3.0",
          "System.Reflection.TypeExtensions": "4.3.0",
          "System.Xml.XmlDocument": "4.3.0"
        }
      },
      "Dapper": {
        "type": "Transitive",
        "resolved": "2.0.123",
        "contentHash": "RDFF4rBLLmbpi6pwkY7q/M6UXHRJEOerplDGE5jwEkP/JGJnBauAClYavNKJPW1yOTWRPIyfj4is3EaJxQXILQ=="
      },
      "Fare": {
        "type": "Transitive",
        "resolved": "2.1.1",
        "contentHash": "HaI8puqA66YU7/9cK4Sgbs1taUTP1Ssa4QT2PIzqJ7GvAbN1QgkjbRsjH+FSbMh1MJdvS0CIwQNLtFT+KF6KpA==",
        "dependencies": {
          "NETStandard.Library": "1.6.1"
        }
      },
      "Fido2": {
        "type": "Transitive",
        "resolved": "3.0.0-beta2",
        "contentHash": "FnNMbK88dyPp0Ww/iMim5g89rSPdqkjQiDiTJJtvxDcEk8JK/eBdTzAl4myNaKS9e8PKrxxddOTrnNja3PHGtQ==",
        "dependencies": {
          "Fido2.Models": "3.0.0-beta2",
          "NSec.Cryptography": "20.2.0",
          "System.Formats.Cbor": "5.0.0",
          "System.IdentityModel.Tokens.Jwt": "6.6.0"
        }
      },
      "Fido2.AspNet": {
        "type": "Transitive",
        "resolved": "3.0.0-beta2",
        "contentHash": "qkowZS0WPS26gDG97rwjZObOa/xtFVjSpvWHl3OwWRQ9ZU5xNePXKk2XJWmO2MCQc40idxyEOfA34MMexCHc3w==",
        "dependencies": {
          "Fido2": "3.0.0-beta2",
          "Fido2.Models": "3.0.0-beta2"
        }
      },
      "Fido2.Models": {
        "type": "Transitive",
        "resolved": "3.0.0-beta2",
        "contentHash": "6ePSMUtqz6lAfDUjDvOONMLugcKiAyz8hzoLSAISk3iDIjBMLMPlZSV3TVZqiY+5SAzC8x61OHNoCODqorucNw=="
      },
      "Handlebars.Net": {
        "type": "Transitive",
        "resolved": "2.1.2",
        "contentHash": "p60QyeBYpZmcZdIXRMqs9XySIBaxJ0lj3+QD0EJVr4ybTigOTCumXMMin5dPwjo9At1UwkDZ3gGwa1lmGjG6DA==",
        "dependencies": {
          "Microsoft.CSharp": "4.7.0"
        }
      },
      "IdentityModel": {
        "type": "Transitive",
        "resolved": "4.4.0",
        "contentHash": "b18wrIx5wnZlMxAX7oVsE+nDtAJ4hajYlH0xPlaRvo4r/fz08K6pPeZvbiqS9nfNbzfIgLFmNX+FL9qR9ZR5PA==",
        "dependencies": {
          "Newtonsoft.Json": "11.0.2",
          "System.Text.Encodings.Web": "4.7.0"
        }
      },
      "IdentityModel.AspNetCore.OAuth2Introspection": {
        "type": "Transitive",
        "resolved": "4.0.1",
        "contentHash": "ZNdMZMaj9fqR3j50vYsu+1U3QGd6n8+fqwf+a8mCTcmXGor+HgFDfdq0mM34bsmD6uEgAQup7sv2ZW5kR36dbA==",
        "dependencies": {
          "IdentityModel": "4.0.0"
        }
      },
      "IdentityServer4": {
        "type": "Transitive",
        "resolved": "4.1.2",
        "contentHash": "blaxxGuOA7v/w1q+fxn97wZ+x2ecG1ZD4mc/N/ZOXMNeFZZhqv+4LF26Gecyik3nWrJPmbMEtQbLmRsKG8k61w==",
        "dependencies": {
          "IdentityModel": "4.4.0",
          "IdentityServer4.Storage": "4.1.2",
          "Microsoft.AspNetCore.Authentication.OpenIdConnect": "3.1.0",
          "Microsoft.IdentityModel.Protocols.OpenIdConnect": "5.6.0",
          "Newtonsoft.Json": "12.0.2"
        }
      },
      "IdentityServer4.AccessTokenValidation": {
        "type": "Transitive",
        "resolved": "3.0.1",
        "contentHash": "qu/M6UyN4o9NVep7q545Ms7hYAnsQqSdLbN1Fjjrn4m35lyBfeQPSSNzDryAKHbodyWOQfHaOqKEyMEJQ5Rpgw==",
        "dependencies": {
          "IdentityModel.AspNetCore.OAuth2Introspection": "4.0.1",
          "Microsoft.AspNetCore.Authentication.JwtBearer": "3.0.0"
        }
      },
      "IdentityServer4.Storage": {
        "type": "Transitive",
        "resolved": "4.1.2",
        "contentHash": "KoSffyZyyeCNTIyJiZnCuPakJ1QbCHlpty6gbWUj/7yl+w0PXIchgmmJnJSvddzBb8iZ2xew/vGlxWUIP17P2g==",
        "dependencies": {
          "IdentityModel": "4.4.0"
        }
      },
      "Kralizek.AutoFixture.Extensions.MockHttp": {
        "type": "Transitive",
        "resolved": "1.2.0",
        "contentHash": "6zmks7/5mVczazv910N7V2EdiU6B+rY61lwdgVO0o2iZuTI6KI3T+Hgkrjv0eGOKYucq2OMC+gnAc5Ej2ajoTQ==",
        "dependencies": {
          "AutoFixture": "4.11.0",
          "RichardSzalay.MockHttp": "6.0.0"
        }
      },
      "libsodium": {
        "type": "Transitive",
        "resolved": "1.0.18",
        "contentHash": "Ajv3AR9Qg/C4SQcE2ONx/UieeKnn5lSvVNc6egC3p6NP6qjZzWJ+Xg2vJURNYjkpHui/KctBwQjMPqpZK8/CHA==",
        "dependencies": {
          "Microsoft.NETCore.Platforms": "1.0.1"
        }
      },
      "linq2db": {
        "type": "Transitive",
        "resolved": "4.4.0",
        "contentHash": "6/u1EzQlV25bhN0Ej/I5dLV5Hgxun+ww/TX2VnMBnSVytED2VzQGeFIO/14I624GkfPOtB79x1ooL3F18dAbdw=="
      },
      "linq2db.EntityFrameworkCore": {
        "type": "Transitive",
        "resolved": "6.11.0",
        "contentHash": "mS+L6HyVHP3oJaTuFVZswNmPpTfYleGjDTo2IWBJmYXZpSQ5EPw1DpHzmyLAiQd+93ofy0Ala+9HWzv6/k73ZQ==",
        "dependencies": {
          "Microsoft.EntityFrameworkCore.Relational": "6.0.5",
          "linq2db": "4.4.0"
        }
      },
      "MailKit": {
        "type": "Transitive",
        "resolved": "3.2.0",
        "contentHash": "5MTpTqmjqT7HPvYbP3HozRZMth5vSaT0ReN0iM3rAM4CgLI/R1qqtLDDNWGnFFIlcNzeJkZQRJJMkv8cgzWBbA==",
        "dependencies": {
          "MimeKit": "3.2.0"
        }
      },
      "Microsoft.AspNetCore.Authentication.JwtBearer": {
        "type": "Transitive",
        "resolved": "6.0.4",
        "contentHash": "joDS3+lD1i9qcdFLWP4D316t3bHpezmTNOzbMIf9ZcRPX4QTuiUutZcQn/kZplf3BiLHqwUChZXxPjCAMKaKAQ==",
        "dependencies": {
          "Microsoft.IdentityModel.Protocols.OpenIdConnect": "6.10.0"
        }
      },
      "Microsoft.AspNetCore.Authentication.OpenIdConnect": {
        "type": "Transitive",
        "resolved": "3.1.0",
        "contentHash": "O1cAQYUTU8EfRqwc5/rfTns4E4hKlFlg59fuKRrST+PzsxI6H07KqRN/JjdYhAuVYxF8jPnIGbj+zuc5paOWUw==",
        "dependencies": {
          "Microsoft.IdentityModel.Protocols.OpenIdConnect": "5.5.0"
        }
      },
      "Microsoft.AspNetCore.Cryptography.Internal": {
        "type": "Transitive",
        "resolved": "6.0.4",
        "contentHash": "/0FX1OqckMmXAAlsHgBFNymTZuq4nuAOMhiwm6e8CEMi2aOjnMYwiMc7mtvpGTAO0O4C0zwx+iaChxDgvqit2A=="
      },
      "Microsoft.AspNetCore.Cryptography.KeyDerivation": {
        "type": "Transitive",
        "resolved": "6.0.4",
        "contentHash": "1Lbwrxg/HRY/nbrkcrB3EUXUYQN8Tkw7Ktgb6/2on2P7ybT5aM59H05gk+OBC8ZTBxwdle9e1tyT3wxEYKw5xw==",
        "dependencies": {
          "Microsoft.AspNetCore.Cryptography.Internal": "6.0.4"
        }
      },
      "Microsoft.AspNetCore.DataProtection": {
        "type": "Transitive",
        "resolved": "2.1.0",
        "contentHash": "G+UoMHL0xiyFh30wkL7Bv/XL6eugTAKYhLPS53k1/Me1bYRwOOw+8VL/q0ppq3/yMzpHX+MkExaCTDlYl48FgA==",
        "dependencies": {
          "Microsoft.AspNetCore.Cryptography.Internal": "2.1.0",
          "Microsoft.AspNetCore.DataProtection.Abstractions": "2.1.0",
          "Microsoft.AspNetCore.Hosting.Abstractions": "2.1.0",
          "Microsoft.Extensions.DependencyInjection.Abstractions": "2.1.0",
          "Microsoft.Extensions.Logging.Abstractions": "2.1.0",
          "Microsoft.Extensions.Options": "2.1.0",
          "Microsoft.Win32.Registry": "4.5.0",
          "System.Security.Cryptography.Xml": "4.5.0",
          "System.Security.Principal.Windows": "4.5.0"
        }
      },
      "Microsoft.AspNetCore.DataProtection.Abstractions": {
        "type": "Transitive",
        "resolved": "2.1.0",
        "contentHash": "2+HVDhUqrnV9+EJNEewSy+Gk4hOVPzLPMpFDZI7kuH7NWxtbNkI6A6gT5lO2/kEPMyM8/iLWtohbOwjpC9rHVw=="
      },
      "Microsoft.AspNetCore.Hosting.Abstractions": {
        "type": "Transitive",
        "resolved": "2.1.0",
        "contentHash": "1TQgBfd/NPZLR2o/h6l5Cml2ZCF5hsyV4h9WEwWwAIavrbdTnaNozGGcTOd4AOgQvogMM9UM1ajflm9Cwd0jLQ==",
        "dependencies": {
          "Microsoft.AspNetCore.Hosting.Server.Abstractions": "2.1.0",
          "Microsoft.AspNetCore.Http.Abstractions": "2.1.0",
          "Microsoft.Extensions.Hosting.Abstractions": "2.1.0"
        }
      },
      "Microsoft.AspNetCore.Hosting.Server.Abstractions": {
        "type": "Transitive",
        "resolved": "2.1.0",
        "contentHash": "YTKMi2vHX6P+WHEVpW/DS+eFHnwivCSMklkyamcK1ETtc/4j8H3VR0kgW8XIBqukNxhD8k5wYt22P7PhrWSXjQ==",
        "dependencies": {
          "Microsoft.AspNetCore.Http.Features": "2.1.0",
          "Microsoft.Extensions.Configuration.Abstractions": "2.1.0"
        }
      },
      "Microsoft.AspNetCore.Http.Abstractions": {
        "type": "Transitive",
        "resolved": "2.1.0",
        "contentHash": "vbFDyKsSYBnxl3+RABtN79b0vsTcG66fDY8vD6Nqvu9uLtSej70Q5NcbGlnN6bJpZci5orSdgFTHMhBywivDPg==",
        "dependencies": {
          "Microsoft.AspNetCore.Http.Features": "2.1.0",
          "System.Text.Encodings.Web": "4.5.0"
        }
      },
      "Microsoft.AspNetCore.Http.Features": {
        "type": "Transitive",
        "resolved": "2.1.0",
        "contentHash": "UmkUePxRjsQW0j5euFFscBwjvTu25b8+qIK/2fI3GvcqQ+mkwgbWNAT8b/Gkoei1m2bTWC07lSdutuRDPPLcJA==",
        "dependencies": {
          "Microsoft.Extensions.Primitives": "2.1.0"
        }
      },
      "Microsoft.Azure.Amqp": {
        "type": "Transitive",
        "resolved": "2.4.11",
        "contentHash": "7x5fu2f6TLQDDJS0sY5qW8/daFwJaY9O75YvU8RcUfRzbug+9YGjXUBxoRrprgyi0jxdBAMQL05p1s783SOSFQ==",
        "dependencies": {
          "System.Net.WebSockets.Client": "4.0.2",
          "System.Runtime.Serialization.Primitives": "4.1.1"
        }
      },
      "Microsoft.Azure.Cosmos": {
        "type": "Transitive",
        "resolved": "3.24.0",
        "contentHash": "QpUe5ho6OzlXwgcJVgAmOR7t3XLC9RI4t8T96RZY61pSOIllPOJdp30L0LwA16tKcqi5r2KayEgWO/MS9fh/6A==",
        "dependencies": {
          "Azure.Core": "1.3.0",
          "Microsoft.Bcl.AsyncInterfaces": "1.0.0",
          "Microsoft.Bcl.HashCode": "1.1.0",
          "Newtonsoft.Json": "10.0.2",
          "System.Buffers": "4.5.1",
          "System.Collections.Immutable": "1.7.0",
          "System.Configuration.ConfigurationManager": "4.7.0",
          "System.Memory": "4.5.4",
          "System.Numerics.Vectors": "4.5.0",
          "System.Runtime.CompilerServices.Unsafe": "4.5.3",
          "System.Threading.Tasks.Extensions": "4.5.4",
          "System.ValueTuple": "4.5.0"
        }
      },
      "Microsoft.Azure.Cosmos.Table": {
        "type": "Transitive",
        "resolved": "1.0.8",
        "contentHash": "ToeEd1yijM7nQfLYvdFLG//RjKPmfqm45eOm86UAKrxtyGI/CXqP8iL74mzBp6mZ9A/K/ZYA2fVdpH0xHR5Keg==",
        "dependencies": {
          "Microsoft.Azure.DocumentDB.Core": "2.11.2",
          "Microsoft.OData.Core": "7.6.4",
          "Newtonsoft.Json": "10.0.2"
        }
      },
      "Microsoft.Azure.DocumentDB.Core": {
        "type": "Transitive",
        "resolved": "2.11.2",
        "contentHash": "cA8eWrTFbYrkHrz095x4CUGb7wqQgA1slzFZCYexhNwz6Zcn3v+S1yvWMGwGRmRjT0MKU9tYdFWgLfT0OjSycw==",
        "dependencies": {
          "NETStandard.Library": "1.6.0",
          "Newtonsoft.Json": "9.0.1",
          "System.Collections.Immutable": "1.3.0",
          "System.Collections.NonGeneric": "4.0.1",
          "System.Collections.Specialized": "4.0.1",
          "System.Diagnostics.TraceSource": "4.0.0",
          "System.Dynamic.Runtime": "4.0.11",
          "System.Linq.Queryable": "4.0.1",
          "System.Net.Http": "4.3.4",
          "System.Net.NameResolution": "4.0.0",
          "System.Net.NetworkInformation": "4.1.0",
          "System.Net.Requests": "4.0.11",
          "System.Net.Security": "4.3.2",
          "System.Net.WebHeaderCollection": "4.0.1",
          "System.Runtime.Serialization.Primitives": "4.1.1",
          "System.Security.SecureString": "4.0.0"
        }
      },
      "Microsoft.Azure.NotificationHubs": {
        "type": "Transitive",
        "resolved": "4.1.0",
        "contentHash": "C2SssjX3e6/HIo1OCImQDDVOn64d1+gkgEmgxJryzkwixyivJHWH2YIgxZs33pyzVQcZWx5PR2tqLkQ7riSq8Q==",
        "dependencies": {
          "Microsoft.Extensions.Caching.Memory": "3.1.8",
          "Newtonsoft.Json": "12.0.3"
        }
      },
      "Microsoft.Azure.ServiceBus": {
        "type": "Transitive",
        "resolved": "5.2.0",
        "contentHash": "wyZNJggyFNtKxd+HgvcTiuRYuTjDGi+pgE4RcBvFbfvNiarKr5AOlE4Ne7on1eUJZuMuEa19wN5dj694HlP60A==",
        "dependencies": {
          "Microsoft.Azure.Amqp": "2.4.11",
          "Microsoft.Azure.Services.AppAuthentication": "[1.0.3, 2.0.0)",
          "Newtonsoft.Json": "10.0.3",
          "System.Diagnostics.DiagnosticSource": "4.5.1",
          "System.IdentityModel.Tokens.Jwt": "5.4.0"
        }
      },
      "Microsoft.Azure.Services.AppAuthentication": {
        "type": "Transitive",
        "resolved": "1.0.3",
        "contentHash": "ywpQaK1klu1IoX4VUf+TBmU4kR71aWNI6O5rEIJU8z28L2xhJhnIm7k2Nf1Zu/PygeuOtt5g0QPCk5+lLltbeQ==",
        "dependencies": {
          "Microsoft.IdentityModel.Clients.ActiveDirectory": "3.14.2",
          "NETStandard.Library": "1.6.1",
          "System.Diagnostics.Process": "4.3.0"
        }
      },
      "Microsoft.Bcl.AsyncInterfaces": {
        "type": "Transitive",
        "resolved": "1.1.1",
        "contentHash": "yuvf07qFWFqtK3P/MRkEKLhn5r2UbSpVueRziSqj0yJQIKFwG1pq9mOayK3zE5qZCTs0CbrwL9M6R8VwqyGy2w=="
      },
      "Microsoft.Bcl.HashCode": {
        "type": "Transitive",
        "resolved": "1.1.0",
        "contentHash": "J2G1k+u5unBV+aYcwxo94ip16Rkp65pgWFb0R6zwJipzWNMgvqlWeuI7/+R+e8bob66LnSG+llLJ+z8wI94cHg=="
      },
      "Microsoft.CodeCoverage": {
        "type": "Transitive",
        "resolved": "17.1.0",
        "contentHash": "0N/ZJ71ncCxQWhgtkEYKOgu2oMHa8h1tsOUbhmIKXF8UwtSUCe4vHAsJ3DVcNWRwNfQzSTy263ZE+QF6MdIhhQ=="
      },
      "Microsoft.CSharp": {
        "type": "Transitive",
        "resolved": "4.7.0",
        "contentHash": "pTj+D3uJWyN3My70i2Hqo+OXixq3Os2D1nJ2x92FFo6sk8fYS1m1WLNTs0Dc1uPaViH0YvEEwvzddQ7y4rhXmA=="
      },
      "Microsoft.Data.SqlClient": {
        "type": "Transitive",
        "resolved": "4.1.0",
        "contentHash": "o/sIRlcKEcI9vg5z9USqJ/VCxtUUBYEOXYr4TrkMNu+gGBh0KfUi06Jqpe+xZgeoxcqYruV9dLOn046uFA4vHQ==",
        "dependencies": {
          "Azure.Identity": "1.3.0",
          "Microsoft.Data.SqlClient.SNI.runtime": "4.0.0",
          "Microsoft.Identity.Client": "4.22.0",
          "Microsoft.IdentityModel.JsonWebTokens": "6.8.0",
          "Microsoft.IdentityModel.Protocols.OpenIdConnect": "6.8.0",
          "Microsoft.Win32.Registry": "5.0.0",
          "System.Buffers": "4.5.1",
          "System.Configuration.ConfigurationManager": "5.0.0",
          "System.Diagnostics.DiagnosticSource": "5.0.0",
          "System.IO": "4.3.0",
          "System.Resources.ResourceManager": "4.3.0",
          "System.Runtime.Caching": "5.0.0",
          "System.Security.Cryptography.Cng": "5.0.0",
          "System.Security.Principal.Windows": "5.0.0",
          "System.Text.Encoding.CodePages": "5.0.0",
          "System.Text.Encodings.Web": "4.7.2"
        }
      },
      "Microsoft.Data.SqlClient.SNI.runtime": {
        "type": "Transitive",
        "resolved": "4.0.0",
        "contentHash": "wtLlRwQX7YoBUYm25xBjJ3UsuLgycme1xXqDn8t3S5kPCWiZrx8uOkyZHLKzH4kkCiQ9m2/J5JeCKNRbZNn3Qg=="
      },
      "Microsoft.Data.Sqlite.Core": {
        "type": "Transitive",
        "resolved": "6.0.12",
        "contentHash": "bui5wPPqq9OwTL5A+YJPcVStTPrOFcLwg/kAVWyqdjrTief4kTK/3bNv0MqUDVNgAUG8pcFbtdc674CIh1F3gw==",
        "dependencies": {
          "SQLitePCLRaw.core": "2.1.2"
        }
      },
      "Microsoft.EntityFrameworkCore": {
        "type": "Transitive",
        "resolved": "6.0.12",
        "contentHash": "xb10XFoPf/gWu8ik5v7xnVyUY7W21LBOLtT7PidzwYVdnE3aKuQ/bIZLcQuY7rdDNT89/wse2q5FRjm207cIMQ==",
        "dependencies": {
          "Microsoft.EntityFrameworkCore.Abstractions": "6.0.12",
          "Microsoft.EntityFrameworkCore.Analyzers": "6.0.12",
          "Microsoft.Extensions.Caching.Memory": "6.0.1",
          "Microsoft.Extensions.DependencyInjection": "6.0.1",
          "Microsoft.Extensions.Logging": "6.0.0",
          "System.Collections.Immutable": "6.0.0",
          "System.Diagnostics.DiagnosticSource": "6.0.0"
        }
      },
      "Microsoft.EntityFrameworkCore.Abstractions": {
        "type": "Transitive",
        "resolved": "6.0.12",
        "contentHash": "hvRytAcLhrb35HmtMjYWsNZZLt39ryuN7j04lDchRa9VToreyqgo5gMniTdQ6MfCflxtGnDes65V/Y2pjbEyWg=="
      },
      "Microsoft.EntityFrameworkCore.Analyzers": {
        "type": "Transitive",
        "resolved": "6.0.12",
        "contentHash": "ZDUY+KlsIyKdfvIJeNdqRiPExFQ5GRZVdx/Cp52vhpCJRImYv34O0Xfmw2eiLu4qe1jmM2pTzAAFKELaKwtj/w=="
      },
      "Microsoft.EntityFrameworkCore.Relational": {
        "type": "Transitive",
        "resolved": "6.0.12",
        "contentHash": "HBtRGHtF0Vf+BIQTkRGiopmE5rLYhj59xPpd17S1tLgYpiHDVbepCuHwh5H63fzjO99Z4tW5wmmEGF7KnD91WQ==",
        "dependencies": {
          "Microsoft.EntityFrameworkCore": "6.0.12",
          "Microsoft.Extensions.Configuration.Abstractions": "6.0.0"
        }
      },
<<<<<<< HEAD
      "Microsoft.EntityFrameworkCore.Sqlite": {
        "type": "Transitive",
        "resolved": "6.0.12",
        "contentHash": "2Hutlqt07bnWZFtYqT1lj0otX8ygMyBikysGnfQNF2TK3i5GqSTeJ8tqNi/URiI9II7Cyl15A0rflXmFoySuIw==",
        "dependencies": {
          "Microsoft.EntityFrameworkCore.Sqlite.Core": "6.0.12",
          "SQLitePCLRaw.bundle_e_sqlite3": "2.1.2"
        }
      },
      "Microsoft.EntityFrameworkCore.Sqlite.Core": {
        "type": "Transitive",
        "resolved": "6.0.12",
        "contentHash": "07vKE7+t9Z2BfGmHuJwNZNv8m1GWt7ZpYYHFh1tQg1oC6FJ78bSaFzLawsf2NK6CLhbB8DBsjE0rRhxMJ4rXsA==",
        "dependencies": {
          "Microsoft.Data.Sqlite.Core": "6.0.12",
          "Microsoft.EntityFrameworkCore.Relational": "6.0.12",
          "Microsoft.Extensions.DependencyModel": "6.0.0"
=======
      "Microsoft.EntityFrameworkCore.SqlServer": {
        "type": "Transitive",
        "resolved": "6.0.4",
        "contentHash": "rMJcVbMxrXmufywA1wYUMqLuxS7PvoPVxR8juUGwJcBdQ31rKyDBxII3i5B2JrgSgWXGiy8V7n9acxKRTX03fw==",
        "dependencies": {
          "Microsoft.Data.SqlClient": "2.1.4",
          "Microsoft.EntityFrameworkCore.Relational": "6.0.4"
>>>>>>> 1e5ab4ba
        }
      },
      "Microsoft.Extensions.ApiDescription.Server": {
        "type": "Transitive",
        "resolved": "3.0.0",
        "contentHash": "LH4OE/76F6sOCslif7+Xh3fS/wUUrE5ryeXAMcoCnuwOQGT5Smw0p57IgDh/pHgHaGz/e+AmEQb7pRgb++wt0w=="
      },
      "Microsoft.Extensions.Caching.Abstractions": {
        "type": "Transitive",
        "resolved": "6.0.0",
        "contentHash": "bcz5sSFJbganH0+YrfvIjJDIcKNW7TL07C4d1eTmXy/wOt52iz4LVogJb6pazs7W0+74j0YpXFErvp++Aq5Bsw==",
        "dependencies": {
          "Microsoft.Extensions.Primitives": "6.0.0"
        }
      },
      "Microsoft.Extensions.Caching.Memory": {
        "type": "Transitive",
        "resolved": "6.0.1",
        "contentHash": "B4y+Cev05eMcjf1na0v9gza6GUtahXbtY1JCypIgx3B4Ea/KAgsWyXEmW4q6zMbmTMtKzmPVk09rvFJirvMwTg==",
        "dependencies": {
          "Microsoft.Extensions.Caching.Abstractions": "6.0.0",
          "Microsoft.Extensions.DependencyInjection.Abstractions": "6.0.0",
          "Microsoft.Extensions.Logging.Abstractions": "6.0.0",
          "Microsoft.Extensions.Options": "6.0.0",
          "Microsoft.Extensions.Primitives": "6.0.0"
        }
      },
      "Microsoft.Extensions.Caching.StackExchangeRedis": {
        "type": "Transitive",
        "resolved": "6.0.6",
        "contentHash": "bdVQpYm1hcHf0pyAypMjtDw3HjWQJ89UzloyyF1OBs56QlgA1naM498tP2Vjlho5vVRALMGPYzdRKCen8koubw==",
        "dependencies": {
          "Microsoft.Extensions.Caching.Abstractions": "6.0.0",
          "Microsoft.Extensions.Options": "6.0.0",
          "StackExchange.Redis": "2.2.4"
        }
      },
      "Microsoft.Extensions.Configuration": {
        "type": "Transitive",
        "resolved": "6.0.0",
        "contentHash": "tq2wXyh3fL17EMF2bXgRhU7JrbO3on93MRKYxzz4JzzvuGSA1l0W3GI9/tl8EO89TH+KWEymP7bcFway6z9fXg==",
        "dependencies": {
          "Microsoft.Extensions.Configuration.Abstractions": "6.0.0",
          "Microsoft.Extensions.Primitives": "6.0.0"
        }
      },
      "Microsoft.Extensions.Configuration.Abstractions": {
        "type": "Transitive",
        "resolved": "6.0.0",
        "contentHash": "qWzV9o+ZRWq+pGm+1dF+R7qTgTYoXvbyowRoBxQJGfqTpqDun2eteerjRQhq5PQ/14S+lqto3Ft4gYaRyl4rdQ==",
        "dependencies": {
          "Microsoft.Extensions.Primitives": "6.0.0"
        }
      },
      "Microsoft.Extensions.Configuration.Binder": {
        "type": "Transitive",
        "resolved": "2.0.0",
        "contentHash": "IznHHzGUtrdpuQqIUdmzF6TYPcsYHONhHh3o9dGp39sX/9Zfmt476UnhvU0UhXgJnXXAikt/MpN6AuSLCCMdEQ==",
        "dependencies": {
          "Microsoft.Extensions.Configuration": "2.0.0"
        }
      },
      "Microsoft.Extensions.Configuration.EnvironmentVariables": {
        "type": "Transitive",
        "resolved": "6.0.1",
        "contentHash": "pnyXV1LFOsYjGveuC07xp0YHIyGq7jRq5Ncb5zrrIieMLWVwgMyYxcOH0jTnBedDT4Gh1QinSqsjqzcieHk1og==",
        "dependencies": {
          "Microsoft.Extensions.Configuration": "6.0.0",
          "Microsoft.Extensions.Configuration.Abstractions": "6.0.0"
        }
      },
      "Microsoft.Extensions.Configuration.FileExtensions": {
        "type": "Transitive",
        "resolved": "6.0.0",
        "contentHash": "V4Dth2cYMZpw3HhGw9XUDIijpI6gN+22LDt0AhufIgOppCUfpWX4483OmN+dFXRJkJLc8Tv0Q8QK+1ingT2+KQ==",
        "dependencies": {
          "Microsoft.Extensions.Configuration": "6.0.0",
          "Microsoft.Extensions.Configuration.Abstractions": "6.0.0",
          "Microsoft.Extensions.FileProviders.Abstractions": "6.0.0",
          "Microsoft.Extensions.FileProviders.Physical": "6.0.0",
          "Microsoft.Extensions.Primitives": "6.0.0"
        }
      },
      "Microsoft.Extensions.Configuration.Json": {
        "type": "Transitive",
        "resolved": "6.0.0",
        "contentHash": "GJGery6QytCzS/BxJ96klgG9in3uH26KcUBbiVG/coNDXCRq6LGVVlUT4vXq34KPuM+R2av+LeYdX9h4IZOCUg==",
        "dependencies": {
          "Microsoft.Extensions.Configuration": "6.0.0",
          "Microsoft.Extensions.Configuration.Abstractions": "6.0.0",
          "Microsoft.Extensions.Configuration.FileExtensions": "6.0.0",
          "Microsoft.Extensions.FileProviders.Abstractions": "6.0.0",
          "System.Text.Json": "6.0.0"
        }
      },
      "Microsoft.Extensions.Configuration.UserSecrets": {
        "type": "Transitive",
        "resolved": "6.0.1",
        "contentHash": "Fy8yr4V6obi7ZxvKYI1i85jqtwMq8tqyxQVZpRSkgeA8enqy/KvBIMdcuNdznlxQMZa72mvbHqb7vbg4Pyx95w==",
        "dependencies": {
          "Microsoft.Extensions.Configuration.Abstractions": "6.0.0",
          "Microsoft.Extensions.Configuration.Json": "6.0.0",
          "Microsoft.Extensions.FileProviders.Abstractions": "6.0.0",
          "Microsoft.Extensions.FileProviders.Physical": "6.0.0"
        }
      },
      "Microsoft.Extensions.DependencyInjection": {
        "type": "Transitive",
        "resolved": "6.0.1",
        "contentHash": "vWXPg3HJQIpZkENn1KWq8SfbqVujVD7S7vIAyFXXqK5xkf1Vho+vG0bLBCHxU36lD1cLLtmGpfYf0B3MYFi9tQ==",
        "dependencies": {
          "Microsoft.Extensions.DependencyInjection.Abstractions": "6.0.0",
          "System.Runtime.CompilerServices.Unsafe": "6.0.0"
        }
      },
      "Microsoft.Extensions.DependencyInjection.Abstractions": {
        "type": "Transitive",
        "resolved": "6.0.0",
        "contentHash": "xlzi2IYREJH3/m6+lUrQlujzX8wDitm4QGnUu6kUXTQAWPuZY8i+ticFJbzfqaetLA6KR/rO6Ew/HuYD+bxifg=="
      },
      "Microsoft.Extensions.DependencyModel": {
        "type": "Transitive",
        "resolved": "6.0.0",
        "contentHash": "TD5QHg98m3+QhgEV1YVoNMl5KtBw/4rjfxLHO0e/YV9bPUBDKntApP4xdrVtGgCeQZHVfC2EXIGsdpRNrr87Pg==",
        "dependencies": {
          "System.Buffers": "4.5.1",
          "System.Memory": "4.5.4",
          "System.Runtime.CompilerServices.Unsafe": "6.0.0",
          "System.Text.Encodings.Web": "6.0.0",
          "System.Text.Json": "6.0.0"
        }
      },
      "Microsoft.Extensions.FileProviders.Abstractions": {
        "type": "Transitive",
        "resolved": "6.0.0",
        "contentHash": "0pd4/fho0gC12rQswaGQxbU34jOS1TPS8lZPpkFCH68ppQjHNHYle9iRuHeev1LhrJ94YPvzcRd8UmIuFk23Qw==",
        "dependencies": {
          "Microsoft.Extensions.Primitives": "6.0.0"
        }
      },
      "Microsoft.Extensions.FileProviders.Physical": {
        "type": "Transitive",
        "resolved": "6.0.0",
        "contentHash": "QvkL7l0nM8udt3gfyu0Vw8bbCXblxaKOl7c2oBfgGy4LCURRaL9XWZX1FWJrQc43oMokVneVxH38iz+bY1sbhg==",
        "dependencies": {
          "Microsoft.Extensions.FileProviders.Abstractions": "6.0.0",
          "Microsoft.Extensions.FileSystemGlobbing": "6.0.0",
          "Microsoft.Extensions.Primitives": "6.0.0"
        }
      },
      "Microsoft.Extensions.FileSystemGlobbing": {
        "type": "Transitive",
        "resolved": "6.0.0",
        "contentHash": "ip8jnL1aPiaPeKINCqaTEbvBFDmVx9dXQEBZ2HOBRXPD1eabGNqP/bKlsIcp7U2lGxiXd5xIhoFcmY8nM4Hdiw=="
      },
      "Microsoft.Extensions.Hosting.Abstractions": {
        "type": "Transitive",
        "resolved": "3.1.8",
        "contentHash": "7ZJUKwPipkDvuv2KJPZ3r01wp2AWNMiYH+61i0dL89F7QICknjKpWgLKLpTSUYFgl77S3b4264I6i4HzDdrb2A==",
        "dependencies": {
          "Microsoft.Extensions.Configuration.Abstractions": "3.1.8",
          "Microsoft.Extensions.DependencyInjection.Abstractions": "3.1.8",
          "Microsoft.Extensions.FileProviders.Abstractions": "3.1.8",
          "Microsoft.Extensions.Logging.Abstractions": "3.1.8"
        }
      },
      "Microsoft.Extensions.Identity.Core": {
        "type": "Transitive",
        "resolved": "6.0.4",
        "contentHash": "8vBsyGkA8ZI3lZvm1nf+9ynRC/TzPD+UtbdgTlKk+cz+AW5I41LrK8f/adGej5uXgprOA2DMjZw33vZG6vyXxA==",
        "dependencies": {
          "Microsoft.AspNetCore.Cryptography.KeyDerivation": "6.0.4",
          "Microsoft.Extensions.Logging": "6.0.0",
          "Microsoft.Extensions.Options": "6.0.0"
        }
      },
      "Microsoft.Extensions.Identity.Stores": {
        "type": "Transitive",
        "resolved": "6.0.4",
        "contentHash": "linRCnWBfnqg8qjrd9u/KMISy8O4a6X/GRhpHXU0ar654YQw9LJ/Ht+psx8QLqSX5EsCBbBCZzuamatH2FWIyQ==",
        "dependencies": {
          "Microsoft.Extensions.Caching.Abstractions": "6.0.0",
          "Microsoft.Extensions.Identity.Core": "6.0.4",
          "Microsoft.Extensions.Logging": "6.0.0"
        }
      },
      "Microsoft.Extensions.Logging": {
        "type": "Transitive",
        "resolved": "6.0.0",
        "contentHash": "eIbyj40QDg1NDz0HBW0S5f3wrLVnKWnDJ/JtZ+yJDFnDj90VoPuoPmFkeaXrtu+0cKm5GRAwoDf+dBWXK0TUdg==",
        "dependencies": {
          "Microsoft.Extensions.DependencyInjection": "6.0.0",
          "Microsoft.Extensions.DependencyInjection.Abstractions": "6.0.0",
          "Microsoft.Extensions.Logging.Abstractions": "6.0.0",
          "Microsoft.Extensions.Options": "6.0.0",
          "System.Diagnostics.DiagnosticSource": "6.0.0"
        }
      },
      "Microsoft.Extensions.Logging.Abstractions": {
        "type": "Transitive",
        "resolved": "6.0.1",
        "contentHash": "dzB2Cgg+JmrouhjkcQGzSFjjvpwlq353i8oBQO2GWNjCXSzhbtBRUf28HSauWe7eib3wYOdb3tItdjRwAdwCSg=="
      },
      "Microsoft.Extensions.Options": {
        "type": "Transitive",
        "resolved": "6.0.0",
        "contentHash": "dzXN0+V1AyjOe2xcJ86Qbo233KHuLEY0njf/P2Kw8SfJU+d45HNS2ctJdnEnrWbM9Ye2eFgaC5Mj9otRMU6IsQ==",
        "dependencies": {
          "Microsoft.Extensions.DependencyInjection.Abstractions": "6.0.0",
          "Microsoft.Extensions.Primitives": "6.0.0"
        }
      },
      "Microsoft.Extensions.Options.ConfigurationExtensions": {
        "type": "Transitive",
        "resolved": "2.0.0",
        "contentHash": "Y/lGICwO27fCkQRK3tZseVzFjZaxfGmui990E67sB4MuiPzdJHnJDS/BeYWrHShSSBgCl4KyKRx4ux686fftPg==",
        "dependencies": {
          "Microsoft.Extensions.Configuration.Abstractions": "2.0.0",
          "Microsoft.Extensions.Configuration.Binder": "2.0.0",
          "Microsoft.Extensions.DependencyInjection.Abstractions": "2.0.0",
          "Microsoft.Extensions.Options": "2.0.0"
        }
      },
      "Microsoft.Extensions.Primitives": {
        "type": "Transitive",
        "resolved": "6.0.0",
        "contentHash": "9+PnzmQFfEFNR9J2aDTfJGGupShHjOuGw4VUv+JB044biSHrnmCIMD+mJHmb2H7YryrfBEXDurxQ47gJZdCKNQ==",
        "dependencies": {
          "System.Runtime.CompilerServices.Unsafe": "6.0.0"
        }
      },
      "Microsoft.Identity.Client": {
        "type": "Transitive",
        "resolved": "4.22.0",
        "contentHash": "GlamU9rs8cSVIx9WSGv5QKpt66KkE+ImxNa/wNZZUJ3knt3PM98T9sOY8B7NcEfhw7NoxU2/0TSOcmnRSJQgqw=="
      },
      "Microsoft.Identity.Client.Extensions.Msal": {
        "type": "Transitive",
        "resolved": "2.16.5",
        "contentHash": "VlGUZEpF8KP/GCfFI59sdE0WA0o9quqwM1YQY0dSp6jpGy5EOBkureaybLfpwCuYUUjQbLkN2p7neUIcQCfbzA==",
        "dependencies": {
          "Microsoft.Identity.Client": "4.22.0",
          "System.Security.Cryptography.ProtectedData": "4.5.0"
        }
      },
      "Microsoft.IdentityModel.Clients.ActiveDirectory": {
        "type": "Transitive",
        "resolved": "3.14.2",
        "contentHash": "TNsJJMiRnkeby1ovThVoV9yFsPWjAdluwOA+Nf0LtSsBVVrKQv8Qp4kYOgyNwMVj+pDwbhXISySk+4HyHVWNZQ==",
        "dependencies": {
          "NETStandard.Library": "1.6.0",
          "System.Runtime.Serialization.Json": "4.0.2",
          "System.Runtime.Serialization.Primitives": "4.1.1"
        }
      },
      "Microsoft.IdentityModel.JsonWebTokens": {
        "type": "Transitive",
        "resolved": "6.10.0",
        "contentHash": "0qjS31rN1MQTc46tAYbzmMTSRfdV5ndZxSjYxIGqKSidd4wpNJfNII/pdhU5Fx8olarQoKL9lqqYw4yNOIwT0Q==",
        "dependencies": {
          "Microsoft.IdentityModel.Tokens": "6.10.0"
        }
      },
      "Microsoft.IdentityModel.Logging": {
        "type": "Transitive",
        "resolved": "6.10.0",
        "contentHash": "zbcwV6esnNzhZZ/VP87dji6VrUBLB5rxnZBkDMqNYpyG+nrBnBsbm4PUYLCBMUflHCM9EMLDG0rLnqqT+l0ldA=="
      },
      "Microsoft.IdentityModel.Protocols": {
        "type": "Transitive",
        "resolved": "6.10.0",
        "contentHash": "DFyXD0xylP+DknCT3hzJ7q/Q5qRNu0hO/gCU90O0ATdR0twZmlcuY9RNYaaDofXKVbzcShYNCFCGle2G/o8mkg==",
        "dependencies": {
          "Microsoft.IdentityModel.Logging": "6.10.0",
          "Microsoft.IdentityModel.Tokens": "6.10.0"
        }
      },
      "Microsoft.IdentityModel.Protocols.OpenIdConnect": {
        "type": "Transitive",
        "resolved": "6.10.0",
        "contentHash": "LVvMXAWPbPeEWTylDrxunlHH2wFyE4Mv0L4gZrJHC4HTESbWHquKZb/y/S8jgiQEDycOP0PDQvbG4RR/tr2TVQ==",
        "dependencies": {
          "Microsoft.IdentityModel.Protocols": "6.10.0",
          "System.IdentityModel.Tokens.Jwt": "6.10.0"
        }
      },
      "Microsoft.IdentityModel.Tokens": {
        "type": "Transitive",
        "resolved": "6.10.0",
        "contentHash": "qbf1NslutDB4oLrriYTJpy7oB1pbh2ej2lEHd2IPDQH9C74ysOdhU5wAC7KoXblldbo7YsNR2QYFOqQM/b0Rsg==",
        "dependencies": {
          "Microsoft.CSharp": "4.5.0",
          "Microsoft.IdentityModel.Logging": "6.10.0",
          "System.Security.Cryptography.Cng": "4.5.0"
        }
      },
      "Microsoft.NETCore.Platforms": {
        "type": "Transitive",
        "resolved": "5.0.0",
        "contentHash": "VyPlqzH2wavqquTcYpkIIAQ6WdenuKoFN0BdYBbCWsclXacSOHNQn66Gt4z5NBqEYW0FAPm5rlvki9ZiCij5xQ=="
      },
      "Microsoft.NETCore.Targets": {
        "type": "Transitive",
        "resolved": "1.1.0",
        "contentHash": "aOZA3BWfz9RXjpzt0sRJJMjAscAUm3Hoa4UWAfceV9UTYxgwZ1lZt5nO2myFf+/jetYQo4uTP7zS8sJY67BBxg=="
      },
      "Microsoft.OData.Core": {
        "type": "Transitive",
        "resolved": "7.6.4",
        "contentHash": "/EjnJezMBjXf8OjcShhGzPY7pOO0CopgoZGhS6xsP3t2uhC+O72IBHgtQ7F3v1rRXWVtJwLGhzE1GfJUlx3c4Q==",
        "dependencies": {
          "Microsoft.OData.Edm": "[7.6.4]",
          "Microsoft.Spatial": "[7.6.4]"
        }
      },
      "Microsoft.OData.Edm": {
        "type": "Transitive",
        "resolved": "7.6.4",
        "contentHash": "MSSmA6kIfpgFTtNpOnnayoSj/6KSzHC1U9KOjF7cTA1PG4tZ7rIMi1pvjFc8CmYEvP4cxGl/+vrCn+HpK26HTQ=="
      },
      "Microsoft.OpenApi": {
        "type": "Transitive",
        "resolved": "1.2.3",
        "contentHash": "Nug3rO+7Kl5/SBAadzSMAVgqDlfGjJZ0GenQrLywJ84XGKO0uRqkunz5Wyl0SDwcR71bAATXvSdbdzPrYRYKGw=="
      },
      "Microsoft.Spatial": {
        "type": "Transitive",
        "resolved": "7.6.4",
        "contentHash": "3mB+Frn4LU4yb5ie9R752QiRn0Hvp9PITkSRofV/Lzm9EyLM87Fy9ziqgz75O/c712dh6GxuypMSBUGmNFwMeA=="
      },
      "Microsoft.TestPlatform.ObjectModel": {
        "type": "Transitive",
        "resolved": "17.1.0",
        "contentHash": "OMo/FYnKGy3lZEK0gfitskRM3ga/YBt6MyCyFPq0xNLeybGOQ6HnYNAAvzyePo5WPuMiw3LX+HiuRWNjnas1fA==",
        "dependencies": {
          "NuGet.Frameworks": "5.11.0",
          "System.Reflection.Metadata": "1.6.0"
        }
      },
      "Microsoft.TestPlatform.TestHost": {
        "type": "Transitive",
        "resolved": "17.1.0",
        "contentHash": "JS0JDLniDhIzkSPLHz7N/x1CG8ywJOtwInFDYA3KQvbz+ojGoT5MT2YDVReL1b86zmNRV8339vsTSm/zh0RcMg==",
        "dependencies": {
          "Microsoft.TestPlatform.ObjectModel": "17.1.0",
          "Newtonsoft.Json": "9.0.1"
        }
      },
      "Microsoft.Win32.Primitives": {
        "type": "Transitive",
        "resolved": "4.3.0",
        "contentHash": "9ZQKCWxH7Ijp9BfahvL2Zyf1cJIk8XYLF6Yjzr2yi0b2cOut/HQ31qf1ThHAgCc3WiZMdnWcfJCgN82/0UunxA==",
        "dependencies": {
          "Microsoft.NETCore.Platforms": "1.1.0",
          "Microsoft.NETCore.Targets": "1.1.0",
          "System.Runtime": "4.3.0"
        }
      },
      "Microsoft.Win32.Registry": {
        "type": "Transitive",
        "resolved": "5.0.0",
        "contentHash": "dDoKi0PnDz31yAyETfRntsLArTlVAVzUzCIvvEDsDsucrl33Dl8pIJG06ePTJTI3tGpeyHS9Cq7Foc/s4EeKcg==",
        "dependencies": {
          "System.Security.AccessControl": "5.0.0",
          "System.Security.Principal.Windows": "5.0.0"
        }
      },
      "Microsoft.Win32.SystemEvents": {
        "type": "Transitive",
        "resolved": "6.0.0",
        "contentHash": "hqTM5628jSsQiv+HGpiq3WKBl2c8v1KZfby2J6Pr7pEPlK9waPdgEO6b8A/+/xn/yZ9ulv8HuqK71ONy2tg67A=="
      },
      "MimeKit": {
        "type": "Transitive",
        "resolved": "3.2.0",
        "contentHash": "l9YHMBhBUwY7qQHUp8fw0EvjcbmhN4Iggz6MdjqIShBf42+0nJTa5gu0kuupCOPuiARc9ZaS9c9f0gKz4OnxKw==",
        "dependencies": {
          "Portable.BouncyCastle": "1.9.0",
          "System.Security.Cryptography.Pkcs": "6.0.0"
        }
      },
      "Moq": {
        "type": "Transitive",
        "resolved": "4.17.2",
        "contentHash": "HytUPJ3/uks2UgJ9hIcyXm3YxpFAR4OJzbQwTHltbKGun3lFLhEHs97hiiPj1dY8jV/kasXeihTzDxct6Zf3iQ==",
        "dependencies": {
          "Castle.Core": "4.4.1",
          "System.Threading.Tasks.Extensions": "4.5.4"
        }
      },
      "MySqlConnector": {
        "type": "Transitive",
        "resolved": "2.1.2",
        "contentHash": "JVokQTUNN3WHAu9Vw8ieeq1dXTFokJiig5P0VJ4f439UxRrsPo6SaVWC8Zdm6mkPeQFhZ0/9afdWa02EY/1j/w=="
      },
      "NETStandard.Library": {
        "type": "Transitive",
        "resolved": "1.6.1",
        "contentHash": "WcSp3+vP+yHNgS8EV5J7pZ9IRpeDuARBPN28by8zqff1wJQXm26PVU8L3/fYLBJVU7BtDyqNVWq2KlCVvSSR4A==",
        "dependencies": {
          "Microsoft.NETCore.Platforms": "1.1.0",
          "Microsoft.Win32.Primitives": "4.3.0",
          "System.AppContext": "4.3.0",
          "System.Collections": "4.3.0",
          "System.Collections.Concurrent": "4.3.0",
          "System.Console": "4.3.0",
          "System.Diagnostics.Debug": "4.3.0",
          "System.Diagnostics.Tools": "4.3.0",
          "System.Diagnostics.Tracing": "4.3.0",
          "System.Globalization": "4.3.0",
          "System.Globalization.Calendars": "4.3.0",
          "System.IO": "4.3.0",
          "System.IO.Compression": "4.3.0",
          "System.IO.Compression.ZipFile": "4.3.0",
          "System.IO.FileSystem": "4.3.0",
          "System.IO.FileSystem.Primitives": "4.3.0",
          "System.Linq": "4.3.0",
          "System.Linq.Expressions": "4.3.0",
          "System.Net.Http": "4.3.0",
          "System.Net.Primitives": "4.3.0",
          "System.Net.Sockets": "4.3.0",
          "System.ObjectModel": "4.3.0",
          "System.Reflection": "4.3.0",
          "System.Reflection.Extensions": "4.3.0",
          "System.Reflection.Primitives": "4.3.0",
          "System.Resources.ResourceManager": "4.3.0",
          "System.Runtime": "4.3.0",
          "System.Runtime.Extensions": "4.3.0",
          "System.Runtime.Handles": "4.3.0",
          "System.Runtime.InteropServices": "4.3.0",
          "System.Runtime.InteropServices.RuntimeInformation": "4.3.0",
          "System.Runtime.Numerics": "4.3.0",
          "System.Security.Cryptography.Algorithms": "4.3.0",
          "System.Security.Cryptography.Encoding": "4.3.0",
          "System.Security.Cryptography.Primitives": "4.3.0",
          "System.Security.Cryptography.X509Certificates": "4.3.0",
          "System.Text.Encoding": "4.3.0",
          "System.Text.Encoding.Extensions": "4.3.0",
          "System.Text.RegularExpressions": "4.3.0",
          "System.Threading": "4.3.0",
          "System.Threading.Tasks": "4.3.0",
          "System.Threading.Timer": "4.3.0",
          "System.Xml.ReaderWriter": "4.3.0",
          "System.Xml.XDocument": "4.3.0"
        }
      },
      "Newtonsoft.Json": {
        "type": "Transitive",
        "resolved": "13.0.1",
        "contentHash": "ppPFpBcvxdsfUonNcvITKqLl3bqxWbDCZIzDWHzjpdAHRFfZe0Dw9HmA0+za13IdyrgJwpkDTDA9fHaxOrt20A=="
      },
      "Npgsql": {
        "type": "Transitive",
        "resolved": "6.0.8",
        "contentHash": "wKa8MJEJaj0xQXUQZGv7q/KfPID23jSSvFFtljMworrv7dNajr0GN8PCU1SpywqHjMWdYEfK29DY1aYbiISbQg==",
        "dependencies": {
          "System.Runtime.CompilerServices.Unsafe": "6.0.0"
        }
      },
      "Npgsql.EntityFrameworkCore.PostgreSQL": {
        "type": "Transitive",
        "resolved": "6.0.8",
        "contentHash": "YJRpO+3wXQyWuwRUCVJj/Rsn46sY0bZ6uCGOEFApiRe0ZYJ6N6TxZUWKbTNJYjesickcLGzynOerpSbDJX1AYg==",
        "dependencies": {
          "Microsoft.EntityFrameworkCore": "6.0.12",
          "Microsoft.EntityFrameworkCore.Abstractions": "6.0.12",
          "Microsoft.EntityFrameworkCore.Relational": "6.0.12",
          "Npgsql": "6.0.8"
        }
      },
      "NSec.Cryptography": {
        "type": "Transitive",
        "resolved": "20.2.0",
        "contentHash": "NxzHaDQm3JfH+9VQdLI1bC4h/ZTKPo5o/4BEscBu4KK0Yv35sB87hSRuzpr09VahxY5ZpJfE2tHyK4u27jfiyQ==",
        "dependencies": {
          "System.Runtime.CompilerServices.Unsafe": "4.7.0",
          "libsodium": "[1.0.18, 1.0.19)"
        }
      },
      "NuGet.Frameworks": {
        "type": "Transitive",
        "resolved": "5.11.0",
        "contentHash": "eaiXkUjC4NPcquGWzAGMXjuxvLwc6XGKMptSyOGQeT0X70BUZObuybJFZLA0OfTdueLd3US23NBPTBb6iF3V1Q=="
      },
      "Otp.NET": {
        "type": "Transitive",
        "resolved": "1.2.2",
        "contentHash": "2hrZfkbzeWJ3tNXXt/1beg4IY+nS4F3gIfh4NVFvW0f6Pj51hGpiJ4prBz7Dmrr4ZYrA96rTERVGieZ4xYm7jA=="
      },
      "Pipelines.Sockets.Unofficial": {
        "type": "Transitive",
        "resolved": "2.2.2",
        "contentHash": "Bhk0FWxH1paI+18zr1g5cTL+ebeuDcBCR+rRFO+fKEhretgjs7MF2Mc1P64FGLecWp4zKCUOPzngBNrqVyY7Zg==",
        "dependencies": {
          "System.IO.Pipelines": "5.0.1"
        }
      },
      "Pomelo.EntityFrameworkCore.MySql": {
        "type": "Transitive",
        "resolved": "6.0.2",
        "contentHash": "KvlZ800CnEuEGnxj5OT1fCKGjQXxW5kpPlCP91JqBYG+2Z3927eqXmlX6LLKUt4swqE8ZsEQ+Zkpab8bqstf4g==",
        "dependencies": {
          "Microsoft.EntityFrameworkCore.Relational": "[6.0.7, 7.0.0)",
          "Microsoft.Extensions.DependencyInjection": "6.0.0",
          "MySqlConnector": "2.1.2"
        }
      },
      "Portable.BouncyCastle": {
        "type": "Transitive",
        "resolved": "1.9.0",
        "contentHash": "eZZBCABzVOek+id9Xy04HhmgykF0wZg9wpByzrWN7q8qEI0Qen9b7tfd7w8VA3dOeesumMG7C5ZPy0jk7PSRHw=="
      },
      "Quartz": {
        "type": "Transitive",
        "resolved": "3.4.0",
        "contentHash": "N8350OAlQhd8zKg0ARFikGjh3bfAW/CF/KVxu2fTIlAALB/oC1eg54n/QAPYR5ryHuYyDr5G8/Qa4k+D/7OFRQ==",
        "dependencies": {
          "Microsoft.Extensions.Logging.Abstractions": "2.1.1",
          "System.Configuration.ConfigurationManager": "4.7.0",
          "System.Diagnostics.DiagnosticSource": "4.7.1"
        }
      },
      "RichardSzalay.MockHttp": {
        "type": "Transitive",
        "resolved": "6.0.0",
        "contentHash": "bStGNqIX/MGYtML7K3EzdsE/k5HGVAcg7XgN23TQXGXqxNC9fvYFR94fA0sGM5hAT36R+BBGet6ZDQxXL/IPxg=="
      },
      "runtime.debian.8-x64.runtime.native.System.Security.Cryptography.OpenSsl": {
        "type": "Transitive",
        "resolved": "4.3.2",
        "contentHash": "7VSGO0URRKoMEAq0Sc9cRz8mb6zbyx/BZDEWhgPdzzpmFhkam3fJ1DAGWFXBI4nGlma+uPKpfuMQP5LXRnOH5g=="
      },
      "runtime.fedora.23-x64.runtime.native.System.Security.Cryptography.OpenSsl": {
        "type": "Transitive",
        "resolved": "4.3.2",
        "contentHash": "0oAaTAm6e2oVH+/Zttt0cuhGaePQYKII1dY8iaqP7CvOpVKgLybKRFvQjXR2LtxXOXTVPNv14j0ot8uV+HrUmw=="
      },
      "runtime.fedora.24-x64.runtime.native.System.Security.Cryptography.OpenSsl": {
        "type": "Transitive",
        "resolved": "4.3.2",
        "contentHash": "G24ibsCNi5Kbz0oXWynBoRgtGvsw5ZSVEWjv13/KiCAM8C6wz9zzcCniMeQFIkJ2tasjo2kXlvlBZhplL51kGg=="
      },
      "runtime.native.System": {
        "type": "Transitive",
        "resolved": "4.3.0",
        "contentHash": "c/qWt2LieNZIj1jGnVNsE2Kl23Ya2aSTBuXMD6V7k9KWr6l16Tqdwq+hJScEpWER9753NWC8h96PaVNY5Ld7Jw==",
        "dependencies": {
          "Microsoft.NETCore.Platforms": "1.1.0",
          "Microsoft.NETCore.Targets": "1.1.0"
        }
      },
      "runtime.native.System.Data.SqlClient.sni": {
        "type": "Transitive",
        "resolved": "4.7.0",
        "contentHash": "9kyFSIdN3T0qjDQ2R0HRXYIhS3l5psBzQi6qqhdLz+SzFyEy4sVxNOke+yyYv8Cu8rPER12c3RDjLT8wF3WBYQ==",
        "dependencies": {
          "runtime.win-arm64.runtime.native.System.Data.SqlClient.sni": "4.4.0",
          "runtime.win-x64.runtime.native.System.Data.SqlClient.sni": "4.4.0",
          "runtime.win-x86.runtime.native.System.Data.SqlClient.sni": "4.4.0"
        }
      },
      "runtime.native.System.IO.Compression": {
        "type": "Transitive",
        "resolved": "4.3.0",
        "contentHash": "INBPonS5QPEgn7naufQFXJEp3zX6L4bwHgJ/ZH78aBTpeNfQMtf7C6VrAFhlq2xxWBveIOWyFzQjJ8XzHMhdOQ==",
        "dependencies": {
          "Microsoft.NETCore.Platforms": "1.1.0",
          "Microsoft.NETCore.Targets": "1.1.0"
        }
      },
      "runtime.native.System.Net.Http": {
        "type": "Transitive",
        "resolved": "4.3.0",
        "contentHash": "ZVuZJqnnegJhd2k/PtAbbIcZ3aZeITq3sj06oKfMBSfphW3HDmk/t4ObvbOk/JA/swGR0LNqMksAh/f7gpTROg==",
        "dependencies": {
          "Microsoft.NETCore.Platforms": "1.1.0",
          "Microsoft.NETCore.Targets": "1.1.0"
        }
      },
      "runtime.native.System.Net.Security": {
        "type": "Transitive",
        "resolved": "4.3.0",
        "contentHash": "M2nN92ePS8BgQ2oi6Jj3PlTUzadYSIWLdZrHY1n1ZcW9o4wAQQ6W+aQ2lfq1ysZQfVCgDwY58alUdowrzezztg==",
        "dependencies": {
          "Microsoft.NETCore.Platforms": "1.1.0",
          "Microsoft.NETCore.Targets": "1.1.0"
        }
      },
      "runtime.native.System.Security.Cryptography.Apple": {
        "type": "Transitive",
        "resolved": "4.3.0",
        "contentHash": "DloMk88juo0OuOWr56QG7MNchmafTLYWvABy36izkrLI5VledI0rq28KGs1i9wbpeT9NPQrx/wTf8U2vazqQ3Q==",
        "dependencies": {
          "runtime.osx.10.10-x64.runtime.native.System.Security.Cryptography.Apple": "4.3.0"
        }
      },
      "runtime.native.System.Security.Cryptography.OpenSsl": {
        "type": "Transitive",
        "resolved": "4.3.2",
        "contentHash": "QR1OwtwehHxSeQvZKXe+iSd+d3XZNkEcuWMFYa2i0aG1l+lR739HPicKMlTbJst3spmeekDVBUS7SeS26s4U/g==",
        "dependencies": {
          "runtime.debian.8-x64.runtime.native.System.Security.Cryptography.OpenSsl": "4.3.2",
          "runtime.fedora.23-x64.runtime.native.System.Security.Cryptography.OpenSsl": "4.3.2",
          "runtime.fedora.24-x64.runtime.native.System.Security.Cryptography.OpenSsl": "4.3.2",
          "runtime.opensuse.13.2-x64.runtime.native.System.Security.Cryptography.OpenSsl": "4.3.2",
          "runtime.opensuse.42.1-x64.runtime.native.System.Security.Cryptography.OpenSsl": "4.3.2",
          "runtime.osx.10.10-x64.runtime.native.System.Security.Cryptography.OpenSsl": "4.3.2",
          "runtime.rhel.7-x64.runtime.native.System.Security.Cryptography.OpenSsl": "4.3.2",
          "runtime.ubuntu.14.04-x64.runtime.native.System.Security.Cryptography.OpenSsl": "4.3.2",
          "runtime.ubuntu.16.04-x64.runtime.native.System.Security.Cryptography.OpenSsl": "4.3.2",
          "runtime.ubuntu.16.10-x64.runtime.native.System.Security.Cryptography.OpenSsl": "4.3.2"
        }
      },
      "runtime.opensuse.13.2-x64.runtime.native.System.Security.Cryptography.OpenSsl": {
        "type": "Transitive",
        "resolved": "4.3.2",
        "contentHash": "I+GNKGg2xCHueRd1m9PzeEW7WLbNNLznmTuEi8/vZX71HudUbx1UTwlGkiwMri7JLl8hGaIAWnA/GONhu+LOyQ=="
      },
      "runtime.opensuse.42.1-x64.runtime.native.System.Security.Cryptography.OpenSsl": {
        "type": "Transitive",
        "resolved": "4.3.2",
        "contentHash": "1Z3TAq1ytS1IBRtPXJvEUZdVsfWfeNEhBkbiOCGEl9wwAfsjP2lz3ZFDx5tq8p60/EqbS0HItG5piHuB71RjoA=="
      },
      "runtime.osx.10.10-x64.runtime.native.System.Security.Cryptography.Apple": {
        "type": "Transitive",
        "resolved": "4.3.0",
        "contentHash": "kVXCuMTrTlxq4XOOMAysuNwsXWpYeboGddNGpIgNSZmv1b6r/s/DPk0fYMB7Q5Qo4bY68o48jt4T4y5BVecbCQ=="
      },
      "runtime.osx.10.10-x64.runtime.native.System.Security.Cryptography.OpenSsl": {
        "type": "Transitive",
        "resolved": "4.3.2",
        "contentHash": "6mU/cVmmHtQiDXhnzUImxIcDL48GbTk+TsptXyJA+MIOG9LRjPoAQC/qBFB7X+UNyK86bmvGwC8t+M66wsYC8w=="
      },
      "runtime.rhel.7-x64.runtime.native.System.Security.Cryptography.OpenSsl": {
        "type": "Transitive",
        "resolved": "4.3.2",
        "contentHash": "vjwG0GGcTW/PPg6KVud8F9GLWYuAV1rrw1BKAqY0oh4jcUqg15oYF1+qkGR2x2ZHM4DQnWKQ7cJgYbfncz/lYg=="
      },
      "runtime.ubuntu.14.04-x64.runtime.native.System.Security.Cryptography.OpenSsl": {
        "type": "Transitive",
        "resolved": "4.3.2",
        "contentHash": "7KMFpTkHC/zoExs+PwP8jDCWcrK9H6L7soowT80CUx3e+nxP/AFnq0AQAW5W76z2WYbLAYCRyPfwYFG6zkvQRw=="
      },
      "runtime.ubuntu.16.04-x64.runtime.native.System.Security.Cryptography.OpenSsl": {
        "type": "Transitive",
        "resolved": "4.3.2",
        "contentHash": "xrlmRCnKZJLHxyyLIqkZjNXqgxnKdZxfItrPkjI+6pkRo5lHX8YvSZlWrSI5AVwLMi4HbNWP7064hcAWeZKp5w=="
      },
      "runtime.ubuntu.16.10-x64.runtime.native.System.Security.Cryptography.OpenSsl": {
        "type": "Transitive",
        "resolved": "4.3.2",
        "contentHash": "leXiwfiIkW7Gmn7cgnNcdtNAU70SjmKW3jxGj1iKHOvdn0zRWsgv/l2OJUO5zdGdiv2VRFnAsxxhDgMzofPdWg=="
      },
      "runtime.win-arm64.runtime.native.System.Data.SqlClient.sni": {
        "type": "Transitive",
        "resolved": "4.4.0",
        "contentHash": "LbrynESTp3bm5O/+jGL8v0Qg5SJlTV08lpIpFesXjF6uGNMWqFnUQbYBJwZTeua6E/Y7FIM1C54Ey1btLWupdg=="
      },
      "runtime.win-x64.runtime.native.System.Data.SqlClient.sni": {
        "type": "Transitive",
        "resolved": "4.4.0",
        "contentHash": "38ugOfkYJqJoX9g6EYRlZB5U2ZJH51UP8ptxZgdpS07FgOEToV+lS11ouNK2PM12Pr6X/PpT5jK82G3DwH/SxQ=="
      },
      "runtime.win-x86.runtime.native.System.Data.SqlClient.sni": {
        "type": "Transitive",
        "resolved": "4.4.0",
        "contentHash": "YhEdSQUsTx+C8m8Bw7ar5/VesXvCFMItyZF7G1AUY+OM0VPZUOeAVpJ4Wl6fydBGUYZxojTDR3I6Bj/+BPkJNA=="
      },
      "SendGrid": {
        "type": "Transitive",
        "resolved": "9.27.0",
        "contentHash": "kMyXRQ8hmN2bG3tYZ7T31Ufl1kXkpuP5+WBh1BJ32WY31DTnBTCVGURoIqfbTo/tRuQfAYLxra6C8cQGN6kk+A==",
        "dependencies": {
          "Newtonsoft.Json": "9.0.1",
          "starkbank-ecdsa": "[1.3.3, 2.0.0)"
        }
      },
      "Sentry": {
        "type": "Transitive",
        "resolved": "3.16.0",
        "contentHash": "Pkw4+51EDUQ0X02jdCZIpaM2Q4UO06VKGDE+dYYNxgvOirRXGKTKxRk4NPKJTLSTNl+2JyT9HoE7C6BTlYhLOw=="
      },
      "Sentry.Serilog": {
        "type": "Transitive",
        "resolved": "3.16.0",
        "contentHash": "GFTVfQdOFqZ9Vmo8EEZTx1EQMDRJjka/4v2CwxnAUh+sqHDICga4eOm4AyGzDBbE4s9iAHMgMUCceIqo+7z84w==",
        "dependencies": {
          "Sentry": "3.16.0",
          "Serilog": "2.10.0"
        }
      },
      "Serilog": {
        "type": "Transitive",
        "resolved": "2.10.0",
        "contentHash": "+QX0hmf37a0/OZLxM3wL7V6/ADvC1XihXN4Kq/p6d8lCPfgkRdiuhbWlMaFjR9Av0dy5F0+MBeDmDdRZN/YwQA=="
      },
      "Serilog.AspNetCore": {
        "type": "Transitive",
        "resolved": "5.0.0",
        "contentHash": "/JO/txIxRR61x1UXQAgUzG2Sx05o1QHCkokVBWrKzmAoDu+p5EtCAj7L/TVVg7Ezhh3GPiZ0JI9OJCmRO9tSRw==",
        "dependencies": {
          "Microsoft.Extensions.DependencyInjection": "5.0.0",
          "Microsoft.Extensions.Logging": "5.0.0",
          "Serilog": "2.10.0",
          "Serilog.Extensions.Hosting": "4.2.0",
          "Serilog.Formatting.Compact": "1.1.0",
          "Serilog.Settings.Configuration": "3.3.0",
          "Serilog.Sinks.Console": "4.0.1",
          "Serilog.Sinks.Debug": "2.0.0",
          "Serilog.Sinks.File": "5.0.0"
        }
      },
      "Serilog.Extensions.Hosting": {
        "type": "Transitive",
        "resolved": "4.2.0",
        "contentHash": "gT2keceCmPQR9EX0VpXQZvUgELdfE7yqJ7MOxBhm3WLCblcvRgswEOOTgok/DHObbM15A3V/DtF3VdVDQPIZzQ==",
        "dependencies": {
          "Microsoft.Extensions.DependencyInjection.Abstractions": "3.1.8",
          "Microsoft.Extensions.Hosting.Abstractions": "3.1.8",
          "Microsoft.Extensions.Logging.Abstractions": "3.1.8",
          "Serilog": "2.10.0",
          "Serilog.Extensions.Logging": "3.1.0"
        }
      },
      "Serilog.Extensions.Logging": {
        "type": "Transitive",
        "resolved": "3.1.0",
        "contentHash": "IWfem7wfrFbB3iw1OikqPFNPEzfayvDuN4WP7Ue1AVFskalMByeWk3QbtUXQR34SBkv1EbZ3AySHda/ErDgpcg==",
        "dependencies": {
          "Microsoft.Extensions.Logging": "2.0.0",
          "Serilog": "2.9.0"
        }
      },
      "Serilog.Extensions.Logging.File": {
        "type": "Transitive",
        "resolved": "2.0.0",
        "contentHash": "usO0qr4v9VCMBWiTJ1nQmAbPNCt40FrkDol6CpfCXbsxGZS/hH+YCueF7vvPQ32ATI0GWcMWiKRdjXEE7/HxTQ==",
        "dependencies": {
          "Microsoft.Extensions.Configuration.Abstractions": "2.0.0",
          "Microsoft.Extensions.Configuration.Binder": "2.0.0",
          "Serilog": "2.5.0",
          "Serilog.Extensions.Logging": "2.0.2",
          "Serilog.Formatting.Compact": "1.0.0",
          "Serilog.Sinks.Async": "1.1.0",
          "Serilog.Sinks.RollingFile": "3.3.0"
        }
      },
      "Serilog.Formatting.Compact": {
        "type": "Transitive",
        "resolved": "1.1.0",
        "contentHash": "pNroKVjo+rDqlxNG5PXkRLpfSCuDOBY0ri6jp9PLe505ljqwhwZz8ospy2vWhQlFu5GkIesh3FcDs4n7sWZODA==",
        "dependencies": {
          "Serilog": "2.8.0"
        }
      },
      "Serilog.Settings.Configuration": {
        "type": "Transitive",
        "resolved": "3.3.0",
        "contentHash": "7GNudISZwqaT902hqEL2OFGTZeUFWfnrNLupJkOqeF41AR3GjcxX+Hwb30xb8gG2/CDXsCMVfF8o0+8KY0fJNg==",
        "dependencies": {
          "Microsoft.Extensions.DependencyModel": "3.0.0",
          "Microsoft.Extensions.Options.ConfigurationExtensions": "2.0.0",
          "Serilog": "2.10.0"
        }
      },
      "Serilog.Sinks.Async": {
        "type": "Transitive",
        "resolved": "1.1.0",
        "contentHash": "xll0Kanz2BkCxuv+F3p1WXr47jdsVM0GU1n1LZvK+18QiRZ/WGFNxSNw9EMKFV5ED5gr7MUpAe6PCMNL1HGUMA==",
        "dependencies": {
          "Serilog": "2.1.0",
          "System.Collections.Concurrent": "4.0.12"
        }
      },
      "Serilog.Sinks.AzureCosmosDB": {
        "type": "Transitive",
        "resolved": "2.0.0",
        "contentHash": "Im2/ZqjXQIpsd727qEo5Pq+br0MiNVuTvI40Yk7736tgjCpEx+omPHv4+c4fEAxnOP2kL9Ge6UoDFoDw3cjF2A==",
        "dependencies": {
          "Microsoft.Azure.Cosmos": "3.24.0",
          "Microsoft.CSharp": "4.7.0",
          "Newtonsoft.Json": "13.0.1",
          "Serilog": "2.10.0",
          "Serilog.Sinks.PeriodicBatching": "2.3.1"
        }
      },
      "Serilog.Sinks.Console": {
        "type": "Transitive",
        "resolved": "4.0.1",
        "contentHash": "apLOvSJQLlIbKlbx+Y2UDHSP05kJsV7mou+fvJoRGs/iR+jC22r8cuFVMjjfVxz/AD4B2UCltFhE1naRLXwKNw==",
        "dependencies": {
          "Serilog": "2.10.0"
        }
      },
      "Serilog.Sinks.Debug": {
        "type": "Transitive",
        "resolved": "2.0.0",
        "contentHash": "Y6g3OBJ4JzTyyw16fDqtFcQ41qQAydnEvEqmXjhwhgjsnG/FaJ8GUqF5ldsC/bVkK8KYmqrPhDO+tm4dF6xx4A==",
        "dependencies": {
          "Serilog": "2.10.0"
        }
      },
      "Serilog.Sinks.File": {
        "type": "Transitive",
        "resolved": "5.0.0",
        "contentHash": "uwV5hdhWPwUH1szhO8PJpFiahqXmzPzJT/sOijH/kFgUx+cyoDTMM8MHD0adw9+Iem6itoibbUXHYslzXsLEAg==",
        "dependencies": {
          "Serilog": "2.10.0"
        }
      },
      "Serilog.Sinks.PeriodicBatching": {
        "type": "Transitive",
        "resolved": "2.3.1",
        "contentHash": "LVYvqpqjSTD8dhfxRnzpxTs8/ys3V2q01MvaY3r0eKsDgpKK1U1y/5N6gFHgiesbxG0V+O5IWdz4+c1DzoNyOQ==",
        "dependencies": {
          "Serilog": "2.0.0"
        }
      },
      "Serilog.Sinks.RollingFile": {
        "type": "Transitive",
        "resolved": "3.3.0",
        "contentHash": "2lT5X1r3GH4P0bRWJfhA7etGl8Q2Ipw9AACvtAHWRUSpYZ42NGVyHoVs2ALBZ/cAkkS+tA4jl80Zie144eLQPg==",
        "dependencies": {
          "Serilog.Sinks.File": "3.2.0",
          "System.IO": "4.1.0",
          "System.IO.FileSystem.Primitives": "4.0.1",
          "System.Runtime.InteropServices": "4.1.0",
          "System.Text.Encoding.Extensions": "4.0.11"
        }
      },
      "Serilog.Sinks.SyslogMessages": {
        "type": "Transitive",
        "resolved": "2.0.6",
        "contentHash": "V2Yq2GEbk7taEPbpBLFzLXhrHrUzKf4sQu/zLrANU8XIoUn/Mr08M2E8PrcrWVXCj0R4xLMWYe0Z1sxOrMF3IA==",
        "dependencies": {
          "Serilog": "2.5.0",
          "Serilog.Sinks.PeriodicBatching": "2.3.0"
        }
      },
      "SQLitePCLRaw.bundle_e_sqlite3": {
        "type": "Transitive",
        "resolved": "2.1.2",
        "contentHash": "ilkvNhrTersLmIVAcDwwPqfhUFCg19Z1GVMvCSi3xk6Akq94f4qadLORQCq/T8+9JgMiPs+F/NECw5uauviaNw==",
        "dependencies": {
          "SQLitePCLRaw.lib.e_sqlite3": "2.1.2",
          "SQLitePCLRaw.provider.e_sqlite3": "2.1.2"
        }
      },
      "SQLitePCLRaw.core": {
        "type": "Transitive",
        "resolved": "2.1.2",
        "contentHash": "A8EBepVqY2lnAp3a8jnhbgzF2tlj2S3HcJQGANTYg/TbYbKa8Z5cM1h74An/vy0svhfzT7tVY0sFmUglLgv+2g==",
        "dependencies": {
          "System.Memory": "4.5.3"
        }
      },
      "SQLitePCLRaw.lib.e_sqlite3": {
        "type": "Transitive",
        "resolved": "2.1.2",
        "contentHash": "zibGtku8M4Eea1R3ZCAxc86QbNvyEN17mAcQkvWKBuHvRpMiK2g5anG4R5Be7cWKSd1i6baYz8y4dMMAKcXKPg=="
      },
      "SQLitePCLRaw.provider.e_sqlite3": {
        "type": "Transitive",
        "resolved": "2.1.2",
        "contentHash": "lxCZarZdvAsMl2zw9bXHrXK6RxVhB4b23iTFhCOdHFhxfbsxLxWf+ocvswJwR/9Wh/E//ddMi+wJGqUKV7VwoA==",
        "dependencies": {
          "SQLitePCLRaw.core": "2.1.2"
        }
      },
      "StackExchange.Redis": {
        "type": "Transitive",
        "resolved": "2.5.43",
        "contentHash": "YQ38jVbX1b5mBi6lizESou+NpV6QZpeo6ofRR6qeuqJ8ePOmhcwhje3nDTNIGEkfPSK0sLuF6pR5rtFyq2F46g==",
        "dependencies": {
          "Pipelines.Sockets.Unofficial": "2.2.2",
          "System.Diagnostics.PerformanceCounter": "5.0.0"
        }
      },
      "starkbank-ecdsa": {
        "type": "Transitive",
        "resolved": "1.3.3",
        "contentHash": "OblOaKb1enXn+dSp7tsx9yjwV+/BEKM9jFhshIkZTwCk7LuTFTp+wSon6rFzuPiIiTGtvVWQNUw2slHjGktJog=="
      },
      "Stripe.net": {
        "type": "Transitive",
        "resolved": "40.0.0",
        "contentHash": "SD1bGiF+sVQG3p2LXNTZ5rEG2aCnXIHokcxYS9yyW3dR01J0ryf+iNFOwid148yePZ0gCBcRxj3wiW1mTmP7UQ==",
        "dependencies": {
          "Newtonsoft.Json": "12.0.3",
          "System.Configuration.ConfigurationManager": "6.0.0"
        }
      },
      "Swashbuckle.AspNetCore": {
        "type": "Transitive",
        "resolved": "6.3.1",
        "contentHash": "JFk0+HHUPdjYuPhkpGBMLi2JtnEuWkE2pp0yXQp64DmeMe+Fb0hZyVNq/ENJ2vQNso7Zg+C758WmR/xyAl36bA==",
        "dependencies": {
          "Microsoft.Extensions.ApiDescription.Server": "3.0.0",
          "Swashbuckle.AspNetCore.Swagger": "6.3.1",
          "Swashbuckle.AspNetCore.SwaggerGen": "6.3.1",
          "Swashbuckle.AspNetCore.SwaggerUI": "6.3.1"
        }
      },
      "Swashbuckle.AspNetCore.Swagger": {
        "type": "Transitive",
        "resolved": "6.3.1",
        "contentHash": "idAFh4xhyJHYHfdLVOOn+BmscBul1OQbWsnL6YPJE8tO/0y6S79hDCvs6OY5VI093/9+1pYY3j31Zet9yaDZjA==",
        "dependencies": {
          "Microsoft.OpenApi": "1.2.3"
        }
      },
      "Swashbuckle.AspNetCore.SwaggerGen": {
        "type": "Transitive",
        "resolved": "6.3.1",
        "contentHash": "+uoBV4h/6NhCPLoTofSmuOnZ+usu4PW1jP6l4OHwPyu2frbYXGNpJsHs5uUXXn929OiVQkT8wo3Lj/o+P99Ejg==",
        "dependencies": {
          "Swashbuckle.AspNetCore.Swagger": "6.3.1"
        }
      },
      "Swashbuckle.AspNetCore.SwaggerUI": {
        "type": "Transitive",
        "resolved": "6.3.1",
        "contentHash": "JLm9hN67jh7RHsX3H30+tb432Li8xm/qV5lRyMMkyHYMfWitIuKAAdrpo2ILcHOIeH7CLMuOO2hp/iLBmE+Bkw=="
      },
      "System.AppContext": {
        "type": "Transitive",
        "resolved": "4.3.0",
        "contentHash": "fKC+rmaLfeIzUhagxY17Q9siv/sPrjjKcfNg1Ic8IlQkZLipo8ljcaZQu4VtI4Jqbzjc2VTjzGLF6WmsRXAEgA==",
        "dependencies": {
          "System.Runtime": "4.3.0"
        }
      },
      "System.Buffers": {
        "type": "Transitive",
        "resolved": "4.5.1",
        "contentHash": "Rw7ijyl1qqRS0YQD/WycNst8hUUMgrMH4FCn1nNm27M4VxchZ1js3fVjQaANHO5f3sN4isvP4a+Met9Y4YomAg=="
      },
      "System.Collections": {
        "type": "Transitive",
        "resolved": "4.3.0",
        "contentHash": "3Dcj85/TBdVpL5Zr+gEEBUuFe2icOnLalmEh9hfck1PTYbbyWuZgh4fmm2ysCLTrqLQw6t3TgTyJ+VLp+Qb+Lw==",
        "dependencies": {
          "Microsoft.NETCore.Platforms": "1.1.0",
          "Microsoft.NETCore.Targets": "1.1.0",
          "System.Runtime": "4.3.0"
        }
      },
      "System.Collections.Concurrent": {
        "type": "Transitive",
        "resolved": "4.3.0",
        "contentHash": "ztl69Xp0Y/UXCL+3v3tEU+lIy+bvjKNUmopn1wep/a291pVPK7dxBd6T7WnlQqRog+d1a/hSsgRsmFnIBKTPLQ==",
        "dependencies": {
          "System.Collections": "4.3.0",
          "System.Diagnostics.Debug": "4.3.0",
          "System.Diagnostics.Tracing": "4.3.0",
          "System.Globalization": "4.3.0",
          "System.Reflection": "4.3.0",
          "System.Resources.ResourceManager": "4.3.0",
          "System.Runtime": "4.3.0",
          "System.Runtime.Extensions": "4.3.0",
          "System.Threading": "4.3.0",
          "System.Threading.Tasks": "4.3.0"
        }
      },
      "System.Collections.Immutable": {
        "type": "Transitive",
        "resolved": "6.0.0",
        "contentHash": "l4zZJ1WU2hqpQQHXz1rvC3etVZN+2DLmQMO79FhOTZHMn8tDRr+WU287sbomD0BETlmKDn0ygUgVy9k5xkkJdA==",
        "dependencies": {
          "System.Runtime.CompilerServices.Unsafe": "6.0.0"
        }
      },
      "System.Collections.NonGeneric": {
        "type": "Transitive",
        "resolved": "4.3.0",
        "contentHash": "prtjIEMhGUnQq6RnPEYLpFt8AtLbp9yq2zxOSrY7KJJZrw25Fi97IzBqY7iqssbM61Ek5b8f3MG/sG1N2sN5KA==",
        "dependencies": {
          "System.Diagnostics.Debug": "4.3.0",
          "System.Globalization": "4.3.0",
          "System.Resources.ResourceManager": "4.3.0",
          "System.Runtime": "4.3.0",
          "System.Runtime.Extensions": "4.3.0",
          "System.Threading": "4.3.0"
        }
      },
      "System.Collections.Specialized": {
        "type": "Transitive",
        "resolved": "4.3.0",
        "contentHash": "Epx8PoVZR0iuOnJJDzp7pWvdfMMOAvpUo95pC4ScH2mJuXkKA2Y4aR3cG9qt2klHgSons1WFh4kcGW7cSXvrxg==",
        "dependencies": {
          "System.Collections.NonGeneric": "4.3.0",
          "System.Globalization": "4.3.0",
          "System.Globalization.Extensions": "4.3.0",
          "System.Resources.ResourceManager": "4.3.0",
          "System.Runtime": "4.3.0",
          "System.Runtime.Extensions": "4.3.0",
          "System.Threading": "4.3.0"
        }
      },
      "System.ComponentModel": {
        "type": "Transitive",
        "resolved": "4.3.0",
        "contentHash": "VyGn1jGRZVfxnh8EdvDCi71v3bMXrsu8aYJOwoV7SNDLVhiEqwP86pPMyRGsDsxhXAm2b3o9OIqeETfN5qfezw==",
        "dependencies": {
          "System.Runtime": "4.3.0"
        }
      },
      "System.ComponentModel.Annotations": {
        "type": "Transitive",
        "resolved": "4.3.0",
        "contentHash": "SY2RLItHt43rd8J9D8M8e8NM4m+9WLN2uUd9G0n1I4hj/7w+v3pzK6ZBjexlG1/2xvLKQsqir3UGVSyBTXMLWA==",
        "dependencies": {
          "System.Collections": "4.3.0",
          "System.ComponentModel": "4.3.0",
          "System.Globalization": "4.3.0",
          "System.Linq": "4.3.0",
          "System.Reflection": "4.3.0",
          "System.Reflection.Extensions": "4.3.0",
          "System.Resources.ResourceManager": "4.3.0",
          "System.Runtime": "4.3.0",
          "System.Runtime.Extensions": "4.3.0",
          "System.Text.RegularExpressions": "4.3.0",
          "System.Threading": "4.3.0"
        }
      },
      "System.ComponentModel.Primitives": {
        "type": "Transitive",
        "resolved": "4.3.0",
        "contentHash": "j8GUkCpM8V4d4vhLIIoBLGey2Z5bCkMVNjEZseyAlm4n5arcsJOeI3zkUP+zvZgzsbLTYh4lYeP/ZD/gdIAPrw==",
        "dependencies": {
          "System.ComponentModel": "4.3.0",
          "System.Resources.ResourceManager": "4.3.0",
          "System.Runtime": "4.3.0"
        }
      },
      "System.ComponentModel.TypeConverter": {
        "type": "Transitive",
        "resolved": "4.3.0",
        "contentHash": "16pQ6P+EdhcXzPiEK4kbA953Fu0MNG2ovxTZU81/qsCd1zPRsKc3uif5NgvllCY598k6bI0KUyKW8fanlfaDQg==",
        "dependencies": {
          "System.Collections": "4.3.0",
          "System.Collections.NonGeneric": "4.3.0",
          "System.Collections.Specialized": "4.3.0",
          "System.ComponentModel": "4.3.0",
          "System.ComponentModel.Primitives": "4.3.0",
          "System.Globalization": "4.3.0",
          "System.Linq": "4.3.0",
          "System.Reflection": "4.3.0",
          "System.Reflection.Extensions": "4.3.0",
          "System.Reflection.Primitives": "4.3.0",
          "System.Reflection.TypeExtensions": "4.3.0",
          "System.Resources.ResourceManager": "4.3.0",
          "System.Runtime": "4.3.0",
          "System.Runtime.Extensions": "4.3.0",
          "System.Threading": "4.3.0"
        }
      },
      "System.Configuration.ConfigurationManager": {
        "type": "Transitive",
        "resolved": "6.0.0",
        "contentHash": "7T+m0kDSlIPTHIkPMIu6m6tV6qsMqJpvQWW2jIc2qi7sn40qxFo0q+7mEQAhMPXZHMKnWrnv47ntGlM/ejvw3g==",
        "dependencies": {
          "System.Security.Cryptography.ProtectedData": "6.0.0",
          "System.Security.Permissions": "6.0.0"
        }
      },
      "System.Console": {
        "type": "Transitive",
        "resolved": "4.3.0",
        "contentHash": "DHDrIxiqk1h03m6khKWV2X8p/uvN79rgSqpilL6uzpmSfxfU5ng8VcPtW4qsDsQDHiTv6IPV9TmD5M/vElPNLg==",
        "dependencies": {
          "Microsoft.NETCore.Platforms": "1.1.0",
          "Microsoft.NETCore.Targets": "1.1.0",
          "System.IO": "4.3.0",
          "System.Runtime": "4.3.0",
          "System.Text.Encoding": "4.3.0"
        }
      },
      "System.Data.SqlClient": {
        "type": "Transitive",
        "resolved": "4.8.3",
        "contentHash": "yERfVLXAY0QbylAgaGLByYN0hFxX28aeEQ0hUgJO+Ntn1AfmWl5HHUoYJA0Yl9HhIUUJHVaS/Sw/RLZr5aaC+A==",
        "dependencies": {
          "Microsoft.Win32.Registry": "4.7.0",
          "System.Security.Principal.Windows": "4.7.0",
          "runtime.native.System.Data.SqlClient.sni": "4.7.0"
        }
      },
      "System.Diagnostics.Debug": {
        "type": "Transitive",
        "resolved": "4.3.0",
        "contentHash": "ZUhUOdqmaG5Jk3Xdb8xi5kIyQYAA4PnTNlHx1mu9ZY3qv4ELIdKbnL/akbGaKi2RnNUWaZsAs31rvzFdewTj2g==",
        "dependencies": {
          "Microsoft.NETCore.Platforms": "1.1.0",
          "Microsoft.NETCore.Targets": "1.1.0",
          "System.Runtime": "4.3.0"
        }
      },
      "System.Diagnostics.DiagnosticSource": {
        "type": "Transitive",
        "resolved": "6.0.0",
        "contentHash": "frQDfv0rl209cKm1lnwTgFPzNigy2EKk1BS3uAvHvlBVKe5cymGyHO+Sj+NLv5VF/AhHsqPIUUwya5oV4CHMUw==",
        "dependencies": {
          "System.Runtime.CompilerServices.Unsafe": "6.0.0"
        }
      },
      "System.Diagnostics.PerformanceCounter": {
        "type": "Transitive",
        "resolved": "5.0.0",
        "contentHash": "kcQWWtGVC3MWMNXdMDWfrmIlFZZ2OdoeT6pSNVRtk9+Sa7jwdPiMlNwb0ZQcS7NRlT92pCfmjRtkSWUW3RAKwg==",
        "dependencies": {
          "Microsoft.NETCore.Platforms": "5.0.0",
          "Microsoft.Win32.Registry": "5.0.0",
          "System.Configuration.ConfigurationManager": "5.0.0",
          "System.Security.Principal.Windows": "5.0.0"
        }
      },
      "System.Diagnostics.Process": {
        "type": "Transitive",
        "resolved": "4.3.0",
        "contentHash": "J0wOX07+QASQblsfxmIMFc9Iq7KTXYL3zs2G/Xc704Ylv3NpuVdo6gij6V3PGiptTxqsK0K7CdXenRvKUnkA2g==",
        "dependencies": {
          "Microsoft.NETCore.Platforms": "1.1.0",
          "Microsoft.Win32.Primitives": "4.3.0",
          "Microsoft.Win32.Registry": "4.3.0",
          "System.Collections": "4.3.0",
          "System.Diagnostics.Debug": "4.3.0",
          "System.Globalization": "4.3.0",
          "System.IO": "4.3.0",
          "System.IO.FileSystem": "4.3.0",
          "System.IO.FileSystem.Primitives": "4.3.0",
          "System.Resources.ResourceManager": "4.3.0",
          "System.Runtime": "4.3.0",
          "System.Runtime.Extensions": "4.3.0",
          "System.Runtime.Handles": "4.3.0",
          "System.Runtime.InteropServices": "4.3.0",
          "System.Text.Encoding": "4.3.0",
          "System.Text.Encoding.Extensions": "4.3.0",
          "System.Threading": "4.3.0",
          "System.Threading.Tasks": "4.3.0",
          "System.Threading.Thread": "4.3.0",
          "System.Threading.ThreadPool": "4.3.0",
          "runtime.native.System": "4.3.0"
        }
      },
      "System.Diagnostics.Tools": {
        "type": "Transitive",
        "resolved": "4.3.0",
        "contentHash": "UUvkJfSYJMM6x527dJg2VyWPSRqIVB0Z7dbjHst1zmwTXz5CcXSYJFWRpuigfbO1Lf7yfZiIaEUesfnl/g5EyA==",
        "dependencies": {
          "Microsoft.NETCore.Platforms": "1.1.0",
          "Microsoft.NETCore.Targets": "1.1.0",
          "System.Runtime": "4.3.0"
        }
      },
      "System.Diagnostics.TraceSource": {
        "type": "Transitive",
        "resolved": "4.3.0",
        "contentHash": "VnYp1NxGx8Ww731y2LJ1vpfb/DKVNKEZ8Jsh5SgQTZREL/YpWRArgh9pI8CDLmgHspZmLL697CaLvH85qQpRiw==",
        "dependencies": {
          "Microsoft.NETCore.Platforms": "1.1.0",
          "System.Collections": "4.3.0",
          "System.Diagnostics.Debug": "4.3.0",
          "System.Globalization": "4.3.0",
          "System.Resources.ResourceManager": "4.3.0",
          "System.Runtime": "4.3.0",
          "System.Runtime.Extensions": "4.3.0",
          "System.Threading": "4.3.0",
          "runtime.native.System": "4.3.0"
        }
      },
      "System.Diagnostics.Tracing": {
        "type": "Transitive",
        "resolved": "4.3.0",
        "contentHash": "rswfv0f/Cqkh78rA5S8eN8Neocz234+emGCtTF3lxPY96F+mmmUen6tbn0glN6PMvlKQb9bPAY5e9u7fgPTkKw==",
        "dependencies": {
          "Microsoft.NETCore.Platforms": "1.1.0",
          "Microsoft.NETCore.Targets": "1.1.0",
          "System.Runtime": "4.3.0"
        }
      },
      "System.Drawing.Common": {
        "type": "Transitive",
        "resolved": "6.0.0",
        "contentHash": "NfuoKUiP2nUWwKZN6twGqXioIe1zVD0RIj2t976A+czLHr2nY454RwwXs6JU9Htc6mwqL6Dn/nEL3dpVf2jOhg==",
        "dependencies": {
          "Microsoft.Win32.SystemEvents": "6.0.0"
        }
      },
      "System.Dynamic.Runtime": {
        "type": "Transitive",
        "resolved": "4.3.0",
        "contentHash": "SNVi1E/vfWUAs/WYKhE9+qlS6KqK0YVhnlT0HQtr8pMIA8YX3lwy3uPMownDwdYISBdmAF/2holEIldVp85Wag==",
        "dependencies": {
          "System.Collections": "4.3.0",
          "System.Diagnostics.Debug": "4.3.0",
          "System.Linq": "4.3.0",
          "System.Linq.Expressions": "4.3.0",
          "System.ObjectModel": "4.3.0",
          "System.Reflection": "4.3.0",
          "System.Reflection.Emit": "4.3.0",
          "System.Reflection.Emit.ILGeneration": "4.3.0",
          "System.Reflection.Primitives": "4.3.0",
          "System.Reflection.TypeExtensions": "4.3.0",
          "System.Resources.ResourceManager": "4.3.0",
          "System.Runtime": "4.3.0",
          "System.Runtime.Extensions": "4.3.0",
          "System.Threading": "4.3.0"
        }
      },
      "System.Formats.Asn1": {
        "type": "Transitive",
        "resolved": "6.0.0",
        "contentHash": "T6fD00dQ3NTbPDy31m4eQUwKW84s03z0N2C8HpOklyeaDgaJPa/TexP4/SkORMSOwc7WhKifnA6Ya33AkzmafA=="
      },
      "System.Formats.Cbor": {
        "type": "Transitive",
        "resolved": "5.0.0",
        "contentHash": "OJ8UXNyYIvu22ZrMHDBcnBvs3l6w2wEWUSwgPf2gimUrdoKJC4pcg963kiYAA9kvs8HYLQKQ+2Arr7pm19aZ4A=="
      },
      "System.Globalization": {
        "type": "Transitive",
        "resolved": "4.3.0",
        "contentHash": "kYdVd2f2PAdFGblzFswE4hkNANJBKRmsfa2X5LG2AcWE1c7/4t0pYae1L8vfZ5xvE2nK/R9JprtToA61OSHWIg==",
        "dependencies": {
          "Microsoft.NETCore.Platforms": "1.1.0",
          "Microsoft.NETCore.Targets": "1.1.0",
          "System.Runtime": "4.3.0"
        }
      },
      "System.Globalization.Calendars": {
        "type": "Transitive",
        "resolved": "4.3.0",
        "contentHash": "GUlBtdOWT4LTV3I+9/PJW+56AnnChTaOqqTLFtdmype/L500M2LIyXgmtd9X2P2VOkmJd5c67H5SaC2QcL1bFA==",
        "dependencies": {
          "Microsoft.NETCore.Platforms": "1.1.0",
          "Microsoft.NETCore.Targets": "1.1.0",
          "System.Globalization": "4.3.0",
          "System.Runtime": "4.3.0"
        }
      },
      "System.Globalization.Extensions": {
        "type": "Transitive",
        "resolved": "4.3.0",
        "contentHash": "FhKmdR6MPG+pxow6wGtNAWdZh7noIOpdD5TwQ3CprzgIE1bBBoim0vbR1+AWsWjQmU7zXHgQo4TWSP6lCeiWcQ==",
        "dependencies": {
          "Microsoft.NETCore.Platforms": "1.1.0",
          "System.Globalization": "4.3.0",
          "System.Resources.ResourceManager": "4.3.0",
          "System.Runtime": "4.3.0",
          "System.Runtime.Extensions": "4.3.0",
          "System.Runtime.InteropServices": "4.3.0"
        }
      },
      "System.IdentityModel.Tokens.Jwt": {
        "type": "Transitive",
        "resolved": "6.10.0",
        "contentHash": "C+Q5ORsFycRkRuvy/Xd0Pv5xVpmWSAvQYZAGs7VQogmkqlLhvfZXTgBIlHqC3cxkstSoLJAYx6xZB7foQ2y5eg==",
        "dependencies": {
          "Microsoft.IdentityModel.JsonWebTokens": "6.10.0",
          "Microsoft.IdentityModel.Tokens": "6.10.0"
        }
      },
      "System.IO": {
        "type": "Transitive",
        "resolved": "4.3.0",
        "contentHash": "3qjaHvxQPDpSOYICjUoTsmoq5u6QJAFRUITgeT/4gqkF1bajbSmb1kwSxEA8AHlofqgcKJcM8udgieRNhaJ5Cg==",
        "dependencies": {
          "Microsoft.NETCore.Platforms": "1.1.0",
          "Microsoft.NETCore.Targets": "1.1.0",
          "System.Runtime": "4.3.0",
          "System.Text.Encoding": "4.3.0",
          "System.Threading.Tasks": "4.3.0"
        }
      },
      "System.IO.Compression": {
        "type": "Transitive",
        "resolved": "4.3.0",
        "contentHash": "YHndyoiV90iu4iKG115ibkhrG+S3jBm8Ap9OwoUAzO5oPDAWcr0SFwQFm0HjM8WkEZWo0zvLTyLmbvTkW1bXgg==",
        "dependencies": {
          "Microsoft.NETCore.Platforms": "1.1.0",
          "System.Buffers": "4.3.0",
          "System.Collections": "4.3.0",
          "System.Diagnostics.Debug": "4.3.0",
          "System.IO": "4.3.0",
          "System.Resources.ResourceManager": "4.3.0",
          "System.Runtime": "4.3.0",
          "System.Runtime.Extensions": "4.3.0",
          "System.Runtime.Handles": "4.3.0",
          "System.Runtime.InteropServices": "4.3.0",
          "System.Text.Encoding": "4.3.0",
          "System.Threading": "4.3.0",
          "System.Threading.Tasks": "4.3.0",
          "runtime.native.System": "4.3.0",
          "runtime.native.System.IO.Compression": "4.3.0"
        }
      },
      "System.IO.Compression.ZipFile": {
        "type": "Transitive",
        "resolved": "4.3.0",
        "contentHash": "G4HwjEsgIwy3JFBduZ9quBkAu+eUwjIdJleuNSgmUojbH6O3mlvEIme+GHx/cLlTAPcrnnL7GqvB9pTlWRfhOg==",
        "dependencies": {
          "System.Buffers": "4.3.0",
          "System.IO": "4.3.0",
          "System.IO.Compression": "4.3.0",
          "System.IO.FileSystem": "4.3.0",
          "System.IO.FileSystem.Primitives": "4.3.0",
          "System.Resources.ResourceManager": "4.3.0",
          "System.Runtime": "4.3.0",
          "System.Runtime.Extensions": "4.3.0",
          "System.Text.Encoding": "4.3.0"
        }
      },
      "System.IO.FileSystem": {
        "type": "Transitive",
        "resolved": "4.3.0",
        "contentHash": "3wEMARTnuio+ulnvi+hkRNROYwa1kylvYahhcLk4HSoVdl+xxTFVeVlYOfLwrDPImGls0mDqbMhrza8qnWPTdA==",
        "dependencies": {
          "Microsoft.NETCore.Platforms": "1.1.0",
          "Microsoft.NETCore.Targets": "1.1.0",
          "System.IO": "4.3.0",
          "System.IO.FileSystem.Primitives": "4.3.0",
          "System.Runtime": "4.3.0",
          "System.Runtime.Handles": "4.3.0",
          "System.Text.Encoding": "4.3.0",
          "System.Threading.Tasks": "4.3.0"
        }
      },
      "System.IO.FileSystem.Primitives": {
        "type": "Transitive",
        "resolved": "4.3.0",
        "contentHash": "6QOb2XFLch7bEc4lIcJH49nJN2HV+OC3fHDgsLVsBVBk3Y4hFAnOBGzJ2lUu7CyDDFo9IBWkSsnbkT6IBwwiMw==",
        "dependencies": {
          "System.Runtime": "4.3.0"
        }
      },
      "System.IO.Hashing": {
        "type": "Transitive",
        "resolved": "6.0.0",
        "contentHash": "Rfm2jYCaUeGysFEZjDe7j1R4x6Z6BzumS/vUT5a1AA/AWJuGX71PoGB0RmpyX3VmrGqVnAwtfMn39OHR8Y/5+g=="
      },
      "System.IO.Pipelines": {
        "type": "Transitive",
        "resolved": "5.0.1",
        "contentHash": "qEePWsaq9LoEEIqhbGe6D5J8c9IqQOUuTzzV6wn1POlfdLkJliZY3OlB0j0f17uMWlqZYjH7txj+2YbyrIA8Yg=="
      },
      "System.Linq": {
        "type": "Transitive",
        "resolved": "4.3.0",
        "contentHash": "5DbqIUpsDp0dFftytzuMmc0oeMdQwjcP/EWxsksIz/w1TcFRkZ3yKKz0PqiYFMmEwPSWw+qNVqD7PJ889JzHbw==",
        "dependencies": {
          "System.Collections": "4.3.0",
          "System.Diagnostics.Debug": "4.3.0",
          "System.Resources.ResourceManager": "4.3.0",
          "System.Runtime": "4.3.0",
          "System.Runtime.Extensions": "4.3.0"
        }
      },
      "System.Linq.Expressions": {
        "type": "Transitive",
        "resolved": "4.3.0",
        "contentHash": "PGKkrd2khG4CnlyJwxwwaWWiSiWFNBGlgXvJpeO0xCXrZ89ODrQ6tjEWS/kOqZ8GwEOUATtKtzp1eRgmYNfclg==",
        "dependencies": {
          "System.Collections": "4.3.0",
          "System.Diagnostics.Debug": "4.3.0",
          "System.Globalization": "4.3.0",
          "System.IO": "4.3.0",
          "System.Linq": "4.3.0",
          "System.ObjectModel": "4.3.0",
          "System.Reflection": "4.3.0",
          "System.Reflection.Emit": "4.3.0",
          "System.Reflection.Emit.ILGeneration": "4.3.0",
          "System.Reflection.Emit.Lightweight": "4.3.0",
          "System.Reflection.Extensions": "4.3.0",
          "System.Reflection.Primitives": "4.3.0",
          "System.Reflection.TypeExtensions": "4.3.0",
          "System.Resources.ResourceManager": "4.3.0",
          "System.Runtime": "4.3.0",
          "System.Runtime.Extensions": "4.3.0",
          "System.Threading": "4.3.0"
        }
      },
      "System.Linq.Queryable": {
        "type": "Transitive",
        "resolved": "4.0.1",
        "contentHash": "Yn/WfYe9RoRfmSLvUt2JerP0BTGGykCZkQPgojaxgzF2N0oPo+/AhB8TXOpdCcNlrG3VRtsamtK2uzsp3cqRVw==",
        "dependencies": {
          "System.Collections": "4.0.11",
          "System.Diagnostics.Debug": "4.0.11",
          "System.Linq": "4.1.0",
          "System.Linq.Expressions": "4.1.0",
          "System.Reflection": "4.1.0",
          "System.Reflection.Extensions": "4.0.1",
          "System.Resources.ResourceManager": "4.0.1",
          "System.Runtime": "4.1.0"
        }
      },
      "System.Memory": {
        "type": "Transitive",
        "resolved": "4.5.4",
        "contentHash": "1MbJTHS1lZ4bS4FmsJjnuGJOu88ZzTT2rLvrhW7Ygic+pC0NWA+3hgAen0HRdsocuQXCkUTdFn9yHJJhsijDXw=="
      },
      "System.Memory.Data": {
        "type": "Transitive",
        "resolved": "1.0.2",
        "contentHash": "JGkzeqgBsiZwKJZ1IxPNsDFZDhUvuEdX8L8BDC8N3KOj+6zMcNU28CNN59TpZE/VJYy9cP+5M+sbxtWJx3/xtw==",
        "dependencies": {
          "System.Text.Encodings.Web": "4.7.2",
          "System.Text.Json": "4.6.0"
        }
      },
      "System.Net.Http": {
        "type": "Transitive",
        "resolved": "4.3.4",
        "contentHash": "aOa2d51SEbmM+H+Csw7yJOuNZoHkrP2XnAurye5HWYgGVVU54YZDvsLUYRv6h18X3sPnjNCANmN7ZhIPiqMcjA==",
        "dependencies": {
          "Microsoft.NETCore.Platforms": "1.1.1",
          "System.Collections": "4.3.0",
          "System.Diagnostics.Debug": "4.3.0",
          "System.Diagnostics.DiagnosticSource": "4.3.0",
          "System.Diagnostics.Tracing": "4.3.0",
          "System.Globalization": "4.3.0",
          "System.Globalization.Extensions": "4.3.0",
          "System.IO": "4.3.0",
          "System.IO.FileSystem": "4.3.0",
          "System.Net.Primitives": "4.3.0",
          "System.Resources.ResourceManager": "4.3.0",
          "System.Runtime": "4.3.0",
          "System.Runtime.Extensions": "4.3.0",
          "System.Runtime.Handles": "4.3.0",
          "System.Runtime.InteropServices": "4.3.0",
          "System.Security.Cryptography.Algorithms": "4.3.0",
          "System.Security.Cryptography.Encoding": "4.3.0",
          "System.Security.Cryptography.OpenSsl": "4.3.0",
          "System.Security.Cryptography.Primitives": "4.3.0",
          "System.Security.Cryptography.X509Certificates": "4.3.0",
          "System.Text.Encoding": "4.3.0",
          "System.Threading": "4.3.0",
          "System.Threading.Tasks": "4.3.0",
          "runtime.native.System": "4.3.0",
          "runtime.native.System.Net.Http": "4.3.0",
          "runtime.native.System.Security.Cryptography.OpenSsl": "4.3.2"
        }
      },
      "System.Net.NameResolution": {
        "type": "Transitive",
        "resolved": "4.0.0",
        "contentHash": "JdqRdM1Qym3YehqdKIi5LHrpypP4JMfxKQSNCJ2z4WawkG0il+N3XfNeJOxll2XrTnG7WgYYPoeiu/KOwg0DQw==",
        "dependencies": {
          "Microsoft.NETCore.Platforms": "1.0.1",
          "System.Collections": "4.0.11",
          "System.Diagnostics.Tracing": "4.1.0",
          "System.Globalization": "4.0.11",
          "System.Net.Primitives": "4.0.11",
          "System.Resources.ResourceManager": "4.0.1",
          "System.Runtime": "4.1.0",
          "System.Runtime.Extensions": "4.1.0",
          "System.Runtime.Handles": "4.0.1",
          "System.Runtime.InteropServices": "4.1.0",
          "System.Security.Principal.Windows": "4.0.0",
          "System.Threading": "4.0.11",
          "System.Threading.Tasks": "4.0.11",
          "runtime.native.System": "4.0.0"
        }
      },
      "System.Net.NetworkInformation": {
        "type": "Transitive",
        "resolved": "4.1.0",
        "contentHash": "Q0rfeiW6QsiZuicGjrFA7cRr2+kXex0JIljTTxzI09GIftB8k+aNL31VsQD1sI2g31cw7UGDTgozA/FgeNSzsQ==",
        "dependencies": {
          "Microsoft.NETCore.Platforms": "1.0.1",
          "Microsoft.Win32.Primitives": "4.0.1",
          "System.Collections": "4.0.11",
          "System.Diagnostics.Tracing": "4.1.0",
          "System.Globalization": "4.0.11",
          "System.IO": "4.1.0",
          "System.IO.FileSystem": "4.0.1",
          "System.IO.FileSystem.Primitives": "4.0.1",
          "System.Linq": "4.1.0",
          "System.Net.Primitives": "4.0.11",
          "System.Net.Sockets": "4.1.0",
          "System.Resources.ResourceManager": "4.0.1",
          "System.Runtime": "4.1.0",
          "System.Runtime.Extensions": "4.1.0",
          "System.Runtime.Handles": "4.0.1",
          "System.Runtime.InteropServices": "4.1.0",
          "System.Security.Principal.Windows": "4.0.0",
          "System.Threading": "4.0.11",
          "System.Threading.Overlapped": "4.0.1",
          "System.Threading.Tasks": "4.0.11",
          "System.Threading.Thread": "4.0.0",
          "System.Threading.ThreadPool": "4.0.10",
          "runtime.native.System": "4.0.0"
        }
      },
      "System.Net.Primitives": {
        "type": "Transitive",
        "resolved": "4.3.0",
        "contentHash": "qOu+hDwFwoZPbzPvwut2qATe3ygjeQBDQj91xlsaqGFQUI5i4ZnZb8yyQuLGpDGivEPIt8EJkd1BVzVoP31FXA==",
        "dependencies": {
          "Microsoft.NETCore.Platforms": "1.1.0",
          "Microsoft.NETCore.Targets": "1.1.0",
          "System.Runtime": "4.3.0",
          "System.Runtime.Handles": "4.3.0"
        }
      },
      "System.Net.Requests": {
        "type": "Transitive",
        "resolved": "4.0.11",
        "contentHash": "vxGt7C0cZixN+VqoSW4Yakc1Y9WknmxauDqzxgpw/FnBdz4kQNN51l4wxdXX5VY1xjqy//+G+4CvJWp1+f+y6Q==",
        "dependencies": {
          "Microsoft.NETCore.Platforms": "1.0.1",
          "System.Collections": "4.0.11",
          "System.Diagnostics.Debug": "4.0.11",
          "System.Diagnostics.Tracing": "4.1.0",
          "System.Globalization": "4.0.11",
          "System.IO": "4.1.0",
          "System.Net.Http": "4.1.0",
          "System.Net.Primitives": "4.0.11",
          "System.Net.WebHeaderCollection": "4.0.1",
          "System.Resources.ResourceManager": "4.0.1",
          "System.Runtime": "4.1.0",
          "System.Threading": "4.0.11",
          "System.Threading.Tasks": "4.0.11"
        }
      },
      "System.Net.Security": {
        "type": "Transitive",
        "resolved": "4.3.2",
        "contentHash": "xT2jbYpbBo3ha87rViHoTA6WdvqOAW37drmqyx/6LD8p7HEPT2qgdxoimRzWtPg8Jh4X5G9BV2seeTv4x6FYlA==",
        "dependencies": {
          "Microsoft.NETCore.Platforms": "1.1.0",
          "Microsoft.Win32.Primitives": "4.3.0",
          "System.Collections": "4.3.0",
          "System.Collections.Concurrent": "4.3.0",
          "System.Diagnostics.Tracing": "4.3.0",
          "System.Globalization": "4.3.0",
          "System.Globalization.Extensions": "4.3.0",
          "System.IO": "4.3.0",
          "System.Net.Primitives": "4.3.0",
          "System.Resources.ResourceManager": "4.3.0",
          "System.Runtime": "4.3.0",
          "System.Runtime.Extensions": "4.3.0",
          "System.Runtime.Handles": "4.3.0",
          "System.Runtime.InteropServices": "4.3.0",
          "System.Security.Claims": "4.3.0",
          "System.Security.Cryptography.Algorithms": "4.3.0",
          "System.Security.Cryptography.Encoding": "4.3.0",
          "System.Security.Cryptography.OpenSsl": "4.3.0",
          "System.Security.Cryptography.Primitives": "4.3.0",
          "System.Security.Cryptography.X509Certificates": "4.3.0",
          "System.Security.Principal": "4.3.0",
          "System.Text.Encoding": "4.3.0",
          "System.Threading": "4.3.0",
          "System.Threading.Tasks": "4.3.0",
          "System.Threading.ThreadPool": "4.3.0",
          "runtime.native.System": "4.3.0",
          "runtime.native.System.Net.Security": "4.3.0",
          "runtime.native.System.Security.Cryptography.OpenSsl": "4.3.2"
        }
      },
      "System.Net.Sockets": {
        "type": "Transitive",
        "resolved": "4.3.0",
        "contentHash": "m6icV6TqQOAdgt5N/9I5KNpjom/5NFtkmGseEH+AK/hny8XrytLH3+b5M8zL/Ycg3fhIocFpUMyl/wpFnVRvdw==",
        "dependencies": {
          "Microsoft.NETCore.Platforms": "1.1.0",
          "Microsoft.NETCore.Targets": "1.1.0",
          "System.IO": "4.3.0",
          "System.Net.Primitives": "4.3.0",
          "System.Runtime": "4.3.0",
          "System.Threading.Tasks": "4.3.0"
        }
      },
      "System.Net.WebHeaderCollection": {
        "type": "Transitive",
        "resolved": "4.0.1",
        "contentHash": "XX2TIAN+wBSAIV51BU2FvvXMdstUa8b0FBSZmDWjZdwUMmggQSifpTOZ5fNH20z9ZCg2fkV1L5SsZnpO2RQDRQ==",
        "dependencies": {
          "System.Collections": "4.0.11",
          "System.Resources.ResourceManager": "4.0.1",
          "System.Runtime": "4.1.0",
          "System.Runtime.Extensions": "4.1.0"
        }
      },
      "System.Net.WebSockets": {
        "type": "Transitive",
        "resolved": "4.0.0",
        "contentHash": "2KJo8hir6Edi9jnMDAMhiJoI691xRBmKcbNpwjrvpIMOCTYOtBpSsSEGBxBDV7PKbasJNaFp1+PZz1D7xS41Hg==",
        "dependencies": {
          "Microsoft.Win32.Primitives": "4.0.1",
          "System.Resources.ResourceManager": "4.0.1",
          "System.Runtime": "4.1.0",
          "System.Threading.Tasks": "4.0.11"
        }
      },
      "System.Net.WebSockets.Client": {
        "type": "Transitive",
        "resolved": "4.0.2",
        "contentHash": "NUCcDroX4lCQXgOrzlwIZ1u9YJ0krfyF0wk0ONnyLUmcQoEiYV2/OfUPRqUwQBbpH1BlGApkLgoQUwMqb5+c1g==",
        "dependencies": {
          "Microsoft.NETCore.Platforms": "1.0.2",
          "Microsoft.Win32.Primitives": "4.0.1",
          "System.Collections": "4.0.11",
          "System.Diagnostics.Debug": "4.0.11",
          "System.Diagnostics.Tracing": "4.1.0",
          "System.Globalization": "4.0.11",
          "System.Net.Primitives": "4.0.11",
          "System.Net.WebHeaderCollection": "4.0.1",
          "System.Net.WebSockets": "4.0.0",
          "System.Resources.ResourceManager": "4.0.1",
          "System.Runtime": "4.1.0",
          "System.Runtime.Extensions": "4.1.0",
          "System.Runtime.Handles": "4.0.1",
          "System.Runtime.InteropServices": "4.1.0",
          "System.Security.Cryptography.X509Certificates": "4.1.0",
          "System.Text.Encoding": "4.0.11",
          "System.Threading": "4.0.11",
          "System.Threading.Tasks": "4.0.11"
        }
      },
      "System.Numerics.Vectors": {
        "type": "Transitive",
        "resolved": "4.5.0",
        "contentHash": "QQTlPTl06J/iiDbJCiepZ4H//BVraReU4O4EoRw1U02H5TLUIT7xn3GnDp9AXPSlJUDyFs4uWjWafNX6WrAojQ=="
      },
      "System.ObjectModel": {
        "type": "Transitive",
        "resolved": "4.3.0",
        "contentHash": "bdX+80eKv9bN6K4N+d77OankKHGn6CH711a6fcOpMQu2Fckp/Ft4L/kW9WznHpyR0NRAvJutzOMHNNlBGvxQzQ==",
        "dependencies": {
          "System.Collections": "4.3.0",
          "System.Diagnostics.Debug": "4.3.0",
          "System.Resources.ResourceManager": "4.3.0",
          "System.Runtime": "4.3.0",
          "System.Threading": "4.3.0"
        }
      },
      "System.Private.DataContractSerialization": {
        "type": "Transitive",
        "resolved": "4.1.1",
        "contentHash": "lcqFBUaCZxPiUkA4dlSOoPZGtZsAuuElH2XHgLwGLxd7ZozWetV5yiz0qGAV2AUYOqw97MtZBjbLMN16Xz4vXA==",
        "dependencies": {
          "System.Collections": "4.0.11",
          "System.Collections.Concurrent": "4.0.12",
          "System.Diagnostics.Debug": "4.0.11",
          "System.Globalization": "4.0.11",
          "System.IO": "4.1.0",
          "System.Linq": "4.1.0",
          "System.Reflection": "4.1.0",
          "System.Reflection.Emit.ILGeneration": "4.0.1",
          "System.Reflection.Emit.Lightweight": "4.0.1",
          "System.Reflection.Extensions": "4.0.1",
          "System.Reflection.Primitives": "4.0.1",
          "System.Reflection.TypeExtensions": "4.1.0",
          "System.Resources.ResourceManager": "4.0.1",
          "System.Runtime": "4.1.0",
          "System.Runtime.Extensions": "4.1.0",
          "System.Runtime.Serialization.Primitives": "4.1.1",
          "System.Text.Encoding": "4.0.11",
          "System.Text.Encoding.Extensions": "4.0.11",
          "System.Text.RegularExpressions": "4.1.0",
          "System.Threading": "4.0.11",
          "System.Threading.Tasks": "4.0.11",
          "System.Xml.ReaderWriter": "4.0.11",
          "System.Xml.XmlDocument": "4.0.1",
          "System.Xml.XmlSerializer": "4.0.11"
        }
      },
      "System.Reflection": {
        "type": "Transitive",
        "resolved": "4.3.0",
        "contentHash": "KMiAFoW7MfJGa9nDFNcfu+FpEdiHpWgTcS2HdMpDvt9saK3y/G4GwprPyzqjFH9NTaGPQeWNHU+iDlDILj96aQ==",
        "dependencies": {
          "Microsoft.NETCore.Platforms": "1.1.0",
          "Microsoft.NETCore.Targets": "1.1.0",
          "System.IO": "4.3.0",
          "System.Reflection.Primitives": "4.3.0",
          "System.Runtime": "4.3.0"
        }
      },
      "System.Reflection.Emit": {
        "type": "Transitive",
        "resolved": "4.3.0",
        "contentHash": "228FG0jLcIwTVJyz8CLFKueVqQK36ANazUManGaJHkO0icjiIypKW7YLWLIWahyIkdh5M7mV2dJepllLyA1SKg==",
        "dependencies": {
          "System.IO": "4.3.0",
          "System.Reflection": "4.3.0",
          "System.Reflection.Emit.ILGeneration": "4.3.0",
          "System.Reflection.Primitives": "4.3.0",
          "System.Runtime": "4.3.0"
        }
      },
      "System.Reflection.Emit.ILGeneration": {
        "type": "Transitive",
        "resolved": "4.3.0",
        "contentHash": "59tBslAk9733NXLrUJrwNZEzbMAcu8k344OYo+wfSVygcgZ9lgBdGIzH/nrg3LYhXceynyvTc8t5/GD4Ri0/ng==",
        "dependencies": {
          "System.Reflection": "4.3.0",
          "System.Reflection.Primitives": "4.3.0",
          "System.Runtime": "4.3.0"
        }
      },
      "System.Reflection.Emit.Lightweight": {
        "type": "Transitive",
        "resolved": "4.3.0",
        "contentHash": "oadVHGSMsTmZsAF864QYN1t1QzZjIcuKU3l2S9cZOwDdDueNTrqq1yRj7koFfIGEnKpt6NjpL3rOzRhs4ryOgA==",
        "dependencies": {
          "System.Reflection": "4.3.0",
          "System.Reflection.Emit.ILGeneration": "4.3.0",
          "System.Reflection.Primitives": "4.3.0",
          "System.Runtime": "4.3.0"
        }
      },
      "System.Reflection.Extensions": {
        "type": "Transitive",
        "resolved": "4.3.0",
        "contentHash": "rJkrJD3kBI5B712aRu4DpSIiHRtr6QlfZSQsb0hYHrDCZORXCFjQfoipo2LaMUHoT9i1B7j7MnfaEKWDFmFQNQ==",
        "dependencies": {
          "Microsoft.NETCore.Platforms": "1.1.0",
          "Microsoft.NETCore.Targets": "1.1.0",
          "System.Reflection": "4.3.0",
          "System.Runtime": "4.3.0"
        }
      },
      "System.Reflection.Metadata": {
        "type": "Transitive",
        "resolved": "1.6.0",
        "contentHash": "COC1aiAJjCoA5GBF+QKL2uLqEBew4JsCkQmoHKbN3TlOZKa2fKLz5CpiRQKDz0RsAOEGsVKqOD5bomsXq/4STQ=="
      },
      "System.Reflection.Primitives": {
        "type": "Transitive",
        "resolved": "4.3.0",
        "contentHash": "5RXItQz5As4xN2/YUDxdpsEkMhvw3e6aNveFXUn4Hl/udNTCNhnKp8lT9fnc3MhvGKh1baak5CovpuQUXHAlIA==",
        "dependencies": {
          "Microsoft.NETCore.Platforms": "1.1.0",
          "Microsoft.NETCore.Targets": "1.1.0",
          "System.Runtime": "4.3.0"
        }
      },
      "System.Reflection.TypeExtensions": {
        "type": "Transitive",
        "resolved": "4.3.0",
        "contentHash": "7u6ulLcZbyxB5Gq0nMkQttcdBTx57ibzw+4IOXEfR+sXYQoHvjW5LTLyNr8O22UIMrqYbchJQJnos4eooYzYJA==",
        "dependencies": {
          "System.Reflection": "4.3.0",
          "System.Runtime": "4.3.0"
        }
      },
      "System.Resources.ResourceManager": {
        "type": "Transitive",
        "resolved": "4.3.0",
        "contentHash": "/zrcPkkWdZmI4F92gL/TPumP98AVDu/Wxr3CSJGQQ+XN6wbRZcyfSKVoPo17ilb3iOr0cCRqJInGwNMolqhS8A==",
        "dependencies": {
          "Microsoft.NETCore.Platforms": "1.1.0",
          "Microsoft.NETCore.Targets": "1.1.0",
          "System.Globalization": "4.3.0",
          "System.Reflection": "4.3.0",
          "System.Runtime": "4.3.0"
        }
      },
      "System.Runtime": {
        "type": "Transitive",
        "resolved": "4.3.0",
        "contentHash": "JufQi0vPQ0xGnAczR13AUFglDyVYt4Kqnz1AZaiKZ5+GICq0/1MH/mO/eAJHt/mHW1zjKBJd7kV26SrxddAhiw==",
        "dependencies": {
          "Microsoft.NETCore.Platforms": "1.1.0",
          "Microsoft.NETCore.Targets": "1.1.0"
        }
      },
      "System.Runtime.Caching": {
        "type": "Transitive",
        "resolved": "5.0.0",
        "contentHash": "30D6MkO8WF9jVGWZIP0hmCN8l9BTY4LCsAzLIe4xFSXzs+AjDotR7DpSmj27pFskDURzUvqYYY0ikModgBTxWw==",
        "dependencies": {
          "System.Configuration.ConfigurationManager": "5.0.0"
        }
      },
      "System.Runtime.CompilerServices.Unsafe": {
        "type": "Transitive",
        "resolved": "6.0.0",
        "contentHash": "/iUeP3tq1S0XdNNoMz5C9twLSrM/TH+qElHkXWaPvuNOt+99G75NrV0OS2EqHx5wMN7popYjpc8oTjC1y16DLg=="
      },
      "System.Runtime.Extensions": {
        "type": "Transitive",
        "resolved": "4.3.0",
        "contentHash": "guW0uK0fn5fcJJ1tJVXYd7/1h5F+pea1r7FLSOz/f8vPEqbR2ZAknuRDvTQ8PzAilDveOxNjSfr0CHfIQfFk8g==",
        "dependencies": {
          "Microsoft.NETCore.Platforms": "1.1.0",
          "Microsoft.NETCore.Targets": "1.1.0",
          "System.Runtime": "4.3.0"
        }
      },
      "System.Runtime.Handles": {
        "type": "Transitive",
        "resolved": "4.3.0",
        "contentHash": "OKiSUN7DmTWeYb3l51A7EYaeNMnvxwE249YtZz7yooT4gOZhmTjIn48KgSsw2k2lYdLgTKNJw/ZIfSElwDRVgg==",
        "dependencies": {
          "Microsoft.NETCore.Platforms": "1.1.0",
          "Microsoft.NETCore.Targets": "1.1.0",
          "System.Runtime": "4.3.0"
        }
      },
      "System.Runtime.InteropServices": {
        "type": "Transitive",
        "resolved": "4.3.0",
        "contentHash": "uv1ynXqiMK8mp1GM3jDqPCFN66eJ5w5XNomaK2XD+TuCroNTLFGeZ+WCmBMcBDyTFKou3P6cR6J/QsaqDp7fGQ==",
        "dependencies": {
          "Microsoft.NETCore.Platforms": "1.1.0",
          "Microsoft.NETCore.Targets": "1.1.0",
          "System.Reflection": "4.3.0",
          "System.Reflection.Primitives": "4.3.0",
          "System.Runtime": "4.3.0",
          "System.Runtime.Handles": "4.3.0"
        }
      },
      "System.Runtime.InteropServices.RuntimeInformation": {
        "type": "Transitive",
        "resolved": "4.3.0",
        "contentHash": "cbz4YJMqRDR7oLeMRbdYv7mYzc++17lNhScCX0goO2XpGWdvAt60CGN+FHdePUEHCe/Jy9jUlvNAiNdM+7jsOw==",
        "dependencies": {
          "System.Reflection": "4.3.0",
          "System.Reflection.Extensions": "4.3.0",
          "System.Resources.ResourceManager": "4.3.0",
          "System.Runtime": "4.3.0",
          "System.Runtime.InteropServices": "4.3.0",
          "System.Threading": "4.3.0",
          "runtime.native.System": "4.3.0"
        }
      },
      "System.Runtime.Numerics": {
        "type": "Transitive",
        "resolved": "4.3.0",
        "contentHash": "yMH+MfdzHjy17l2KESnPiF2dwq7T+xLnSJar7slyimAkUh/gTrS9/UQOtv7xarskJ2/XDSNvfLGOBQPjL7PaHQ==",
        "dependencies": {
          "System.Globalization": "4.3.0",
          "System.Resources.ResourceManager": "4.3.0",
          "System.Runtime": "4.3.0",
          "System.Runtime.Extensions": "4.3.0"
        }
      },
      "System.Runtime.Serialization.Json": {
        "type": "Transitive",
        "resolved": "4.0.2",
        "contentHash": "+7DIJhnKYgCzUgcLbVTtRQb2l1M0FP549XFlFkQM5lmNiUBl44AfNbx4bz61xA8PzLtlYwfmif4JJJW7MPPnjg==",
        "dependencies": {
          "System.IO": "4.1.0",
          "System.Private.DataContractSerialization": "4.1.1",
          "System.Runtime": "4.1.0"
        }
      },
      "System.Runtime.Serialization.Primitives": {
        "type": "Transitive",
        "resolved": "4.1.1",
        "contentHash": "HZ6Du5QrTG8MNJbf4e4qMO3JRAkIboGT5Fk804uZtg3Gq516S7hAqTm2UZKUHa7/6HUGdVy3AqMQKbns06G/cg==",
        "dependencies": {
          "System.Resources.ResourceManager": "4.0.1",
          "System.Runtime": "4.1.0"
        }
      },
      "System.Security.AccessControl": {
        "type": "Transitive",
        "resolved": "6.0.0",
        "contentHash": "AUADIc0LIEQe7MzC+I0cl0rAT8RrTAKFHl53yHjEUzNVIaUlhFY11vc2ebiVJzVBuOzun6F7FBA+8KAbGTTedQ=="
      },
      "System.Security.Claims": {
        "type": "Transitive",
        "resolved": "4.3.0",
        "contentHash": "P/+BR/2lnc4PNDHt/TPBAWHVMLMRHsyYZbU1NphW4HIWzCggz8mJbTQQ3MKljFE7LS3WagmVFuBgoLcFzYXlkA==",
        "dependencies": {
          "System.Collections": "4.3.0",
          "System.Globalization": "4.3.0",
          "System.IO": "4.3.0",
          "System.Resources.ResourceManager": "4.3.0",
          "System.Runtime": "4.3.0",
          "System.Runtime.Extensions": "4.3.0",
          "System.Security.Principal": "4.3.0"
        }
      },
      "System.Security.Cryptography.Algorithms": {
        "type": "Transitive",
        "resolved": "4.3.0",
        "contentHash": "W1kd2Y8mYSCgc3ULTAZ0hOP2dSdG5YauTb1089T0/kRcN2MpSAW1izOFROrJgxSlMn3ArsgHXagigyi+ibhevg==",
        "dependencies": {
          "Microsoft.NETCore.Platforms": "1.1.0",
          "System.Collections": "4.3.0",
          "System.IO": "4.3.0",
          "System.Resources.ResourceManager": "4.3.0",
          "System.Runtime": "4.3.0",
          "System.Runtime.Extensions": "4.3.0",
          "System.Runtime.Handles": "4.3.0",
          "System.Runtime.InteropServices": "4.3.0",
          "System.Runtime.Numerics": "4.3.0",
          "System.Security.Cryptography.Encoding": "4.3.0",
          "System.Security.Cryptography.Primitives": "4.3.0",
          "System.Text.Encoding": "4.3.0",
          "runtime.native.System.Security.Cryptography.Apple": "4.3.0",
          "runtime.native.System.Security.Cryptography.OpenSsl": "4.3.0"
        }
      },
      "System.Security.Cryptography.Cng": {
        "type": "Transitive",
        "resolved": "5.0.0",
        "contentHash": "jIMXsKn94T9JY7PvPq/tMfqa6GAaHpElRDpmG+SuL+D3+sTw2M8VhnibKnN8Tq+4JqbPJ/f+BwtLeDMEnzAvRg==",
        "dependencies": {
          "System.Formats.Asn1": "5.0.0"
        }
      },
      "System.Security.Cryptography.Csp": {
        "type": "Transitive",
        "resolved": "4.3.0",
        "contentHash": "X4s/FCkEUnRGnwR3aSfVIkldBmtURMhmexALNTwpjklzxWU7yjMk7GHLKOZTNkgnWnE0q7+BCf9N2LVRWxewaA==",
        "dependencies": {
          "Microsoft.NETCore.Platforms": "1.1.0",
          "System.IO": "4.3.0",
          "System.Reflection": "4.3.0",
          "System.Resources.ResourceManager": "4.3.0",
          "System.Runtime": "4.3.0",
          "System.Runtime.Extensions": "4.3.0",
          "System.Runtime.Handles": "4.3.0",
          "System.Runtime.InteropServices": "4.3.0",
          "System.Security.Cryptography.Algorithms": "4.3.0",
          "System.Security.Cryptography.Encoding": "4.3.0",
          "System.Security.Cryptography.Primitives": "4.3.0",
          "System.Text.Encoding": "4.3.0",
          "System.Threading": "4.3.0"
        }
      },
      "System.Security.Cryptography.Encoding": {
        "type": "Transitive",
        "resolved": "4.3.0",
        "contentHash": "1DEWjZZly9ae9C79vFwqaO5kaOlI5q+3/55ohmq/7dpDyDfc8lYe7YVxJUZ5MF/NtbkRjwFRo14yM4OEo9EmDw==",
        "dependencies": {
          "Microsoft.NETCore.Platforms": "1.1.0",
          "System.Collections": "4.3.0",
          "System.Collections.Concurrent": "4.3.0",
          "System.Linq": "4.3.0",
          "System.Resources.ResourceManager": "4.3.0",
          "System.Runtime": "4.3.0",
          "System.Runtime.Extensions": "4.3.0",
          "System.Runtime.Handles": "4.3.0",
          "System.Runtime.InteropServices": "4.3.0",
          "System.Security.Cryptography.Primitives": "4.3.0",
          "System.Text.Encoding": "4.3.0",
          "runtime.native.System.Security.Cryptography.OpenSsl": "4.3.0"
        }
      },
      "System.Security.Cryptography.OpenSsl": {
        "type": "Transitive",
        "resolved": "4.3.0",
        "contentHash": "h4CEgOgv5PKVF/HwaHzJRiVboL2THYCou97zpmhjghx5frc7fIvlkY1jL+lnIQyChrJDMNEXS6r7byGif8Cy4w==",
        "dependencies": {
          "System.Collections": "4.3.0",
          "System.IO": "4.3.0",
          "System.Resources.ResourceManager": "4.3.0",
          "System.Runtime": "4.3.0",
          "System.Runtime.Extensions": "4.3.0",
          "System.Runtime.Handles": "4.3.0",
          "System.Runtime.InteropServices": "4.3.0",
          "System.Runtime.Numerics": "4.3.0",
          "System.Security.Cryptography.Algorithms": "4.3.0",
          "System.Security.Cryptography.Encoding": "4.3.0",
          "System.Security.Cryptography.Primitives": "4.3.0",
          "System.Text.Encoding": "4.3.0",
          "runtime.native.System.Security.Cryptography.OpenSsl": "4.3.0"
        }
      },
      "System.Security.Cryptography.Pkcs": {
        "type": "Transitive",
        "resolved": "6.0.0",
        "contentHash": "elM3x+xSRhzQysiqo85SbidJJ2YbZlnvmh+53TuSZHsD7dNuuEWser+9EFtY+rYupBwkq2avc6ZCO3/6qACgmg==",
        "dependencies": {
          "System.Formats.Asn1": "6.0.0"
        }
      },
      "System.Security.Cryptography.Primitives": {
        "type": "Transitive",
        "resolved": "4.3.0",
        "contentHash": "7bDIyVFNL/xKeFHjhobUAQqSpJq9YTOpbEs6mR233Et01STBMXNAc/V+BM6dwYGc95gVh/Zf+iVXWzj3mE8DWg==",
        "dependencies": {
          "System.Diagnostics.Debug": "4.3.0",
          "System.Globalization": "4.3.0",
          "System.IO": "4.3.0",
          "System.Resources.ResourceManager": "4.3.0",
          "System.Runtime": "4.3.0",
          "System.Threading": "4.3.0",
          "System.Threading.Tasks": "4.3.0"
        }
      },
      "System.Security.Cryptography.ProtectedData": {
        "type": "Transitive",
        "resolved": "6.0.0",
        "contentHash": "rp1gMNEZpvx9vP0JW0oHLxlf8oSiQgtno77Y4PLUBjSiDYoD77Y8uXHr1Ea5XG4/pIKhqAdxZ8v8OTUtqo9PeQ=="
      },
      "System.Security.Cryptography.X509Certificates": {
        "type": "Transitive",
        "resolved": "4.3.0",
        "contentHash": "t2Tmu6Y2NtJ2um0RtcuhP7ZdNNxXEgUm2JeoA/0NvlMjAhKCnM1NX07TDl3244mVp3QU6LPEhT3HTtH1uF7IYw==",
        "dependencies": {
          "Microsoft.NETCore.Platforms": "1.1.0",
          "System.Collections": "4.3.0",
          "System.Diagnostics.Debug": "4.3.0",
          "System.Globalization": "4.3.0",
          "System.Globalization.Calendars": "4.3.0",
          "System.IO": "4.3.0",
          "System.IO.FileSystem": "4.3.0",
          "System.IO.FileSystem.Primitives": "4.3.0",
          "System.Resources.ResourceManager": "4.3.0",
          "System.Runtime": "4.3.0",
          "System.Runtime.Extensions": "4.3.0",
          "System.Runtime.Handles": "4.3.0",
          "System.Runtime.InteropServices": "4.3.0",
          "System.Runtime.Numerics": "4.3.0",
          "System.Security.Cryptography.Algorithms": "4.3.0",
          "System.Security.Cryptography.Cng": "4.3.0",
          "System.Security.Cryptography.Csp": "4.3.0",
          "System.Security.Cryptography.Encoding": "4.3.0",
          "System.Security.Cryptography.OpenSsl": "4.3.0",
          "System.Security.Cryptography.Primitives": "4.3.0",
          "System.Text.Encoding": "4.3.0",
          "System.Threading": "4.3.0",
          "runtime.native.System": "4.3.0",
          "runtime.native.System.Net.Http": "4.3.0",
          "runtime.native.System.Security.Cryptography.OpenSsl": "4.3.0"
        }
      },
      "System.Security.Cryptography.Xml": {
        "type": "Transitive",
        "resolved": "4.5.0",
        "contentHash": "i2Jn6rGXR63J0zIklImGRkDIJL4b1NfPSEbIVHBlqoIb12lfXIigCbDRpDmIEzwSo/v1U5y/rYJdzZYSyCWxvg==",
        "dependencies": {
          "System.Security.Cryptography.Pkcs": "4.5.0",
          "System.Security.Permissions": "4.5.0"
        }
      },
      "System.Security.Permissions": {
        "type": "Transitive",
        "resolved": "6.0.0",
        "contentHash": "T/uuc7AklkDoxmcJ7LGkyX1CcSviZuLCa4jg3PekfJ7SU0niF0IVTXwUiNVP9DSpzou2PpxJ+eNY2IfDM90ZCg==",
        "dependencies": {
          "System.Security.AccessControl": "6.0.0",
          "System.Windows.Extensions": "6.0.0"
        }
      },
      "System.Security.Principal": {
        "type": "Transitive",
        "resolved": "4.3.0",
        "contentHash": "I1tkfQlAoMM2URscUtpcRo/hX0jinXx6a/KUtEQoz3owaYwl3qwsO8cbzYVVnjxrzxjHo3nJC+62uolgeGIS9A==",
        "dependencies": {
          "System.Runtime": "4.3.0"
        }
      },
      "System.Security.Principal.Windows": {
        "type": "Transitive",
        "resolved": "5.0.0",
        "contentHash": "t0MGLukB5WAVU9bO3MGzvlGnyJPgUlcwerXn1kzBRjwLKixT96XV0Uza41W49gVd8zEMFu9vQEFlv0IOrytICA=="
      },
      "System.Security.SecureString": {
        "type": "Transitive",
        "resolved": "4.0.0",
        "contentHash": "sqzq9GD6/b0yqPuMpgIKBuoLf4VKAj8oAfh4kXSzPaN6eoKY3hRi9C5L27uip25qlU+BGPfb0xh2Rmbwc4jFVA==",
        "dependencies": {
          "Microsoft.NETCore.Platforms": "1.0.1",
          "System.Resources.ResourceManager": "4.0.1",
          "System.Runtime": "4.1.0",
          "System.Runtime.Handles": "4.0.1",
          "System.Runtime.InteropServices": "4.1.0",
          "System.Security.Cryptography.Primitives": "4.0.0",
          "System.Text.Encoding": "4.0.11",
          "System.Threading": "4.0.11"
        }
      },
      "System.Text.Encoding": {
        "type": "Transitive",
        "resolved": "4.3.0",
        "contentHash": "BiIg+KWaSDOITze6jGQynxg64naAPtqGHBwDrLaCtixsa5bKiR8dpPOHA7ge3C0JJQizJE+sfkz1wV+BAKAYZw==",
        "dependencies": {
          "Microsoft.NETCore.Platforms": "1.1.0",
          "Microsoft.NETCore.Targets": "1.1.0",
          "System.Runtime": "4.3.0"
        }
      },
      "System.Text.Encoding.CodePages": {
        "type": "Transitive",
        "resolved": "5.0.0",
        "contentHash": "NyscU59xX6Uo91qvhOs2Ccho3AR2TnZPomo1Z0K6YpyztBPM/A5VbkzOO19sy3A3i1TtEnTxA7bCe3Us+r5MWg==",
        "dependencies": {
          "Microsoft.NETCore.Platforms": "5.0.0"
        }
      },
      "System.Text.Encoding.Extensions": {
        "type": "Transitive",
        "resolved": "4.3.0",
        "contentHash": "YVMK0Bt/A43RmwizJoZ22ei2nmrhobgeiYwFzC4YAN+nue8RF6djXDMog0UCn+brerQoYVyaS+ghy9P/MUVcmw==",
        "dependencies": {
          "Microsoft.NETCore.Platforms": "1.1.0",
          "Microsoft.NETCore.Targets": "1.1.0",
          "System.Runtime": "4.3.0",
          "System.Text.Encoding": "4.3.0"
        }
      },
      "System.Text.Encodings.Web": {
        "type": "Transitive",
        "resolved": "6.0.0",
        "contentHash": "Vg8eB5Tawm1IFqj4TVK1czJX89rhFxJo9ELqc/Eiq0eXy13RK00eubyU6TJE6y+GQXjyV5gSfiewDUZjQgSE0w==",
        "dependencies": {
          "System.Runtime.CompilerServices.Unsafe": "6.0.0"
        }
      },
      "System.Text.Json": {
        "type": "Transitive",
        "resolved": "6.0.0",
        "contentHash": "zaJsHfESQvJ11vbXnNlkrR46IaMULk/gHxYsJphzSF+07kTjPHv+Oc14w6QEOfo3Q4hqLJgStUaYB9DBl0TmWg==",
        "dependencies": {
          "System.Runtime.CompilerServices.Unsafe": "6.0.0",
          "System.Text.Encodings.Web": "6.0.0"
        }
      },
      "System.Text.RegularExpressions": {
        "type": "Transitive",
        "resolved": "4.3.0",
        "contentHash": "RpT2DA+L660cBt1FssIE9CAGpLFdFPuheB7pLpKpn6ZXNby7jDERe8Ua/Ne2xGiwLVG2JOqziiaVCGDon5sKFA==",
        "dependencies": {
          "System.Runtime": "4.3.0"
        }
      },
      "System.Threading": {
        "type": "Transitive",
        "resolved": "4.3.0",
        "contentHash": "VkUS0kOBcUf3Wwm0TSbrevDDZ6BlM+b/HRiapRFWjM5O0NS0LviG0glKmFK+hhPDd1XFeSdU1GmlLhb2CoVpIw==",
        "dependencies": {
          "System.Runtime": "4.3.0",
          "System.Threading.Tasks": "4.3.0"
        }
      },
      "System.Threading.Overlapped": {
        "type": "Transitive",
        "resolved": "4.0.1",
        "contentHash": "f7aLuLkBoCQM2kng7zqLFBXz9Gk48gDK8lk1ih9rH/1arJJzZK9gJwNvPDhL6Ps/l6rwOr8jw+4FCHL0KKWiEg==",
        "dependencies": {
          "Microsoft.NETCore.Platforms": "1.0.1",
          "System.Resources.ResourceManager": "4.0.1",
          "System.Runtime": "4.1.0",
          "System.Runtime.Handles": "4.0.1"
        }
      },
      "System.Threading.Tasks": {
        "type": "Transitive",
        "resolved": "4.3.0",
        "contentHash": "LbSxKEdOUhVe8BezB/9uOGGppt+nZf6e1VFyw6v3DN6lqitm0OSn2uXMOdtP0M3W4iMcqcivm2J6UgqiwwnXiA==",
        "dependencies": {
          "Microsoft.NETCore.Platforms": "1.1.0",
          "Microsoft.NETCore.Targets": "1.1.0",
          "System.Runtime": "4.3.0"
        }
      },
      "System.Threading.Tasks.Extensions": {
        "type": "Transitive",
        "resolved": "4.5.4",
        "contentHash": "zteT+G8xuGu6mS+mzDzYXbzS7rd3K6Fjb9RiZlYlJPam2/hU7JCBZBVEcywNuR+oZ1ncTvc/cq0faRr3P01OVg=="
      },
      "System.Threading.Thread": {
        "type": "Transitive",
        "resolved": "4.3.0",
        "contentHash": "OHmbT+Zz065NKII/ZHcH9XO1dEuLGI1L2k7uYss+9C1jLxTC9kTZZuzUOyXHayRk+dft9CiDf3I/QZ0t8JKyBQ==",
        "dependencies": {
          "System.Runtime": "4.3.0"
        }
      },
      "System.Threading.ThreadPool": {
        "type": "Transitive",
        "resolved": "4.3.0",
        "contentHash": "k/+g4b7vjdd4aix83sTgC9VG6oXYKAktSfNIJUNGxPEj7ryEOfzHHhfnmsZvjxawwcD9HyWXKCXmPjX8U4zeSw==",
        "dependencies": {
          "System.Runtime": "4.3.0",
          "System.Runtime.Handles": "4.3.0"
        }
      },
      "System.Threading.Timer": {
        "type": "Transitive",
        "resolved": "4.3.0",
        "contentHash": "Z6YfyYTCg7lOZjJzBjONJTFKGN9/NIYKSxhU5GRd+DTwHSZyvWp1xuI5aR+dLg+ayyC5Xv57KiY4oJ0tMO89fQ==",
        "dependencies": {
          "Microsoft.NETCore.Platforms": "1.1.0",
          "Microsoft.NETCore.Targets": "1.1.0",
          "System.Runtime": "4.3.0"
        }
      },
      "System.ValueTuple": {
        "type": "Transitive",
        "resolved": "4.5.0",
        "contentHash": "okurQJO6NRE/apDIP23ajJ0hpiNmJ+f0BwOlB/cSqTLQlw5upkf+5+96+iG2Jw40G1fCVCyPz/FhIABUjMR+RQ=="
      },
      "System.Windows.Extensions": {
        "type": "Transitive",
        "resolved": "6.0.0",
        "contentHash": "IXoJOXIqc39AIe+CIR7koBtRGMiCt/LPM3lI+PELtDIy9XdyeSrwXFdWV9dzJ2Awl0paLWUaknLxFQ5HpHZUog==",
        "dependencies": {
          "System.Drawing.Common": "6.0.0"
        }
      },
      "System.Xml.ReaderWriter": {
        "type": "Transitive",
        "resolved": "4.3.0",
        "contentHash": "GrprA+Z0RUXaR4N7/eW71j1rgMnEnEVlgii49GZyAjTH7uliMnrOU3HNFBr6fEDBCJCIdlVNq9hHbaDR621XBA==",
        "dependencies": {
          "System.Collections": "4.3.0",
          "System.Diagnostics.Debug": "4.3.0",
          "System.Globalization": "4.3.0",
          "System.IO": "4.3.0",
          "System.IO.FileSystem": "4.3.0",
          "System.IO.FileSystem.Primitives": "4.3.0",
          "System.Resources.ResourceManager": "4.3.0",
          "System.Runtime": "4.3.0",
          "System.Runtime.Extensions": "4.3.0",
          "System.Runtime.InteropServices": "4.3.0",
          "System.Text.Encoding": "4.3.0",
          "System.Text.Encoding.Extensions": "4.3.0",
          "System.Text.RegularExpressions": "4.3.0",
          "System.Threading.Tasks": "4.3.0",
          "System.Threading.Tasks.Extensions": "4.3.0"
        }
      },
      "System.Xml.XDocument": {
        "type": "Transitive",
        "resolved": "4.3.0",
        "contentHash": "5zJ0XDxAIg8iy+t4aMnQAu0MqVbqyvfoUVl1yDV61xdo3Vth45oA2FoY4pPkxYAH5f8ixpmTqXeEIya95x0aCQ==",
        "dependencies": {
          "System.Collections": "4.3.0",
          "System.Diagnostics.Debug": "4.3.0",
          "System.Diagnostics.Tools": "4.3.0",
          "System.Globalization": "4.3.0",
          "System.IO": "4.3.0",
          "System.Reflection": "4.3.0",
          "System.Resources.ResourceManager": "4.3.0",
          "System.Runtime": "4.3.0",
          "System.Runtime.Extensions": "4.3.0",
          "System.Text.Encoding": "4.3.0",
          "System.Threading": "4.3.0",
          "System.Xml.ReaderWriter": "4.3.0"
        }
      },
      "System.Xml.XmlDocument": {
        "type": "Transitive",
        "resolved": "4.3.0",
        "contentHash": "lJ8AxvkX7GQxpC6GFCeBj8ThYVyQczx2+f/cWHJU8tjS7YfI6Cv6bon70jVEgs2CiFbmmM8b9j1oZVx0dSI2Ww==",
        "dependencies": {
          "System.Collections": "4.3.0",
          "System.Diagnostics.Debug": "4.3.0",
          "System.Globalization": "4.3.0",
          "System.IO": "4.3.0",
          "System.Resources.ResourceManager": "4.3.0",
          "System.Runtime": "4.3.0",
          "System.Runtime.Extensions": "4.3.0",
          "System.Text.Encoding": "4.3.0",
          "System.Threading": "4.3.0",
          "System.Xml.ReaderWriter": "4.3.0"
        }
      },
      "System.Xml.XmlSerializer": {
        "type": "Transitive",
        "resolved": "4.0.11",
        "contentHash": "FrazwwqfIXTfq23mfv4zH+BjqkSFNaNFBtjzu3I9NRmG8EELYyrv/fJnttCIwRMFRR/YKXF1hmsMmMEnl55HGw==",
        "dependencies": {
          "System.Collections": "4.0.11",
          "System.Globalization": "4.0.11",
          "System.IO": "4.1.0",
          "System.Linq": "4.1.0",
          "System.Reflection": "4.1.0",
          "System.Reflection.Emit": "4.0.1",
          "System.Reflection.Emit.ILGeneration": "4.0.1",
          "System.Reflection.Extensions": "4.0.1",
          "System.Reflection.Primitives": "4.0.1",
          "System.Reflection.TypeExtensions": "4.1.0",
          "System.Resources.ResourceManager": "4.0.1",
          "System.Runtime": "4.1.0",
          "System.Runtime.Extensions": "4.1.0",
          "System.Text.RegularExpressions": "4.1.0",
          "System.Threading": "4.0.11",
          "System.Xml.ReaderWriter": "4.0.11",
          "System.Xml.XmlDocument": "4.0.1"
        }
      },
      "System.Xml.XPath": {
        "type": "Transitive",
        "resolved": "4.3.0",
        "contentHash": "v1JQ5SETnQusqmS3RwStF7vwQ3L02imIzl++sewmt23VGygix04pEH+FCj1yWb+z4GDzKiljr1W7Wfvrx0YwgA==",
        "dependencies": {
          "System.Collections": "4.3.0",
          "System.Diagnostics.Debug": "4.3.0",
          "System.Globalization": "4.3.0",
          "System.IO": "4.3.0",
          "System.Resources.ResourceManager": "4.3.0",
          "System.Runtime": "4.3.0",
          "System.Runtime.Extensions": "4.3.0",
          "System.Threading": "4.3.0",
          "System.Xml.ReaderWriter": "4.3.0"
        }
      },
      "System.Xml.XPath.XmlDocument": {
        "type": "Transitive",
        "resolved": "4.3.0",
        "contentHash": "A/uxsWi/Ifzkmd4ArTLISMbfFs6XpRPsXZonrIqyTY70xi8t+mDtvSM5Os0RqyRDobjMBwIDHDL4NOIbkDwf7A==",
        "dependencies": {
          "System.Collections": "4.3.0",
          "System.Globalization": "4.3.0",
          "System.IO": "4.3.0",
          "System.Resources.ResourceManager": "4.3.0",
          "System.Runtime": "4.3.0",
          "System.Runtime.Extensions": "4.3.0",
          "System.Threading": "4.3.0",
          "System.Xml.ReaderWriter": "4.3.0",
          "System.Xml.XPath": "4.3.0",
          "System.Xml.XmlDocument": "4.3.0"
        }
      },
      "xunit.abstractions": {
        "type": "Transitive",
        "resolved": "2.0.3",
        "contentHash": "pot1I4YOxlWjIb5jmwvvQNbTrZ3lJQ+jUGkGjWE3hEFM0l5gOnBWS+H3qsex68s5cO52g+44vpGzhAt+42vwKg=="
      },
      "xunit.analyzers": {
        "type": "Transitive",
        "resolved": "0.10.0",
        "contentHash": "4/IDFCJfIeg6bix9apmUtIMwvOsiwqdEexeO/R2D4GReIGPLIRODTpId/l4LRSrAJk9lEO3Zx1H0Zx6uohJDNg=="
      },
      "xunit.assert": {
        "type": "Transitive",
        "resolved": "2.4.1",
        "contentHash": "O/Oe0BS5RmSsM+LQOb041TzuPo5MdH2Rov+qXGS37X+KFG1Hxz7kopYklM5+1Y+tRGeXrOx5+Xne1RuqLFQoyQ==",
        "dependencies": {
          "NETStandard.Library": "1.6.1"
        }
      },
      "xunit.core": {
        "type": "Transitive",
        "resolved": "2.4.1",
        "contentHash": "Zsj5OMU6JasNGERXZy8s72+pcheG6Q15atS5XpZXqAtULuyQiQ6XNnUsp1gyfC6WgqScqMvySiEHmHcOG6Eg0Q==",
        "dependencies": {
          "xunit.extensibility.core": "[2.4.1]",
          "xunit.extensibility.execution": "[2.4.1]"
        }
      },
      "xunit.extensibility.core": {
        "type": "Transitive",
        "resolved": "2.4.1",
        "contentHash": "yKZKm/8QNZnBnGZFD9SewkllHBiK0DThybQD/G4PiAmQjKtEZyHi6ET70QPU9KtSMJGRYS6Syk7EyR2EVDU4Kg==",
        "dependencies": {
          "NETStandard.Library": "1.6.1",
          "xunit.abstractions": "2.0.3"
        }
      },
      "xunit.extensibility.execution": {
        "type": "Transitive",
        "resolved": "2.4.1",
        "contentHash": "7e/1jqBpcb7frLkB6XDrHCGXAbKN4Rtdb88epYxCSRQuZDRW8UtTfdTEVpdTl8s4T56e07hOBVd4G0OdCxIY2A==",
        "dependencies": {
          "NETStandard.Library": "1.6.1",
          "xunit.extensibility.core": "[2.4.1]"
        }
      },
      "YubicoDotNetClient": {
        "type": "Transitive",
        "resolved": "1.2.0",
        "contentHash": "uP5F3Ko1gqZi3lwS2R/jAAwhBxXs/6PKDpS6FdQjsBA5qmF0hQmbtfxM6QHTXOMoWbUtfetG7+LtgmG8T5zDIg==",
        "dependencies": {
          "NETStandard.Library": "1.6.1"
        }
      },
      "api": {
        "type": "Project",
        "dependencies": {
          "Azure.Messaging.EventGrid": "[4.10.0, )",
<<<<<<< HEAD
          "Commercial.Core": "[2022.12.0, )",
          "Core": "[2022.12.0, )",
          "SharedWeb": "[2022.12.0, )",
=======
          "Commercial.Core": "[2022.9.4, )",
          "Commercial.Infrastructure.EntityFramework": "[2022.9.4, )",
          "Core": "[2022.9.4, )",
          "SharedWeb": "[2022.9.4, )",
>>>>>>> 1e5ab4ba
          "Swashbuckle.AspNetCore": "[6.3.1, )"
        }
      },
      "commercial.core": {
        "type": "Project",
        "dependencies": {
<<<<<<< HEAD
          "Core": "[2022.12.0, )"
=======
          "Core": "[2022.9.4, )"
        }
      },
      "commercial.infrastructure.entityframework": {
        "type": "Project",
        "dependencies": {
          "AutoMapper.Extensions.Microsoft.DependencyInjection": "[11.0.0, )",
          "Core": "[2022.9.4, )",
          "Infrastructure.EntityFramework": "[2022.9.4, )",
          "Microsoft.EntityFrameworkCore": "[6.0.4, )"
>>>>>>> 1e5ab4ba
        }
      },
      "common": {
        "type": "Project",
        "dependencies": {
          "AutoFixture.AutoNSubstitute": "[4.17.0, )",
          "AutoFixture.Xunit2": "[4.17.0, )",
<<<<<<< HEAD
          "Core": "[2022.12.0, )",
=======
          "Core": "[2022.9.4, )",
>>>>>>> 1e5ab4ba
          "Kralizek.AutoFixture.Extensions.MockHttp": "[1.2.0, )",
          "Microsoft.NET.Test.Sdk": "[17.1.0, )",
          "NSubstitute": "[4.3.0, )",
          "xunit": "[2.4.1, )"
        }
      },
      "core": {
        "type": "Project",
        "dependencies": {
          "AWSSDK.SQS": "[3.7.2.47, )",
          "AWSSDK.SimpleEmail": "[3.7.0.150, )",
          "AspNetCoreRateLimit": "[4.0.2, )",
          "AspNetCoreRateLimit.Redis": "[1.0.1, )",
          "Azure.Extensions.AspNetCore.DataProtection.Blobs": "[1.2.1, )",
          "Azure.Storage.Blobs": "[12.11.0, )",
          "Azure.Storage.Queues": "[12.9.0, )",
          "BitPay.Light": "[1.0.1907, )",
          "Braintree": "[5.12.0, )",
          "Fido2.AspNet": "[3.0.0-beta2, )",
          "Handlebars.Net": "[2.1.2, )",
          "IdentityServer4": "[4.1.2, )",
          "IdentityServer4.AccessTokenValidation": "[3.0.1, )",
          "MailKit": "[3.2.0, )",
          "Microsoft.AspNetCore.Authentication.JwtBearer": "[6.0.4, )",
          "Microsoft.Azure.Cosmos.Table": "[1.0.8, )",
          "Microsoft.Azure.NotificationHubs": "[4.1.0, )",
          "Microsoft.Azure.ServiceBus": "[5.2.0, )",
          "Microsoft.Data.SqlClient": "[4.1.0, )",
          "Microsoft.Extensions.Caching.StackExchangeRedis": "[6.0.6, )",
          "Microsoft.Extensions.Configuration.EnvironmentVariables": "[6.0.1, )",
          "Microsoft.Extensions.Configuration.UserSecrets": "[6.0.1, )",
          "Microsoft.Extensions.Identity.Stores": "[6.0.4, )",
          "Newtonsoft.Json": "[13.0.1, )",
          "Otp.NET": "[1.2.2, )",
          "Quartz": "[3.4.0, )",
          "SendGrid": "[9.27.0, )",
          "Sentry.Serilog": "[3.16.0, )",
          "Serilog.AspNetCore": "[5.0.0, )",
          "Serilog.Extensions.Logging": "[3.1.0, )",
          "Serilog.Extensions.Logging.File": "[2.0.0, )",
          "Serilog.Sinks.AzureCosmosDB": "[2.0.0, )",
          "Serilog.Sinks.SyslogMessages": "[2.0.6, )",
          "Stripe.net": "[40.0.0, )",
          "YubicoDotNetClient": "[1.2.0, )"
<<<<<<< HEAD
=======
        }
      },
      "core.test": {
        "type": "Project",
        "dependencies": {
          "AutoFixture.AutoNSubstitute": "[4.17.0, )",
          "AutoFixture.Xunit2": "[4.17.0, )",
          "Common": "[2022.9.4, )",
          "Core": "[2022.9.4, )",
          "Kralizek.AutoFixture.Extensions.MockHttp": "[1.2.0, )",
          "Microsoft.NET.Test.Sdk": "[17.1.0, )",
          "Moq": "[4.17.2, )",
          "NSubstitute": "[4.3.0, )",
          "xunit": "[2.4.1, )"
>>>>>>> 1e5ab4ba
        }
      },
      "infrastructure.dapper": {
        "type": "Project",
        "dependencies": {
<<<<<<< HEAD
          "Core": "[2022.12.0, )",
=======
          "Core": "[2022.9.4, )",
>>>>>>> 1e5ab4ba
          "Dapper": "[2.0.123, )",
          "System.Data.SqlClient": "[4.8.3, )"
        }
      },
      "infrastructure.entityframework": {
        "type": "Project",
        "dependencies": {
          "AutoMapper.Extensions.Microsoft.DependencyInjection": "[11.0.0, )",
<<<<<<< HEAD
          "Core": "[2022.12.0, )",
          "Microsoft.EntityFrameworkCore.Relational": "[6.0.12, )",
          "Microsoft.EntityFrameworkCore.Sqlite": "[6.0.12, )",
          "Npgsql.EntityFrameworkCore.PostgreSQL": "[6.0.8, )",
          "Pomelo.EntityFrameworkCore.MySql": "[6.0.2, )",
          "linq2db.EntityFrameworkCore": "[6.11.0, )"
=======
          "Core": "[2022.9.4, )",
          "Microsoft.EntityFrameworkCore.Relational": "[6.0.4, )",
          "Microsoft.EntityFrameworkCore.SqlServer": "[6.0.4, )",
          "Npgsql.EntityFrameworkCore.PostgreSQL": "[6.0.4, )",
          "Pomelo.EntityFrameworkCore.MySql": "[6.0.1, )",
          "linq2db.EntityFrameworkCore": "[6.7.1, )"
>>>>>>> 1e5ab4ba
        }
      },
      "sharedweb": {
        "type": "Project",
        "dependencies": {
<<<<<<< HEAD
          "Core": "[2022.12.0, )",
          "Infrastructure.Dapper": "[2022.12.0, )",
          "Infrastructure.EntityFramework": "[2022.12.0, )"
=======
          "Core": "[2022.9.4, )",
          "Infrastructure.Dapper": "[2022.9.4, )",
          "Infrastructure.EntityFramework": "[2022.9.4, )"
>>>>>>> 1e5ab4ba
        }
      }
    }
  }
}<|MERGE_RESOLUTION|>--- conflicted
+++ resolved
@@ -638,7 +638,6 @@
           "Microsoft.Extensions.Configuration.Abstractions": "6.0.0"
         }
       },
-<<<<<<< HEAD
       "Microsoft.EntityFrameworkCore.Sqlite": {
         "type": "Transitive",
         "resolved": "6.0.12",
@@ -656,15 +655,6 @@
           "Microsoft.Data.Sqlite.Core": "6.0.12",
           "Microsoft.EntityFrameworkCore.Relational": "6.0.12",
           "Microsoft.Extensions.DependencyModel": "6.0.0"
-=======
-      "Microsoft.EntityFrameworkCore.SqlServer": {
-        "type": "Transitive",
-        "resolved": "6.0.4",
-        "contentHash": "rMJcVbMxrXmufywA1wYUMqLuxS7PvoPVxR8juUGwJcBdQ31rKyDBxII3i5B2JrgSgWXGiy8V7n9acxKRTX03fw==",
-        "dependencies": {
-          "Microsoft.Data.SqlClient": "2.1.4",
-          "Microsoft.EntityFrameworkCore.Relational": "6.0.4"
->>>>>>> 1e5ab4ba
         }
       },
       "Microsoft.Extensions.ApiDescription.Server": {
@@ -3038,36 +3028,16 @@
         "type": "Project",
         "dependencies": {
           "Azure.Messaging.EventGrid": "[4.10.0, )",
-<<<<<<< HEAD
           "Commercial.Core": "[2022.12.0, )",
           "Core": "[2022.12.0, )",
           "SharedWeb": "[2022.12.0, )",
-=======
-          "Commercial.Core": "[2022.9.4, )",
-          "Commercial.Infrastructure.EntityFramework": "[2022.9.4, )",
-          "Core": "[2022.9.4, )",
-          "SharedWeb": "[2022.9.4, )",
->>>>>>> 1e5ab4ba
           "Swashbuckle.AspNetCore": "[6.3.1, )"
         }
       },
       "commercial.core": {
         "type": "Project",
         "dependencies": {
-<<<<<<< HEAD
           "Core": "[2022.12.0, )"
-=======
-          "Core": "[2022.9.4, )"
-        }
-      },
-      "commercial.infrastructure.entityframework": {
-        "type": "Project",
-        "dependencies": {
-          "AutoMapper.Extensions.Microsoft.DependencyInjection": "[11.0.0, )",
-          "Core": "[2022.9.4, )",
-          "Infrastructure.EntityFramework": "[2022.9.4, )",
-          "Microsoft.EntityFrameworkCore": "[6.0.4, )"
->>>>>>> 1e5ab4ba
         }
       },
       "common": {
@@ -3075,11 +3045,7 @@
         "dependencies": {
           "AutoFixture.AutoNSubstitute": "[4.17.0, )",
           "AutoFixture.Xunit2": "[4.17.0, )",
-<<<<<<< HEAD
           "Core": "[2022.12.0, )",
-=======
-          "Core": "[2022.9.4, )",
->>>>>>> 1e5ab4ba
           "Kralizek.AutoFixture.Extensions.MockHttp": "[1.2.0, )",
           "Microsoft.NET.Test.Sdk": "[17.1.0, )",
           "NSubstitute": "[4.3.0, )",
@@ -3124,33 +3090,12 @@
           "Serilog.Sinks.SyslogMessages": "[2.0.6, )",
           "Stripe.net": "[40.0.0, )",
           "YubicoDotNetClient": "[1.2.0, )"
-<<<<<<< HEAD
-=======
-        }
-      },
-      "core.test": {
-        "type": "Project",
-        "dependencies": {
-          "AutoFixture.AutoNSubstitute": "[4.17.0, )",
-          "AutoFixture.Xunit2": "[4.17.0, )",
-          "Common": "[2022.9.4, )",
-          "Core": "[2022.9.4, )",
-          "Kralizek.AutoFixture.Extensions.MockHttp": "[1.2.0, )",
-          "Microsoft.NET.Test.Sdk": "[17.1.0, )",
-          "Moq": "[4.17.2, )",
-          "NSubstitute": "[4.3.0, )",
-          "xunit": "[2.4.1, )"
->>>>>>> 1e5ab4ba
         }
       },
       "infrastructure.dapper": {
         "type": "Project",
         "dependencies": {
-<<<<<<< HEAD
           "Core": "[2022.12.0, )",
-=======
-          "Core": "[2022.9.4, )",
->>>>>>> 1e5ab4ba
           "Dapper": "[2.0.123, )",
           "System.Data.SqlClient": "[4.8.3, )"
         }
@@ -3159,35 +3104,20 @@
         "type": "Project",
         "dependencies": {
           "AutoMapper.Extensions.Microsoft.DependencyInjection": "[11.0.0, )",
-<<<<<<< HEAD
           "Core": "[2022.12.0, )",
           "Microsoft.EntityFrameworkCore.Relational": "[6.0.12, )",
           "Microsoft.EntityFrameworkCore.Sqlite": "[6.0.12, )",
           "Npgsql.EntityFrameworkCore.PostgreSQL": "[6.0.8, )",
           "Pomelo.EntityFrameworkCore.MySql": "[6.0.2, )",
           "linq2db.EntityFrameworkCore": "[6.11.0, )"
-=======
-          "Core": "[2022.9.4, )",
-          "Microsoft.EntityFrameworkCore.Relational": "[6.0.4, )",
-          "Microsoft.EntityFrameworkCore.SqlServer": "[6.0.4, )",
-          "Npgsql.EntityFrameworkCore.PostgreSQL": "[6.0.4, )",
-          "Pomelo.EntityFrameworkCore.MySql": "[6.0.1, )",
-          "linq2db.EntityFrameworkCore": "[6.7.1, )"
->>>>>>> 1e5ab4ba
         }
       },
       "sharedweb": {
         "type": "Project",
         "dependencies": {
-<<<<<<< HEAD
           "Core": "[2022.12.0, )",
           "Infrastructure.Dapper": "[2022.12.0, )",
           "Infrastructure.EntityFramework": "[2022.12.0, )"
-=======
-          "Core": "[2022.9.4, )",
-          "Infrastructure.Dapper": "[2022.9.4, )",
-          "Infrastructure.EntityFramework": "[2022.9.4, )"
->>>>>>> 1e5ab4ba
         }
       }
     }
