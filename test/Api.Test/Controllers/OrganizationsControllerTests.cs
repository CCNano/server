--- conflicted
+++ resolved
@@ -29,11 +29,8 @@
     private readonly IGetOrganizationApiKeyQuery _getOrganizationApiKeyQuery;
     private readonly IRotateOrganizationApiKeyCommand _rotateOrganizationApiKeyCommand;
     private readonly IOrganizationApiKeyRepository _organizationApiKeyRepository;
-<<<<<<< HEAD
+    private readonly ICreateOrganizationApiKeyCommand _createOrganizationApiKeyCommand;
     private readonly IOrganizationDomainRepository _organizationDomainRepository;
-=======
-    private readonly ICreateOrganizationApiKeyCommand _createOrganizationApiKeyCommand;
->>>>>>> fe59186c
 
     private readonly OrganizationsController _sut;
 
@@ -52,21 +49,13 @@
         _rotateOrganizationApiKeyCommand = Substitute.For<IRotateOrganizationApiKeyCommand>();
         _organizationApiKeyRepository = Substitute.For<IOrganizationApiKeyRepository>();
         _userService = Substitute.For<IUserService>();
-<<<<<<< HEAD
+        _createOrganizationApiKeyCommand = Substitute.For<ICreateOrganizationApiKeyCommand>();
         _organizationDomainRepository = Substitute.For<IOrganizationDomainRepository>();
 
         _sut = new OrganizationsController(_organizationRepository, _organizationUserRepository,
             _policyRepository, _organizationService, _userService, _paymentService, _currentContext,
-            _ssoConfigRepository, _ssoConfigService, _getOrganizationApiKeyCommand, _rotateOrganizationApiKeyCommand,
-            _organizationApiKeyRepository, _organizationDomainRepository, _globalSettings);
-=======
-        _createOrganizationApiKeyCommand = Substitute.For<ICreateOrganizationApiKeyCommand>();
-
-        _sut = new OrganizationsController(_organizationRepository, _organizationUserRepository,
-            _policyRepository, _organizationService, _userService, _paymentService, _currentContext,
             _ssoConfigRepository, _ssoConfigService, _getOrganizationApiKeyQuery, _rotateOrganizationApiKeyCommand,
-            _createOrganizationApiKeyCommand, _organizationApiKeyRepository, _globalSettings);
->>>>>>> fe59186c
+            _createOrganizationApiKeyCommand, _organizationApiKeyRepository, _organizationDomainRepository, _globalSettings);
     }
 
     public void Dispose()
