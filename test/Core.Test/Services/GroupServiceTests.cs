﻿using Bit.Core.Entities;
using Bit.Core.Enums;
using Bit.Core.Exceptions;
using Bit.Core.Models.Data;
using Bit.Core.Repositories;
using Bit.Core.Services;
using Bit.Core.Test.AutoFixture.OrganizationFixtures;
using Bit.Test.Common.AutoFixture;
using Bit.Test.Common.AutoFixture.Attributes;
using NSubstitute;
using Xunit;

namespace Bit.Core.Test.Services;

[SutProviderCustomize]
[OrganizationCustomize(UseGroups = true)]
public class GroupServiceTests
{
    [Theory, BitAutoData]
    public async Task SaveAsync_DefaultGroupId_CreatesGroupInRepository(Group group, Organization organization, SutProvider<GroupService> sutProvider)
    {
        group.Id = default(Guid);
        sutProvider.GetDependency<IOrganizationRepository>().GetByIdAsync(organization.Id).Returns(organization);
        organization.UseGroups = true;
        var utcNow = DateTime.UtcNow;

        await sutProvider.Sut.SaveAsync(group);

        await sutProvider.GetDependency<IGroupRepository>().Received().CreateAsync(group);
        await sutProvider.GetDependency<IEventService>().Received().LogGroupEventAsync(group, EventType.Group_Created);
        Assert.True(group.CreationDate - utcNow < TimeSpan.FromSeconds(1));
        Assert.True(group.RevisionDate - utcNow < TimeSpan.FromSeconds(1));
    }

    [Theory, BitAutoData]
    public async Task SaveAsync_DefaultGroupId_WithEventSystemUser_CreatesGroupInRepository(Group group, Organization organization, EventSystemUser eventSystemUser, SutProvider<GroupService> sutProvider)
    {
        group.Id = default(Guid);
        sutProvider.GetDependency<IOrganizationRepository>().GetByIdAsync(organization.Id).Returns(organization);
        organization.UseGroups = true;
        var utcNow = DateTime.UtcNow;

        await sutProvider.Sut.SaveAsync(group, eventSystemUser);

        await sutProvider.GetDependency<IGroupRepository>().Received().CreateAsync(group);
        await sutProvider.GetDependency<IEventService>().Received().LogGroupEventAsync(group, EventType.Group_Created, eventSystemUser);
        Assert.True(group.CreationDate - utcNow < TimeSpan.FromSeconds(1));
        Assert.True(group.RevisionDate - utcNow < TimeSpan.FromSeconds(1));
    }

    [Theory, BitAutoData]
    public async Task SaveAsync_DefaultGroupIdAndCollections_CreatesGroupInRepository(Group group, Organization organization, List<CollectionAccessSelection> collections, SutProvider<GroupService> sutProvider)
    {
        group.Id = default(Guid);
        sutProvider.GetDependency<IOrganizationRepository>().GetByIdAsync(organization.Id).Returns(organization);
        organization.UseGroups = true;
        var utcNow = DateTime.UtcNow;

        await sutProvider.Sut.SaveAsync(group, collections);

        await sutProvider.GetDependency<IGroupRepository>().Received().CreateAsync(group, collections);
        await sutProvider.GetDependency<IEventService>().Received().LogGroupEventAsync(group, EventType.Group_Created);
        Assert.True(group.CreationDate - utcNow < TimeSpan.FromSeconds(1));
        Assert.True(group.RevisionDate - utcNow < TimeSpan.FromSeconds(1));
    }

    [Theory, BitAutoData]
    public async Task SaveAsync_NonDefaultGroupId_ReplaceGroupInRepository(Group group, Organization organization, List<CollectionAccessSelection> collections, SutProvider<GroupService> sutProvider)
    {
        organization.UseGroups = true;
        sutProvider.GetDependency<IOrganizationRepository>().GetByIdAsync(organization.Id).Returns(organization);

        await sutProvider.Sut.SaveAsync(group, collections);

        await sutProvider.GetDependency<IGroupRepository>().Received().ReplaceAsync(group, collections);
        await sutProvider.GetDependency<IEventService>().Received().LogGroupEventAsync(group, EventType.Group_Updated);
        Assert.True(group.RevisionDate - DateTime.UtcNow < TimeSpan.FromSeconds(1));
    }

    [Theory, BitAutoData]
    public async Task SaveAsync_NonDefaultGroupId_ReplaceGroupInRepository_NoCollections(Group group, Organization organization, SutProvider<GroupService> sutProvider)
    {
        organization.UseGroups = true;
        sutProvider.GetDependency<IOrganizationRepository>().GetByIdAsync(organization.Id).Returns(organization);

        await sutProvider.Sut.SaveAsync(group, null);

        await sutProvider.GetDependency<IGroupRepository>().Received().ReplaceAsync(group);
        await sutProvider.GetDependency<IEventService>().Received().LogGroupEventAsync(group, EventType.Group_Updated);
        Assert.True(group.RevisionDate - DateTime.UtcNow < TimeSpan.FromSeconds(1));
    }

    [Theory, BitAutoData]
    public async Task SaveAsync_NonExistingOrganizationId_ThrowsBadRequest(Group group, SutProvider<GroupService> sutProvider)
    {
        var exception = await Assert.ThrowsAsync<BadRequestException>(
            () => sutProvider.Sut.SaveAsync(group));
        Assert.Contains("Organization not found", exception.Message);
        await sutProvider.GetDependency<IGroupRepository>().DidNotReceiveWithAnyArgs().CreateAsync(default);
        await sutProvider.GetDependency<IGroupRepository>().DidNotReceiveWithAnyArgs().ReplaceAsync(default);
        await sutProvider.GetDependency<IEventService>().DidNotReceiveWithAnyArgs().LogGroupEventAsync(default, default, default);
    }

    [Theory, OrganizationCustomize(UseGroups = false), BitAutoData]
    public async Task SaveAsync_OrganizationDoesNotUseGroups_ThrowsBadRequest(Group group, Organization organization, SutProvider<GroupService> sutProvider)
    {
        sutProvider.GetDependency<IOrganizationRepository>().GetByIdAsync(organization.Id).Returns(organization);

        var exception = await Assert.ThrowsAsync<BadRequestException>(
            () => sutProvider.Sut.SaveAsync(group));

        Assert.Contains("This organization cannot use groups", exception.Message);
        await sutProvider.GetDependency<IGroupRepository>().DidNotReceiveWithAnyArgs().CreateAsync(default);
        await sutProvider.GetDependency<IGroupRepository>().DidNotReceiveWithAnyArgs().ReplaceAsync(default);
        await sutProvider.GetDependency<IEventService>().DidNotReceiveWithAnyArgs().LogGroupEventAsync(default, default, default);
    }

    [Theory, BitAutoData]
<<<<<<< HEAD
=======
    public async Task DeleteAsync_ValidData_DeletesGroup(Group group, SutProvider<GroupService> sutProvider)
    {
        await sutProvider.Sut.DeleteAsync(group);

        await sutProvider.GetDependency<IGroupRepository>().Received().DeleteAsync(group);
        await sutProvider.GetDependency<IEventService>().Received().LogGroupEventAsync(group, EventType.Group_Deleted);
    }

    [Theory, BitAutoData]
    public async Task DeleteAsync_ValidData_WithEventSystemUser_DeletesGroup(Group group, EventSystemUser eventSystemUser, SutProvider<GroupService> sutProvider)
    {
        await sutProvider.Sut.DeleteAsync(group, eventSystemUser);

        await sutProvider.GetDependency<IGroupRepository>().Received().DeleteAsync(group);
        await sutProvider.GetDependency<IEventService>().Received().LogGroupEventAsync(group, EventType.Group_Deleted, eventSystemUser);
    }

    [Theory, BitAutoData]
>>>>>>> d4bb3c30
    public async Task DeleteUserAsync_ValidData_DeletesUserInGroupRepository(Group group, Organization organization, OrganizationUser organizationUser, SutProvider<GroupService> sutProvider)
    {
        group.OrganizationId = organization.Id;
        organization.UseGroups = true;
        sutProvider.GetDependency<IOrganizationRepository>().GetByIdAsync(organization.Id).Returns(organization);
        organizationUser.OrganizationId = organization.Id;
        sutProvider.GetDependency<IOrganizationUserRepository>().GetByIdAsync(organizationUser.Id)
            .Returns(organizationUser);

        await sutProvider.Sut.DeleteUserAsync(group, organizationUser.Id);

        await sutProvider.GetDependency<IGroupRepository>().Received().DeleteUserAsync(group.Id, organizationUser.Id);
        await sutProvider.GetDependency<IEventService>().Received()
            .LogOrganizationUserEventAsync(organizationUser, EventType.OrganizationUser_UpdatedGroups);
    }

    [Theory, BitAutoData]
    public async Task DeleteUserAsync_ValidData_WithEventSystemUser_DeletesUserInGroupRepository(Group group, Organization organization, OrganizationUser organizationUser, EventSystemUser eventSystemUser, SutProvider<GroupService> sutProvider)
    {
        group.OrganizationId = organization.Id;
        organization.UseGroups = true;
        sutProvider.GetDependency<IOrganizationRepository>().GetByIdAsync(organization.Id).Returns(organization);
        organizationUser.OrganizationId = organization.Id;
        sutProvider.GetDependency<IOrganizationUserRepository>().GetByIdAsync(organizationUser.Id)
            .Returns(organizationUser);

        await sutProvider.Sut.DeleteUserAsync(group, organizationUser.Id, eventSystemUser);

        await sutProvider.GetDependency<IGroupRepository>().Received().DeleteUserAsync(group.Id, organizationUser.Id);
        await sutProvider.GetDependency<IEventService>().Received()
            .LogOrganizationUserEventAsync(organizationUser, EventType.OrganizationUser_UpdatedGroups, eventSystemUser);
    }

    [Theory, BitAutoData]
    public async Task DeleteUserAsync_InvalidUser_ThrowsNotFound(Group group, Organization organization, OrganizationUser organizationUser, SutProvider<GroupService> sutProvider)
    {
        group.OrganizationId = organization.Id;
        organization.UseGroups = true;
        sutProvider.GetDependency<IOrganizationRepository>().GetByIdAsync(organization.Id).Returns(organization);
        // organizationUser.OrganizationId = organization.Id;
        sutProvider.GetDependency<IOrganizationUserRepository>().GetByIdAsync(organizationUser.Id)
            .Returns(organizationUser);

        // user not in organization
        await Assert.ThrowsAsync<NotFoundException>(() => sutProvider.Sut.DeleteUserAsync(group, organizationUser.Id));
        // invalid user
        await Assert.ThrowsAsync<NotFoundException>(() => sutProvider.Sut.DeleteUserAsync(group, Guid.NewGuid()));
        await sutProvider.GetDependency<IGroupRepository>().DidNotReceiveWithAnyArgs()
            .DeleteUserAsync(default, default);
        await sutProvider.GetDependency<IEventService>().DidNotReceiveWithAnyArgs()
            .LogOrganizationUserEventAsync(default, default);
    }
}<|MERGE_RESOLUTION|>--- conflicted
+++ resolved
@@ -116,8 +116,6 @@
     }
 
     [Theory, BitAutoData]
-<<<<<<< HEAD
-=======
     public async Task DeleteAsync_ValidData_DeletesGroup(Group group, SutProvider<GroupService> sutProvider)
     {
         await sutProvider.Sut.DeleteAsync(group);
@@ -136,7 +134,6 @@
     }
 
     [Theory, BitAutoData]
->>>>>>> d4bb3c30
     public async Task DeleteUserAsync_ValidData_DeletesUserInGroupRepository(Group group, Organization organization, OrganizationUser organizationUser, SutProvider<GroupService> sutProvider)
     {
         group.OrganizationId = organization.Id;
