{
  "version": 1,
  "dependencies": {
    "net6.0": {
      "AutoFixture.Xunit2": {
        "type": "Direct",
        "requested": "[4.17.0, )",
        "resolved": "4.17.0",
        "contentHash": "lrURL/LhJLPkn2tSPUEW8Wscr5LoV2Mr8A+ikn5gwkofex3o7qWUsBswlLw+KCA7EOpeqwZOldp3k91zDF+48Q==",
        "dependencies": {
          "AutoFixture": "4.17.0",
          "xunit.extensibility.core": "[2.2.0, 3.0.0)"
        }
      },
      "coverlet.collector": {
        "type": "Direct",
        "requested": "[3.1.2, )",
        "resolved": "3.1.2",
        "contentHash": "wuLDIDKD5XMt0A7lE31JPenT7QQwZPFkP5rRpdJeblyXZ9MGLI8rYjvm5fvAKln+2/X+4IxxQDxBtwdrqKNLZw=="
      },
      "Microsoft.NET.Test.Sdk": {
        "type": "Direct",
        "requested": "[17.1.0, )",
        "resolved": "17.1.0",
        "contentHash": "MVKvOsHIfrZrvg+8aqOF5dknO/qWrR1sWZjMPQ1N42MKMlL/zQL30FQFZxPeWfmVKWUWAOmAHYsqB5OerTKziw==",
        "dependencies": {
          "Microsoft.CodeCoverage": "17.1.0",
          "Microsoft.TestPlatform.TestHost": "17.1.0"
        }
      },
      "NSubstitute": {
        "type": "Direct",
        "requested": "[4.3.0, )",
        "resolved": "4.3.0",
        "contentHash": "c0nY4GGSe5KidQemTk+CTuDLdv7hLvHHftH6vRbKoYb6bw07wzJ6DdgA0NWrwbW3xjmp/ByEskCsUEWAaMC20g==",
        "dependencies": {
          "Castle.Core": "4.4.1"
        }
      },
      "xunit": {
        "type": "Direct",
        "requested": "[2.4.1, )",
        "resolved": "2.4.1",
        "contentHash": "XNR3Yz9QTtec16O0aKcO6+baVNpXmOnPUxDkCY97J+8krUYxPvXT1szYYEUdKk4sB8GOI2YbAjRIOm8ZnXRfzQ==",
        "dependencies": {
          "xunit.analyzers": "0.10.0",
          "xunit.assert": "[2.4.1]",
          "xunit.core": "[2.4.1]"
        }
      },
      "xunit.runner.visualstudio": {
        "type": "Direct",
        "requested": "[2.4.3, )",
        "resolved": "2.4.3",
        "contentHash": "kZZSmOmKA8OBlAJaquPXnJJLM9RwQ27H7BMVqfMLUcTi9xHinWGJiWksa3D4NEtz0wZ/nxd2mogObvBgJKCRhQ=="
      },
      "AspNetCore.HealthChecks.MySql": {
        "type": "Transitive",
        "resolved": "6.0.2",
        "contentHash": "v69xPJQEvrOdR/7/eglhVf7kQV/R7Wgef3mEBXHdf1tqQYG/e6PcuVIi7QwVf1+MBnnNejxKcDvTvOKV6Ravqg==",
        "dependencies": {
          "Microsoft.Extensions.Diagnostics.HealthChecks": "6.0.2",
          "MySqlConnector": "2.0.0"
        }
      },
      "AspNetCore.HealthChecks.NpgSql": {
        "type": "Transitive",
        "resolved": "6.0.2",
        "contentHash": "TFCpst67meE/GcOVf1f55PuKtvYKNyvqTZonLO6taEwsONNup0WKbpKf8BaAAa4Oe5epgne+iTd+K3ljL4lYnw==",
        "dependencies": {
          "Microsoft.Extensions.Diagnostics.HealthChecks": "6.0.2",
          "Npgsql": "6.0.0"
        }
      },
      "AspNetCore.HealthChecks.SqlServer": {
        "type": "Transitive",
        "resolved": "6.0.2",
        "contentHash": "Af7ws27DnZZ4bKCiEREm7emSAKEtIiYirEAkI0ixFgK1fwJ99jmMnPC+kU01zfqn3FyCO/gZOUO7WbyVvTPpFg==",
        "dependencies": {
          "Microsoft.Data.SqlClient": "3.0.1",
          "Microsoft.Extensions.Diagnostics.HealthChecks": "6.0.0"
        }
      },
      "AspNetCore.HealthChecks.UI.Client": {
        "type": "Transitive",
        "resolved": "6.0.5",
        "contentHash": "Ko4CM9lI3ZklTDW3LRtHoiDU/Soo/r3yYRM28jbvOGaN5MjkWYGtVFwkwuNcjLFkJoFxfjqjITf+TWEqNENBzA==",
        "dependencies": {
          "AspNetCore.HealthChecks.UI.Core": "6.0.5",
          "Microsoft.Extensions.Diagnostics.HealthChecks": "6.0.7"
        }
      },
      "AspNetCore.HealthChecks.UI.Core": {
        "type": "Transitive",
        "resolved": "6.0.5",
        "contentHash": "CofYy5BJzODAKcZvpAODUhm11M/mtPhIcnGlqMip3H3adzfjpXHDJlbgZNBmua7ds85D+atEBsPvlcR4mQY92g==",
        "dependencies": {
          "Microsoft.EntityFrameworkCore": "6.0.7",
          "Microsoft.Extensions.DependencyInjection.Abstractions": "6.0.0",
          "Microsoft.Extensions.Diagnostics.HealthChecks": "6.0.7",
          "System.Text.Json": "6.0.5"
        }
      },
      "AspNetCoreRateLimit": {
        "type": "Transitive",
        "resolved": "4.0.2",
        "contentHash": "FzXAJFgaRjKfnKAVwjEEC7OAGQM5v/I3sQw2tpzmR0yHTCGhUAxZzDuwZiXTk8XLrI6vovzkqKkfKmiDl3nYMg==",
        "dependencies": {
          "Microsoft.Extensions.Caching.Abstractions": "6.0.0",
          "Microsoft.Extensions.Logging.Abstractions": "6.0.1",
          "Microsoft.Extensions.Options": "6.0.0",
          "Newtonsoft.Json": "13.0.1"
        }
      },
      "AspNetCoreRateLimit.Redis": {
        "type": "Transitive",
        "resolved": "1.0.1",
        "contentHash": "CsSGy/7SXt6iBOKg0xCvsRjb/ZHshbtr2Of1MHc912L2sLnZqadUrTboyXZC+ZlgEBeJ14GyjPTu8ZyfEhGUnw==",
        "dependencies": {
          "AspNetCoreRateLimit": "4.0.2",
          "StackExchange.Redis": "2.5.43"
        }
      },
      "AutoFixture": {
        "type": "Transitive",
        "resolved": "4.17.0",
        "contentHash": "efMRCG3Epc4QDELwdmQGf6/caQUleRXPRCnLAq5gLMpTuOTcOQWV12vEJ8qo678Rj97/TjjxHYu/34rGkXdVAA==",
        "dependencies": {
          "Fare": "[2.1.1, 3.0.0)",
          "System.ComponentModel.Annotations": "4.3.0"
        }
      },
      "AutoFixture.AutoNSubstitute": {
        "type": "Transitive",
        "resolved": "4.17.0",
        "contentHash": "iWsRiDQ7T8s6F4mvYbSvPTq0GDtxJD6D+E1Fu9gVbHUvJiNikC1yIDNTH+3tQF7RK864HH/3R8ETj9m2X8UXvg==",
        "dependencies": {
          "AutoFixture": "4.17.0",
          "NSubstitute": "[2.0.3, 5.0.0)"
        }
      },
      "AutoMapper": {
        "type": "Transitive",
        "resolved": "11.0.0",
        "contentHash": "+596AnKykYCk9RxXCEF4GYuapSebQtFVvIA1oVG1rrRkCLAC7AkWehJ0brCfYUbdDW3v1H/p0W3hob7JoXGjMw==",
        "dependencies": {
          "Microsoft.CSharp": "4.7.0"
        }
      },
      "AutoMapper.Extensions.Microsoft.DependencyInjection": {
        "type": "Transitive",
        "resolved": "11.0.0",
        "contentHash": "0asw5WxdCFh2OTi9Gv+oKyH9SzxwYQSnO8TV5Dd0GggovILzJW4UimP26JAcxc3yB5NnC5urooZ1BBs8ElpiBw==",
        "dependencies": {
          "AutoMapper": "11.0.0",
          "Microsoft.Extensions.Options": "6.0.0"
        }
      },
      "AWSSDK.Core": {
        "type": "Transitive",
        "resolved": "3.7.10.11",
        "contentHash": "B+M7ggPC0FogATRPQxDXL0eTusCQtXulW4zCuX39yiHV8+u9MEXRytcAw0ZA3zFBYYx6ovl9lklho6OQo1DRRQ=="
      },
      "AWSSDK.SimpleEmail": {
        "type": "Transitive",
        "resolved": "3.7.0.150",
        "contentHash": "rc/4ZnISfbgTfqz5/BWqMHBAzk4R09qfe1xkdJf2jXo44Zn2X72W8IiLLweBtmNhL7d8Tcf6UCtOHYkFwxHvug==",
        "dependencies": {
          "AWSSDK.Core": "[3.7.10.11, 4.0.0)"
        }
      },
      "AWSSDK.SQS": {
        "type": "Transitive",
        "resolved": "3.7.2.47",
        "contentHash": "RPTVBsY333n+aIEqw148Envx9OQkE1/jhjlioNXDP6BrA3fAPN9A+2HoA02c0KSp/sazXYWg8w/kDL8FchH8Dw==",
        "dependencies": {
          "AWSSDK.Core": "[3.7.10.11, 4.0.0)"
        }
      },
      "Azure.Core": {
        "type": "Transitive",
        "resolved": "1.22.0",
        "contentHash": "ze/xRCHSSDe5TIk5vBDbVrauW1EN7UIbnBvIBfMH8KSt/I9+/7yPAjTBDgNBk0IwG6WBV+BBHp4IUtS/PGAQwQ==",
        "dependencies": {
          "Microsoft.Bcl.AsyncInterfaces": "1.1.1",
          "System.Diagnostics.DiagnosticSource": "4.6.0",
          "System.Memory.Data": "1.0.2",
          "System.Numerics.Vectors": "4.5.0",
          "System.Text.Encodings.Web": "4.7.2",
          "System.Text.Json": "4.7.2",
          "System.Threading.Tasks.Extensions": "4.5.4"
        }
      },
      "Azure.Extensions.AspNetCore.DataProtection.Blobs": {
        "type": "Transitive",
        "resolved": "1.2.1",
        "contentHash": "wxvkC6DeWThBtaPbsWdicp5Ltya4J8JuhxmZJDQkhnXG7oihfu8RqBV6w/X1nMieuIOq1qQaGTvjx7nEHHfxSQ==",
        "dependencies": {
          "Azure.Core": "1.14.0",
          "Azure.Storage.Blobs": "12.8.0",
          "Microsoft.AspNetCore.DataProtection": "2.1.0"
        }
      },
      "Azure.Identity": {
<<<<<<< HEAD
        "type": "Transitive",
        "resolved": "1.3.0",
        "contentHash": "l1SYfZKOFBuUFG7C2SWHmJcrQQaiXgBdVCycx4vcZQkC6efDVt7mzZ5pfJAFEJDBUq7mjRQ0RPq9ZDGdSswqMg==",
        "dependencies": {
          "Azure.Core": "1.6.0",
          "Microsoft.Identity.Client": "4.22.0",
          "Microsoft.Identity.Client.Extensions.Msal": "2.16.5",
          "System.Memory": "4.5.3",
          "System.Security.Cryptography.ProtectedData": "4.5.0",
          "System.Text.Json": "4.6.0",
          "System.Threading.Tasks.Extensions": "4.5.2"
        }
      },
      "Azure.Messaging.EventGrid": {
=======
>>>>>>> 7c4521e0
        "type": "Transitive",
        "resolved": "1.3.0",
        "contentHash": "l1SYfZKOFBuUFG7C2SWHmJcrQQaiXgBdVCycx4vcZQkC6efDVt7mzZ5pfJAFEJDBUq7mjRQ0RPq9ZDGdSswqMg==",
        "dependencies": {
          "Azure.Core": "1.6.0",
          "Microsoft.Identity.Client": "4.22.0",
          "Microsoft.Identity.Client.Extensions.Msal": "2.16.5",
          "System.Memory": "4.5.3",
          "System.Security.Cryptography.ProtectedData": "4.5.0",
          "System.Text.Json": "4.6.0",
          "System.Threading.Tasks.Extensions": "4.5.2"
        }
      },
      "Azure.Storage.Blobs": {
        "type": "Transitive",
        "resolved": "12.11.0",
        "contentHash": "50eRjIhY7Q1JN7kT2MSawDKCcwSb7uRZUkz00P/BLjSg47gm2hxUYsnJPyvzCHntYMbOWzrvaVQTwYwXabaR5Q==",
        "dependencies": {
          "Azure.Storage.Common": "12.10.0",
          "System.Text.Json": "4.7.2"
        }
      },
      "Azure.Storage.Common": {
        "type": "Transitive",
        "resolved": "12.10.0",
        "contentHash": "vYkHGzUkdZTace/cDPZLG+Mh/EoPqQuGxDIBOau9D+XWoDPmuUFGk325aXplkFE4JFGpSwoytNYzk/qBCaiHqg==",
        "dependencies": {
          "Azure.Core": "1.22.0",
          "System.IO.Hashing": "6.0.0"
        }
      },
      "Azure.Storage.Queues": {
        "type": "Transitive",
        "resolved": "12.9.0",
        "contentHash": "jDiyHtsCUCrWNvZW7SjJnJb46UhpdgQrWCbL8aWpapDHlq9LvbvxYpfLh4dfKAz09QiTznLMIU3i+md9+7GzqQ==",
        "dependencies": {
          "Azure.Storage.Common": "12.10.0",
          "System.Memory.Data": "1.0.2",
          "System.Text.Json": "4.7.2"
        }
      },
      "BitPay.Light": {
        "type": "Transitive",
        "resolved": "1.0.1907",
        "contentHash": "QTTIgXakHrRNQPxNyH7bZ7frm0bI8N6gRDtiqVyKG/QYQ+KfjN70xt0zQ0kO0zf8UBaKuwcV5B7vvpXtzR9ijg==",
        "dependencies": {
          "Newtonsoft.Json": "12.0.2"
        }
      },
      "Braintree": {
        "type": "Transitive",
        "resolved": "5.12.0",
        "contentHash": "bV2tsVIvBQeKwULT4qPZUWhxSr8mFwyAAcvLDvDpCU0cMYPHzGSahha+ghUdgGMb317BqL34/Od59n2s3MkhOQ==",
        "dependencies": {
          "Newtonsoft.Json": "9.0.1",
          "System.Xml.XPath.XmlDocument": "4.3.0"
        }
      },
      "Castle.Core": {
        "type": "Transitive",
        "resolved": "4.4.1",
        "contentHash": "zanbjWC0Y05gbx4eGXkzVycOQqVOFVeCjVsDSyuao9P4mtN1w3WxxTo193NGC7j3o2u3AJRswaoC6hEbnGACnQ==",
        "dependencies": {
          "NETStandard.Library": "1.6.1",
          "System.Collections.Specialized": "4.3.0",
          "System.ComponentModel": "4.3.0",
          "System.ComponentModel.TypeConverter": "4.3.0",
          "System.Diagnostics.TraceSource": "4.3.0",
          "System.Dynamic.Runtime": "4.3.0",
          "System.Reflection": "4.3.0",
          "System.Reflection.Emit": "4.3.0",
          "System.Reflection.TypeExtensions": "4.3.0",
          "System.Xml.XmlDocument": "4.3.0"
        }
      },
      "Dapper": {
        "type": "Transitive",
        "resolved": "2.0.123",
        "contentHash": "RDFF4rBLLmbpi6pwkY7q/M6UXHRJEOerplDGE5jwEkP/JGJnBauAClYavNKJPW1yOTWRPIyfj4is3EaJxQXILQ=="
      },
      "Fare": {
        "type": "Transitive",
        "resolved": "2.1.1",
        "contentHash": "HaI8puqA66YU7/9cK4Sgbs1taUTP1Ssa4QT2PIzqJ7GvAbN1QgkjbRsjH+FSbMh1MJdvS0CIwQNLtFT+KF6KpA==",
        "dependencies": {
          "NETStandard.Library": "1.6.1"
        }
      },
      "Fido2": {
        "type": "Transitive",
        "resolved": "3.0.0-beta2",
        "contentHash": "FnNMbK88dyPp0Ww/iMim5g89rSPdqkjQiDiTJJtvxDcEk8JK/eBdTzAl4myNaKS9e8PKrxxddOTrnNja3PHGtQ==",
        "dependencies": {
          "Fido2.Models": "3.0.0-beta2",
          "NSec.Cryptography": "20.2.0",
          "System.Formats.Cbor": "5.0.0",
          "System.IdentityModel.Tokens.Jwt": "6.6.0"
        }
      },
      "Fido2.AspNet": {
        "type": "Transitive",
        "resolved": "3.0.0-beta2",
        "contentHash": "qkowZS0WPS26gDG97rwjZObOa/xtFVjSpvWHl3OwWRQ9ZU5xNePXKk2XJWmO2MCQc40idxyEOfA34MMexCHc3w==",
        "dependencies": {
          "Fido2": "3.0.0-beta2",
          "Fido2.Models": "3.0.0-beta2"
        }
      },
      "Fido2.Models": {
        "type": "Transitive",
        "resolved": "3.0.0-beta2",
        "contentHash": "6ePSMUtqz6lAfDUjDvOONMLugcKiAyz8hzoLSAISk3iDIjBMLMPlZSV3TVZqiY+5SAzC8x61OHNoCODqorucNw=="
      },
      "Handlebars.Net": {
        "type": "Transitive",
        "resolved": "2.1.2",
        "contentHash": "p60QyeBYpZmcZdIXRMqs9XySIBaxJ0lj3+QD0EJVr4ybTigOTCumXMMin5dPwjo9At1UwkDZ3gGwa1lmGjG6DA==",
        "dependencies": {
          "Microsoft.CSharp": "4.7.0"
        }
      },
      "Humanizer.Core": {
        "type": "Transitive",
        "resolved": "2.2.0",
        "contentHash": "rsYXB7+iUPP8AHgQ8JP2UZI2xK2KhjcdGr9E6zX3CsZaTLCaw8M35vaAJRo1rfxeaZEVMuXeaquLVCkZ7JcZ5Q==",
        "dependencies": {
          "NETStandard.Library": "1.6.1"
        }
      },
      "IdentityModel": {
        "type": "Transitive",
        "resolved": "4.4.0",
        "contentHash": "b18wrIx5wnZlMxAX7oVsE+nDtAJ4hajYlH0xPlaRvo4r/fz08K6pPeZvbiqS9nfNbzfIgLFmNX+FL9qR9ZR5PA==",
        "dependencies": {
          "Newtonsoft.Json": "11.0.2",
          "System.Text.Encodings.Web": "4.7.0"
        }
      },
      "IdentityModel.AspNetCore.OAuth2Introspection": {
        "type": "Transitive",
        "resolved": "4.0.1",
        "contentHash": "ZNdMZMaj9fqR3j50vYsu+1U3QGd6n8+fqwf+a8mCTcmXGor+HgFDfdq0mM34bsmD6uEgAQup7sv2ZW5kR36dbA==",
        "dependencies": {
          "IdentityModel": "4.0.0"
        }
      },
      "IdentityServer4": {
        "type": "Transitive",
        "resolved": "4.1.2",
        "contentHash": "blaxxGuOA7v/w1q+fxn97wZ+x2ecG1ZD4mc/N/ZOXMNeFZZhqv+4LF26Gecyik3nWrJPmbMEtQbLmRsKG8k61w==",
        "dependencies": {
          "IdentityModel": "4.4.0",
          "IdentityServer4.Storage": "4.1.2",
          "Microsoft.AspNetCore.Authentication.OpenIdConnect": "3.1.0",
          "Microsoft.IdentityModel.Protocols.OpenIdConnect": "5.6.0",
          "Newtonsoft.Json": "12.0.2"
        }
      },
      "IdentityServer4.AccessTokenValidation": {
        "type": "Transitive",
        "resolved": "3.0.1",
        "contentHash": "qu/M6UyN4o9NVep7q545Ms7hYAnsQqSdLbN1Fjjrn4m35lyBfeQPSSNzDryAKHbodyWOQfHaOqKEyMEJQ5Rpgw==",
        "dependencies": {
          "IdentityModel.AspNetCore.OAuth2Introspection": "4.0.1",
          "Microsoft.AspNetCore.Authentication.JwtBearer": "3.0.0"
        }
      },
      "IdentityServer4.Storage": {
        "type": "Transitive",
        "resolved": "4.1.2",
        "contentHash": "KoSffyZyyeCNTIyJiZnCuPakJ1QbCHlpty6gbWUj/7yl+w0PXIchgmmJnJSvddzBb8iZ2xew/vGlxWUIP17P2g==",
        "dependencies": {
          "IdentityModel": "4.4.0"
        }
      },
      "Kralizek.AutoFixture.Extensions.MockHttp": {
        "type": "Transitive",
        "resolved": "1.2.0",
        "contentHash": "6zmks7/5mVczazv910N7V2EdiU6B+rY61lwdgVO0o2iZuTI6KI3T+Hgkrjv0eGOKYucq2OMC+gnAc5Ej2ajoTQ==",
        "dependencies": {
          "AutoFixture": "4.11.0",
          "RichardSzalay.MockHttp": "6.0.0"
        }
      },
      "libsodium": {
        "type": "Transitive",
        "resolved": "1.0.18",
        "contentHash": "Ajv3AR9Qg/C4SQcE2ONx/UieeKnn5lSvVNc6egC3p6NP6qjZzWJ+Xg2vJURNYjkpHui/KctBwQjMPqpZK8/CHA==",
        "dependencies": {
          "Microsoft.NETCore.Platforms": "1.0.1"
        }
      },
      "linq2db": {
        "type": "Transitive",
        "resolved": "3.7.0",
        "contentHash": "iDous2TbSchtALnTLNXQnprmNZF4GrXas0MBz6ZHWkSdilSJjcf26qFM7Qf98Mny0OXHEmNXG/jtIDhoVJ5KmQ==",
        "dependencies": {
          "System.ComponentModel.Annotations": "4.7.0"
        }
      },
      "linq2db.EntityFrameworkCore": {
        "type": "Transitive",
        "resolved": "6.7.1",
        "contentHash": "Bb25vUDyFw3nKnf7KY+bauwKGD0hdM7/syodS+IgHdWlcbH9g7tHxYmMa9+DNuL0yy6DFvP6Q3BkClm7zbQdAw==",
        "dependencies": {
          "Microsoft.EntityFrameworkCore.Relational": "6.0.0",
          "linq2db": "3.7.0"
        }
      },
      "MailKit": {
        "type": "Transitive",
        "resolved": "3.2.0",
        "contentHash": "5MTpTqmjqT7HPvYbP3HozRZMth5vSaT0ReN0iM3rAM4CgLI/R1qqtLDDNWGnFFIlcNzeJkZQRJJMkv8cgzWBbA==",
        "dependencies": {
          "MimeKit": "3.2.0"
        }
      },
      "MessagePack": {
        "type": "Transitive",
        "resolved": "2.1.152",
        "contentHash": "PlJ31qf42uGuJfwc61x/Pt4hJi01xh1rrBofj1MJSLzEot/2UAIRdSgxEHN/8qou5CV8OBeDM9HXKPi1Oj8rpQ==",
        "dependencies": {
          "MessagePack.Annotations": "2.1.152",
          "Microsoft.Bcl.AsyncInterfaces": "1.0.0",
          "System.Memory": "4.5.3",
          "System.Reflection.Emit": "4.6.0",
          "System.Reflection.Emit.Lightweight": "4.6.0",
          "System.Runtime.CompilerServices.Unsafe": "4.5.2",
          "System.Threading.Tasks.Extensions": "4.5.3"
        }
      },
      "MessagePack.Annotations": {
        "type": "Transitive",
        "resolved": "2.1.152",
        "contentHash": "RONktDA/HA641ds/2bfOqYSVew8o8EJMcQ1P4M1J77QGgbzWiWt3nBHvCAwlx0VfO6K9S8xq4b5OLD2CUnhtCg=="
      },
      "MessagePackAnalyzer": {
        "type": "Transitive",
        "resolved": "2.1.152",
        "contentHash": "uJhZlGMkXDaFYsH8V9S6o1EyvsUqB9mpU4DVBXNr0DXZVzZMhuLP1IkLj5xK3EKlaAcvkFkZv3eSvuz360wb3Q=="
      },
      "Microsoft.AspNetCore.Authentication.JwtBearer": {
        "type": "Transitive",
        "resolved": "6.0.4",
        "contentHash": "joDS3+lD1i9qcdFLWP4D316t3bHpezmTNOzbMIf9ZcRPX4QTuiUutZcQn/kZplf3BiLHqwUChZXxPjCAMKaKAQ==",
        "dependencies": {
          "Microsoft.IdentityModel.Protocols.OpenIdConnect": "6.10.0"
        }
      },
      "Microsoft.AspNetCore.Authentication.OpenIdConnect": {
        "type": "Transitive",
        "resolved": "3.1.0",
        "contentHash": "O1cAQYUTU8EfRqwc5/rfTns4E4hKlFlg59fuKRrST+PzsxI6H07KqRN/JjdYhAuVYxF8jPnIGbj+zuc5paOWUw==",
        "dependencies": {
          "Microsoft.IdentityModel.Protocols.OpenIdConnect": "5.5.0"
        }
      },
      "Microsoft.AspNetCore.Cryptography.Internal": {
        "type": "Transitive",
        "resolved": "6.0.4",
        "contentHash": "/0FX1OqckMmXAAlsHgBFNymTZuq4nuAOMhiwm6e8CEMi2aOjnMYwiMc7mtvpGTAO0O4C0zwx+iaChxDgvqit2A=="
      },
      "Microsoft.AspNetCore.Cryptography.KeyDerivation": {
        "type": "Transitive",
        "resolved": "6.0.4",
        "contentHash": "1Lbwrxg/HRY/nbrkcrB3EUXUYQN8Tkw7Ktgb6/2on2P7ybT5aM59H05gk+OBC8ZTBxwdle9e1tyT3wxEYKw5xw==",
        "dependencies": {
          "Microsoft.AspNetCore.Cryptography.Internal": "6.0.4"
        }
      },
      "Microsoft.AspNetCore.DataProtection": {
        "type": "Transitive",
        "resolved": "2.1.0",
        "contentHash": "G+UoMHL0xiyFh30wkL7Bv/XL6eugTAKYhLPS53k1/Me1bYRwOOw+8VL/q0ppq3/yMzpHX+MkExaCTDlYl48FgA==",
        "dependencies": {
          "Microsoft.AspNetCore.Cryptography.Internal": "2.1.0",
          "Microsoft.AspNetCore.DataProtection.Abstractions": "2.1.0",
          "Microsoft.AspNetCore.Hosting.Abstractions": "2.1.0",
          "Microsoft.Extensions.DependencyInjection.Abstractions": "2.1.0",
          "Microsoft.Extensions.Logging.Abstractions": "2.1.0",
          "Microsoft.Extensions.Options": "2.1.0",
          "Microsoft.Win32.Registry": "4.5.0",
          "System.Security.Cryptography.Xml": "4.5.0",
          "System.Security.Principal.Windows": "4.5.0"
        }
      },
      "Microsoft.AspNetCore.DataProtection.Abstractions": {
        "type": "Transitive",
        "resolved": "2.1.0",
        "contentHash": "2+HVDhUqrnV9+EJNEewSy+Gk4hOVPzLPMpFDZI7kuH7NWxtbNkI6A6gT5lO2/kEPMyM8/iLWtohbOwjpC9rHVw=="
      },
      "Microsoft.AspNetCore.Hosting.Abstractions": {
        "type": "Transitive",
        "resolved": "2.1.0",
        "contentHash": "1TQgBfd/NPZLR2o/h6l5Cml2ZCF5hsyV4h9WEwWwAIavrbdTnaNozGGcTOd4AOgQvogMM9UM1ajflm9Cwd0jLQ==",
        "dependencies": {
          "Microsoft.AspNetCore.Hosting.Server.Abstractions": "2.1.0",
          "Microsoft.AspNetCore.Http.Abstractions": "2.1.0",
          "Microsoft.Extensions.Hosting.Abstractions": "2.1.0"
        }
      },
      "Microsoft.AspNetCore.Hosting.Server.Abstractions": {
        "type": "Transitive",
        "resolved": "2.1.0",
        "contentHash": "YTKMi2vHX6P+WHEVpW/DS+eFHnwivCSMklkyamcK1ETtc/4j8H3VR0kgW8XIBqukNxhD8k5wYt22P7PhrWSXjQ==",
        "dependencies": {
          "Microsoft.AspNetCore.Http.Features": "2.1.0",
          "Microsoft.Extensions.Configuration.Abstractions": "2.1.0"
        }
      },
      "Microsoft.AspNetCore.Http.Abstractions": {
        "type": "Transitive",
        "resolved": "2.1.0",
        "contentHash": "vbFDyKsSYBnxl3+RABtN79b0vsTcG66fDY8vD6Nqvu9uLtSej70Q5NcbGlnN6bJpZci5orSdgFTHMhBywivDPg==",
        "dependencies": {
          "Microsoft.AspNetCore.Http.Features": "2.1.0",
          "System.Text.Encodings.Web": "4.5.0"
        }
      },
      "Microsoft.AspNetCore.Http.Features": {
        "type": "Transitive",
        "resolved": "2.1.0",
        "contentHash": "UmkUePxRjsQW0j5euFFscBwjvTu25b8+qIK/2fI3GvcqQ+mkwgbWNAT8b/Gkoei1m2bTWC07lSdutuRDPPLcJA==",
        "dependencies": {
          "Microsoft.Extensions.Primitives": "2.1.0"
        }
      },
      "Microsoft.AspNetCore.Razor.Language": {
        "type": "Transitive",
        "resolved": "6.0.0",
        "contentHash": "yCtBr1GSGzJrrp1NJUb4ltwFYMKHw/tJLnIDvg9g/FnkGIEzmE19tbCQqXARIJv5kdtBgsoVIdGLL+zmjxvM/A=="
      },
      "Microsoft.Azure.Amqp": {
        "type": "Transitive",
        "resolved": "2.4.11",
        "contentHash": "7x5fu2f6TLQDDJS0sY5qW8/daFwJaY9O75YvU8RcUfRzbug+9YGjXUBxoRrprgyi0jxdBAMQL05p1s783SOSFQ==",
        "dependencies": {
          "System.Net.WebSockets.Client": "4.0.2",
          "System.Runtime.Serialization.Primitives": "4.1.1"
        }
      },
      "Microsoft.Azure.Cosmos": {
        "type": "Transitive",
        "resolved": "3.24.0",
        "contentHash": "QpUe5ho6OzlXwgcJVgAmOR7t3XLC9RI4t8T96RZY61pSOIllPOJdp30L0LwA16tKcqi5r2KayEgWO/MS9fh/6A==",
        "dependencies": {
          "Azure.Core": "1.3.0",
          "Microsoft.Bcl.AsyncInterfaces": "1.0.0",
          "Microsoft.Bcl.HashCode": "1.1.0",
          "Newtonsoft.Json": "10.0.2",
          "System.Buffers": "4.5.1",
          "System.Collections.Immutable": "1.7.0",
          "System.Configuration.ConfigurationManager": "4.7.0",
          "System.Memory": "4.5.4",
          "System.Numerics.Vectors": "4.5.0",
          "System.Runtime.CompilerServices.Unsafe": "4.5.3",
          "System.Threading.Tasks.Extensions": "4.5.4",
          "System.ValueTuple": "4.5.0"
        }
      },
      "Microsoft.Azure.Cosmos.Table": {
        "type": "Transitive",
        "resolved": "1.0.8",
        "contentHash": "ToeEd1yijM7nQfLYvdFLG//RjKPmfqm45eOm86UAKrxtyGI/CXqP8iL74mzBp6mZ9A/K/ZYA2fVdpH0xHR5Keg==",
        "dependencies": {
          "Microsoft.Azure.DocumentDB.Core": "2.11.2",
          "Microsoft.OData.Core": "7.6.4",
          "Newtonsoft.Json": "10.0.2"
        }
      },
      "Microsoft.Azure.DocumentDB.Core": {
        "type": "Transitive",
        "resolved": "2.11.2",
        "contentHash": "cA8eWrTFbYrkHrz095x4CUGb7wqQgA1slzFZCYexhNwz6Zcn3v+S1yvWMGwGRmRjT0MKU9tYdFWgLfT0OjSycw==",
        "dependencies": {
          "NETStandard.Library": "1.6.0",
          "Newtonsoft.Json": "9.0.1",
          "System.Collections.Immutable": "1.3.0",
          "System.Collections.NonGeneric": "4.0.1",
          "System.Collections.Specialized": "4.0.1",
          "System.Diagnostics.TraceSource": "4.0.0",
          "System.Dynamic.Runtime": "4.0.11",
          "System.Linq.Queryable": "4.0.1",
          "System.Net.Http": "4.3.4",
          "System.Net.NameResolution": "4.0.0",
          "System.Net.NetworkInformation": "4.1.0",
          "System.Net.Requests": "4.0.11",
          "System.Net.Security": "4.3.2",
          "System.Net.WebHeaderCollection": "4.0.1",
          "System.Runtime.Serialization.Primitives": "4.1.1",
          "System.Security.SecureString": "4.0.0"
        }
      },
      "Microsoft.Azure.NotificationHubs": {
        "type": "Transitive",
        "resolved": "4.1.0",
        "contentHash": "C2SssjX3e6/HIo1OCImQDDVOn64d1+gkgEmgxJryzkwixyivJHWH2YIgxZs33pyzVQcZWx5PR2tqLkQ7riSq8Q==",
        "dependencies": {
          "Microsoft.Extensions.Caching.Memory": "3.1.8",
          "Newtonsoft.Json": "12.0.3"
        }
      },
      "Microsoft.Azure.ServiceBus": {
        "type": "Transitive",
        "resolved": "5.2.0",
        "contentHash": "wyZNJggyFNtKxd+HgvcTiuRYuTjDGi+pgE4RcBvFbfvNiarKr5AOlE4Ne7on1eUJZuMuEa19wN5dj694HlP60A==",
        "dependencies": {
          "Microsoft.Azure.Amqp": "2.4.11",
          "Microsoft.Azure.Services.AppAuthentication": "[1.0.3, 2.0.0)",
          "Newtonsoft.Json": "10.0.3",
          "System.Diagnostics.DiagnosticSource": "4.5.1",
          "System.IdentityModel.Tokens.Jwt": "5.4.0"
        }
      },
      "Microsoft.Azure.Services.AppAuthentication": {
        "type": "Transitive",
        "resolved": "1.0.3",
        "contentHash": "ywpQaK1klu1IoX4VUf+TBmU4kR71aWNI6O5rEIJU8z28L2xhJhnIm7k2Nf1Zu/PygeuOtt5g0QPCk5+lLltbeQ==",
        "dependencies": {
          "Microsoft.IdentityModel.Clients.ActiveDirectory": "3.14.2",
          "NETStandard.Library": "1.6.1",
          "System.Diagnostics.Process": "4.3.0"
        }
      },
      "Microsoft.Bcl.AsyncInterfaces": {
        "type": "Transitive",
        "resolved": "5.0.0",
        "contentHash": "W8DPQjkMScOMTtJbPwmPyj9c3zYSFGawDW3jwlBOOsnY+EzZFLgNQ/UMkK35JmkNOVPdCyPr2Tw7Vv9N+KA3ZQ=="
      },
      "Microsoft.Bcl.HashCode": {
        "type": "Transitive",
        "resolved": "1.1.0",
        "contentHash": "J2G1k+u5unBV+aYcwxo94ip16Rkp65pgWFb0R6zwJipzWNMgvqlWeuI7/+R+e8bob66LnSG+llLJ+z8wI94cHg=="
      },
      "Microsoft.Build": {
        "type": "Transitive",
        "resolved": "17.0.0",
        "contentHash": "hCs9OzyCD/TYRid1LxPgghvUDqgXf+tEvV4qd8tBfOyp3zxAk+/rssgxtJnKLMZIu0CEZi3JegvfenaIXjEacQ==",
        "dependencies": {
          "Microsoft.Build.Framework": "17.0.0",
          "Microsoft.NET.StringTools": "1.0.0",
          "Microsoft.Win32.Registry": "4.3.0",
          "System.Collections.Immutable": "5.0.0",
          "System.Configuration.ConfigurationManager": "4.7.0",
          "System.Reflection.Metadata": "1.6.0",
          "System.Security.Principal.Windows": "4.7.0",
          "System.Text.Encoding.CodePages": "4.0.1",
          "System.Text.Json": "5.0.2",
          "System.Threading.Tasks.Dataflow": "4.9.0"
        }
      },
      "Microsoft.Build.Framework": {
        "type": "Transitive",
        "resolved": "17.0.0",
        "contentHash": "XbFA0z+6Ws2pNeRXYcDF3lKlNgRoSGMm2Q5HKzZD+EbwYMKPKrl/BJnnkMuDJHU0KravYHfhzBnLLJpPeZ3E7A==",
        "dependencies": {
          "System.Security.Permissions": "4.7.0"
        }
      },
      "Microsoft.Build.Locator": {
        "type": "Transitive",
        "resolved": "1.4.1",
        "contentHash": "UfyGaxNTjw/r3uWMX/Cv1CPKELo7TCrR5VIahaSKL0WyqmbDT6og9pyjwuhyyUkxC9gk2ElB7oOEySL1OzTZ1g=="
      },
      "Microsoft.CodeAnalysis.Analyzers": {
        "type": "Transitive",
        "resolved": "3.3.2",
        "contentHash": "7xt6zTlIEizUgEsYAIgm37EbdkiMmr6fP6J9pDoKEpiGM4pi32BCPGr/IczmSJI9Zzp0a6HOzpr9OvpMP+2veA=="
      },
      "Microsoft.CodeAnalysis.AnalyzerUtilities": {
        "type": "Transitive",
        "resolved": "3.3.0",
        "contentHash": "gyQ70pJ4T7hu/s0+QnEaXtYfeG/JrttGnxHJlrhpxsQjRIUGuRhVwNBtkHHYOrUAZ/l47L98/NiJX6QmTwAyrg=="
      },
      "Microsoft.CodeAnalysis.Common": {
        "type": "Transitive",
        "resolved": "4.0.0",
        "contentHash": "d02ybMhUJl1r/dI6SkJPHrTiTzXBYCZeJdOLMckV+jyoMU/GGkjqFX/sRbv1K0QmlpwwKuLTiYVQvfYC+8ox2g==",
        "dependencies": {
          "Microsoft.CodeAnalysis.Analyzers": "3.3.2",
          "System.Collections.Immutable": "5.0.0",
          "System.Memory": "4.5.4",
          "System.Reflection.Metadata": "5.0.0",
          "System.Runtime.CompilerServices.Unsafe": "5.0.0",
          "System.Text.Encoding.CodePages": "4.5.1",
          "System.Threading.Tasks.Extensions": "4.5.4"
        }
      },
      "Microsoft.CodeAnalysis.CSharp": {
        "type": "Transitive",
        "resolved": "4.0.0",
        "contentHash": "2UVTGtyQGgTCazvnT6t82f+7AV2L+kqJdyb61rT9GQed4yK+tVh5IkaKcsm70VqyZQhBbDqsfZFNHnY65xhrRw==",
        "dependencies": {
          "Microsoft.CodeAnalysis.Common": "[4.0.0]"
        }
      },
      "Microsoft.CodeAnalysis.CSharp.Features": {
        "type": "Transitive",
        "resolved": "4.0.0",
        "contentHash": "WOTeKJN0I4/AzylA+VuTtB7V7VvnM41GXqnyiiDRNa3QtKFAzJbQ7CwLG97pcme+oQLz708z+s4Nzd9g0irytw==",
        "dependencies": {
          "Humanizer.Core": "2.2.0",
          "Microsoft.CodeAnalysis.CSharp": "[4.0.0]",
          "Microsoft.CodeAnalysis.CSharp.Workspaces": "[4.0.0]",
          "Microsoft.CodeAnalysis.Common": "[4.0.0]",
          "Microsoft.CodeAnalysis.Features": "[4.0.0]",
          "Microsoft.CodeAnalysis.Workspaces.Common": "[4.0.0]"
        }
      },
      "Microsoft.CodeAnalysis.CSharp.Scripting": {
        "type": "Transitive",
        "resolved": "4.0.0",
        "contentHash": "Z8Y8Ye2snCqVQLLx7K6FcEs0hcvdPi4nTG2RDWdPpOfMH8ed1yxTabt252qAd4TH0jpyruuCnBfW4s6DXliMYg==",
        "dependencies": {
          "Microsoft.CSharp": "4.3.0",
          "Microsoft.CodeAnalysis.CSharp": "[4.0.0]",
          "Microsoft.CodeAnalysis.Common": "[4.0.0]",
          "Microsoft.CodeAnalysis.Scripting.Common": "[4.0.0]"
        }
      },
      "Microsoft.CodeAnalysis.CSharp.Workspaces": {
        "type": "Transitive",
        "resolved": "4.0.0",
        "contentHash": "RQMc1+2cIRdOvY8vp6ygkzfBrvlYphnbmhhluKNh9+X+PpprQDKlbPrn9fLn6v9RlCsfa87joS3zJyGBEeWTXQ==",
        "dependencies": {
          "Humanizer.Core": "2.2.0",
          "Microsoft.CodeAnalysis.CSharp": "[4.0.0]",
          "Microsoft.CodeAnalysis.Common": "[4.0.0]",
          "Microsoft.CodeAnalysis.Workspaces.Common": "[4.0.0]"
        }
      },
      "Microsoft.CodeAnalysis.Features": {
        "type": "Transitive",
        "resolved": "4.0.0",
        "contentHash": "ci4pgjEgihb+fu2i1E12iOMGXU6GisYR3YrNd2aqt55ijjzLNqPV/+zt+cV3Qc0n08rJrIY2Bf6cTTMPY0bwJQ==",
        "dependencies": {
          "Microsoft.CodeAnalysis.AnalyzerUtilities": "3.3.0",
          "Microsoft.CodeAnalysis.Common": "[4.0.0]",
          "Microsoft.CodeAnalysis.Scripting.Common": "[4.0.0]",
          "Microsoft.CodeAnalysis.Workspaces.Common": "[4.0.0]",
          "Microsoft.DiaSymReader": "1.3.0",
          "Microsoft.VisualStudio.Debugger.Contracts": "17.2.0",
          "System.Threading.Tasks.Extensions": "4.5.4"
        }
      },
      "Microsoft.CodeAnalysis.Razor": {
        "type": "Transitive",
        "resolved": "6.0.0",
        "contentHash": "uqdzuQXxD7XrJCbIbbwpI/LOv0PBJ9VIR0gdvANTHOfK5pjTaCir+XcwvYvBZ5BIzd0KGzyiamzlEWw1cK1q0w==",
        "dependencies": {
          "Microsoft.AspNetCore.Razor.Language": "6.0.0",
          "Microsoft.CodeAnalysis.CSharp": "4.0.0",
          "Microsoft.CodeAnalysis.Common": "4.0.0"
        }
      },
      "Microsoft.CodeAnalysis.Scripting.Common": {
        "type": "Transitive",
        "resolved": "4.0.0",
        "contentHash": "jU/ncoHSFnXU/L2iju9AFlOwmsAYByIxhCCpeLPNTguXwosJp1o13mtrboJOfkDhi7ebvzQmvcZ++yBu8cF4Sw==",
        "dependencies": {
          "Microsoft.CodeAnalysis.Common": "[4.0.0]"
        }
      },
      "Microsoft.CodeAnalysis.VisualBasic": {
        "type": "Transitive",
        "resolved": "4.0.0",
        "contentHash": "FK+OGUMUh9O6/GCwyIy4c/sOrarF36/yEY07BbXVYMql1qCqHGWfyWXyCQKQ6m/KqReCqW6aO4cK7kK/AYBpyA==",
        "dependencies": {
          "Microsoft.CodeAnalysis.Common": "[4.0.0]"
        }
      },
      "Microsoft.CodeAnalysis.VisualBasic.Features": {
        "type": "Transitive",
        "resolved": "4.0.0",
        "contentHash": "GEJsXFcMd7o+D6OYCLPui2ZvNsonTmdPSluGK0wC3EXVB+gnrro7Lr/sjtTSOwVeiXPlhXgprRuO7zJiMn1uzw==",
        "dependencies": {
          "Microsoft.CodeAnalysis.Common": "[4.0.0]",
          "Microsoft.CodeAnalysis.Features": "[4.0.0]",
          "Microsoft.CodeAnalysis.VisualBasic": "[4.0.0]",
          "Microsoft.CodeAnalysis.VisualBasic.Workspaces": "[4.0.0]",
          "Microsoft.CodeAnalysis.Workspaces.Common": "[4.0.0]"
        }
      },
      "Microsoft.CodeAnalysis.VisualBasic.Workspaces": {
        "type": "Transitive",
        "resolved": "4.0.0",
        "contentHash": "ozmB/thXGX5MoP/oiV9w5ZVGS08mz7fK3lRXiRSHHBeuiXZW1ZCGARwG2YkhylzAl1LlEwSQmlgrr8Irlu+3qQ==",
        "dependencies": {
          "Microsoft.CodeAnalysis.Common": "[4.0.0]",
          "Microsoft.CodeAnalysis.VisualBasic": "[4.0.0]",
          "Microsoft.CodeAnalysis.Workspaces.Common": "[4.0.0]"
        }
      },
      "Microsoft.CodeAnalysis.Workspaces.Common": {
        "type": "Transitive",
        "resolved": "4.0.0",
        "contentHash": "bEfHzx8PLmEN6aogVYHWmViHCWfms8emI43w9nNX+C8MLgtynOmVL/OJ4hbuONVp+4OuDAy5BDj69n5MnXQX8g==",
        "dependencies": {
          "Humanizer.Core": "2.2.0",
          "Microsoft.Bcl.AsyncInterfaces": "5.0.0",
          "Microsoft.CodeAnalysis.Common": "[4.0.0]",
          "System.Composition": "1.0.31",
          "System.IO.Pipelines": "5.0.1"
        }
      },
      "Microsoft.CodeAnalysis.Workspaces.MSBuild": {
        "type": "Transitive",
        "resolved": "4.0.0",
        "contentHash": "0LYNKESZPK4AQmAXwn8l2e8UF/rYpT0pvceEhiTVjurjQ9Y7pGdUZ5E30r8knxYtT5/9ZESR7wKf/AU00r95Mw==",
        "dependencies": {
          "Microsoft.Build.Framework": "16.5.0",
          "Microsoft.CodeAnalysis.Common": "[4.0.0]",
          "Microsoft.CodeAnalysis.Workspaces.Common": "[4.0.0]",
          "System.Text.Json": "4.7.0"
        }
      },
      "Microsoft.CodeCoverage": {
        "type": "Transitive",
        "resolved": "17.1.0",
        "contentHash": "0N/ZJ71ncCxQWhgtkEYKOgu2oMHa8h1tsOUbhmIKXF8UwtSUCe4vHAsJ3DVcNWRwNfQzSTy263ZE+QF6MdIhhQ=="
      },
      "Microsoft.CSharp": {
        "type": "Transitive",
        "resolved": "4.7.0",
        "contentHash": "pTj+D3uJWyN3My70i2Hqo+OXixq3Os2D1nJ2x92FFo6sk8fYS1m1WLNTs0Dc1uPaViH0YvEEwvzddQ7y4rhXmA=="
      },
      "Microsoft.Data.SqlClient": {
        "type": "Transitive",
<<<<<<< HEAD
        "resolved": "3.0.1",
        "contentHash": "5Jgcds8yukUeOHvc8S0rGW87rs2uYEM9/YyrYIb/0C+vqzIa2GiqbVPCDVcnApWhs67OSXLTM7lO6jro24v/rA==",
        "dependencies": {
          "Azure.Identity": "1.3.0",
          "Microsoft.Data.SqlClient.SNI.runtime": "3.0.0",
          "Microsoft.Identity.Client": "4.22.0",
          "Microsoft.IdentityModel.JsonWebTokens": "6.8.0",
          "Microsoft.IdentityModel.Protocols.OpenIdConnect": "6.8.0",
          "Microsoft.Win32.Registry": "4.7.0",
          "System.Configuration.ConfigurationManager": "4.7.0",
          "System.Diagnostics.DiagnosticSource": "4.7.0",
          "System.Runtime.Caching": "4.7.0",
          "System.Security.Principal.Windows": "4.7.0",
          "System.Text.Encoding.CodePages": "4.7.0",
=======
        "resolved": "4.1.0",
        "contentHash": "o/sIRlcKEcI9vg5z9USqJ/VCxtUUBYEOXYr4TrkMNu+gGBh0KfUi06Jqpe+xZgeoxcqYruV9dLOn046uFA4vHQ==",
        "dependencies": {
          "Azure.Identity": "1.3.0",
          "Microsoft.Data.SqlClient.SNI.runtime": "4.0.0",
          "Microsoft.Identity.Client": "4.22.0",
          "Microsoft.IdentityModel.JsonWebTokens": "6.8.0",
          "Microsoft.IdentityModel.Protocols.OpenIdConnect": "6.8.0",
          "Microsoft.Win32.Registry": "5.0.0",
          "System.Buffers": "4.5.1",
          "System.Configuration.ConfigurationManager": "5.0.0",
          "System.Diagnostics.DiagnosticSource": "5.0.0",
          "System.IO": "4.3.0",
          "System.Resources.ResourceManager": "4.3.0",
          "System.Runtime.Caching": "5.0.0",
          "System.Security.Cryptography.Cng": "5.0.0",
          "System.Security.Principal.Windows": "5.0.0",
          "System.Text.Encoding.CodePages": "5.0.0",
>>>>>>> 7c4521e0
          "System.Text.Encodings.Web": "4.7.2"
        }
      },
      "Microsoft.Data.SqlClient.SNI.runtime": {
        "type": "Transitive",
<<<<<<< HEAD
        "resolved": "3.0.0",
        "contentHash": "n1sNyjJgu2pYWKgw3ZPikw3NiRvG4kt7Ya5MK8u77Rgj/1bTFqO/eDF4k5W9H5GXplMZCpKkNbp5kNBICgSB0w=="
=======
        "resolved": "4.0.0",
        "contentHash": "wtLlRwQX7YoBUYm25xBjJ3UsuLgycme1xXqDn8t3S5kPCWiZrx8uOkyZHLKzH4kkCiQ9m2/J5JeCKNRbZNn3Qg=="
>>>>>>> 7c4521e0
      },
      "Microsoft.DiaSymReader": {
        "type": "Transitive",
        "resolved": "1.3.0",
        "contentHash": "/fn1Tfo7j7k/slViPlM8azJuxQmri7FZ8dQ+gTeLbI29leN/1VK0U/BFcRdJNctsRCUgyKJ2q+I0Tjq07Rc1/Q==",
        "dependencies": {
          "NETStandard.Library": "1.6.1"
        }
      },
      "Microsoft.DotNet.Scaffolding.Shared": {
        "type": "Transitive",
        "resolved": "6.0.3",
        "contentHash": "MHPcl+Vm8tEyvCA0dSEMDd/DfEYW2VtkGs7DXEJBbeRToBmHoK/5djIQws4XWcdqcpuJNo1WqX+C35h7Y5G26w==",
        "dependencies": {
          "Microsoft.CodeAnalysis.CSharp.Features": "4.0.0",
          "Microsoft.CodeAnalysis.CSharp.Scripting": "4.0.0",
          "Microsoft.CodeAnalysis.CSharp.Workspaces": "4.0.0",
          "Microsoft.CodeAnalysis.Features": "4.0.0",
          "Microsoft.CodeAnalysis.VisualBasic.Features": "4.0.0",
          "Microsoft.CodeAnalysis.VisualBasic.Workspaces": "4.0.0",
          "Microsoft.CodeAnalysis.Workspaces.MSBuild": "4.0.0",
          "Newtonsoft.Json": "13.0.1",
          "NuGet.ProjectModel": "5.11.0",
          "System.Collections.Immutable": "6.0.0",
          "System.Private.Uri": "4.3.2"
        }
      },
      "Microsoft.EntityFrameworkCore": {
        "type": "Transitive",
        "resolved": "6.0.7",
        "contentHash": "9BsvGSpTzxvqnxH19wLBFivK5TzWmsHZQc/1cQ4b2e+k85aIG9R4FYewQLHZdPrAxNQImXjTyW5nRI3s1rpt6A==",
        "dependencies": {
          "Microsoft.EntityFrameworkCore.Abstractions": "6.0.7",
          "Microsoft.EntityFrameworkCore.Analyzers": "6.0.7",
          "Microsoft.Extensions.Caching.Memory": "6.0.1",
          "Microsoft.Extensions.DependencyInjection": "6.0.0",
          "Microsoft.Extensions.Logging": "6.0.0",
          "System.Collections.Immutable": "6.0.0",
          "System.Diagnostics.DiagnosticSource": "6.0.0"
        }
      },
      "Microsoft.EntityFrameworkCore.Abstractions": {
        "type": "Transitive",
        "resolved": "6.0.7",
        "contentHash": "bjU0CkTqldgpVPTSj9M+R/3EaTz+u0jMeQMIC91YdGYDbpX/tAN5UYx+Ihzk4AtP8gmhburQUgMTdnmCE9c5sA=="
      },
      "Microsoft.EntityFrameworkCore.Analyzers": {
        "type": "Transitive",
        "resolved": "6.0.7",
        "contentHash": "VAOrGma8mRspUb/9quwIr21UZVqfWOcRQqhcYNkHBUD7woenwFTBvntiC9h2Ebtvj/BrRfezqjaHpWVvPSg4dw=="
      },
      "Microsoft.EntityFrameworkCore.Relational": {
        "type": "Transitive",
        "resolved": "6.0.4",
        "contentHash": "E867NbEXYRTElBF5ff+1AN5Awa1jkORy/Rrm0ueibaTAV5uw89LsLoH6yTe+b9urZTWMHtLfGd1RDdNjk8+KzA==",
        "dependencies": {
          "Microsoft.EntityFrameworkCore": "6.0.4",
          "Microsoft.Extensions.Configuration.Abstractions": "6.0.0"
        }
      },
      "Microsoft.Extensions.Caching.Abstractions": {
        "type": "Transitive",
        "resolved": "6.0.0",
        "contentHash": "bcz5sSFJbganH0+YrfvIjJDIcKNW7TL07C4d1eTmXy/wOt52iz4LVogJb6pazs7W0+74j0YpXFErvp++Aq5Bsw==",
        "dependencies": {
          "Microsoft.Extensions.Primitives": "6.0.0"
        }
      },
      "Microsoft.Extensions.Caching.Memory": {
        "type": "Transitive",
        "resolved": "6.0.1",
        "contentHash": "B4y+Cev05eMcjf1na0v9gza6GUtahXbtY1JCypIgx3B4Ea/KAgsWyXEmW4q6zMbmTMtKzmPVk09rvFJirvMwTg==",
        "dependencies": {
          "Microsoft.Extensions.Caching.Abstractions": "6.0.0",
          "Microsoft.Extensions.DependencyInjection.Abstractions": "6.0.0",
          "Microsoft.Extensions.Logging.Abstractions": "6.0.0",
          "Microsoft.Extensions.Options": "6.0.0",
          "Microsoft.Extensions.Primitives": "6.0.0"
        }
      },
      "Microsoft.Extensions.Caching.StackExchangeRedis": {
        "type": "Transitive",
        "resolved": "6.0.6",
        "contentHash": "bdVQpYm1hcHf0pyAypMjtDw3HjWQJ89UzloyyF1OBs56QlgA1naM498tP2Vjlho5vVRALMGPYzdRKCen8koubw==",
        "dependencies": {
          "Microsoft.Extensions.Caching.Abstractions": "6.0.0",
          "Microsoft.Extensions.Options": "6.0.0",
          "StackExchange.Redis": "2.2.4"
        }
      },
      "Microsoft.Extensions.Configuration": {
        "type": "Transitive",
        "resolved": "6.0.0",
        "contentHash": "tq2wXyh3fL17EMF2bXgRhU7JrbO3on93MRKYxzz4JzzvuGSA1l0W3GI9/tl8EO89TH+KWEymP7bcFway6z9fXg==",
        "dependencies": {
          "Microsoft.Extensions.Configuration.Abstractions": "6.0.0",
          "Microsoft.Extensions.Primitives": "6.0.0"
        }
      },
      "Microsoft.Extensions.Configuration.Abstractions": {
        "type": "Transitive",
        "resolved": "6.0.0",
        "contentHash": "qWzV9o+ZRWq+pGm+1dF+R7qTgTYoXvbyowRoBxQJGfqTpqDun2eteerjRQhq5PQ/14S+lqto3Ft4gYaRyl4rdQ==",
        "dependencies": {
          "Microsoft.Extensions.Primitives": "6.0.0"
        }
      },
      "Microsoft.Extensions.Configuration.Binder": {
        "type": "Transitive",
        "resolved": "2.0.0",
        "contentHash": "IznHHzGUtrdpuQqIUdmzF6TYPcsYHONhHh3o9dGp39sX/9Zfmt476UnhvU0UhXgJnXXAikt/MpN6AuSLCCMdEQ==",
        "dependencies": {
          "Microsoft.Extensions.Configuration": "2.0.0"
        }
      },
      "Microsoft.Extensions.Configuration.EnvironmentVariables": {
        "type": "Transitive",
        "resolved": "6.0.1",
        "contentHash": "pnyXV1LFOsYjGveuC07xp0YHIyGq7jRq5Ncb5zrrIieMLWVwgMyYxcOH0jTnBedDT4Gh1QinSqsjqzcieHk1og==",
        "dependencies": {
          "Microsoft.Extensions.Configuration": "6.0.0",
          "Microsoft.Extensions.Configuration.Abstractions": "6.0.0"
        }
      },
      "Microsoft.Extensions.Configuration.FileExtensions": {
        "type": "Transitive",
        "resolved": "6.0.0",
        "contentHash": "V4Dth2cYMZpw3HhGw9XUDIijpI6gN+22LDt0AhufIgOppCUfpWX4483OmN+dFXRJkJLc8Tv0Q8QK+1ingT2+KQ==",
        "dependencies": {
          "Microsoft.Extensions.Configuration": "6.0.0",
          "Microsoft.Extensions.Configuration.Abstractions": "6.0.0",
          "Microsoft.Extensions.FileProviders.Abstractions": "6.0.0",
          "Microsoft.Extensions.FileProviders.Physical": "6.0.0",
          "Microsoft.Extensions.Primitives": "6.0.0"
        }
      },
      "Microsoft.Extensions.Configuration.Json": {
        "type": "Transitive",
        "resolved": "6.0.0",
        "contentHash": "GJGery6QytCzS/BxJ96klgG9in3uH26KcUBbiVG/coNDXCRq6LGVVlUT4vXq34KPuM+R2av+LeYdX9h4IZOCUg==",
        "dependencies": {
          "Microsoft.Extensions.Configuration": "6.0.0",
          "Microsoft.Extensions.Configuration.Abstractions": "6.0.0",
          "Microsoft.Extensions.Configuration.FileExtensions": "6.0.0",
          "Microsoft.Extensions.FileProviders.Abstractions": "6.0.0",
          "System.Text.Json": "6.0.0"
        }
      },
      "Microsoft.Extensions.Configuration.UserSecrets": {
        "type": "Transitive",
        "resolved": "6.0.1",
        "contentHash": "Fy8yr4V6obi7ZxvKYI1i85jqtwMq8tqyxQVZpRSkgeA8enqy/KvBIMdcuNdznlxQMZa72mvbHqb7vbg4Pyx95w==",
        "dependencies": {
          "Microsoft.Extensions.Configuration.Abstractions": "6.0.0",
          "Microsoft.Extensions.Configuration.Json": "6.0.0",
          "Microsoft.Extensions.FileProviders.Abstractions": "6.0.0",
          "Microsoft.Extensions.FileProviders.Physical": "6.0.0"
        }
      },
      "Microsoft.Extensions.DependencyInjection": {
        "type": "Transitive",
        "resolved": "6.0.0",
        "contentHash": "k6PWQMuoBDGGHOQTtyois2u4AwyVcIwL2LaSLlTZQm2CYcJ1pxbt6jfAnpWmzENA/wfrYRI/X9DTLoUkE4AsLw==",
        "dependencies": {
          "Microsoft.Extensions.DependencyInjection.Abstractions": "6.0.0",
          "System.Runtime.CompilerServices.Unsafe": "6.0.0"
        }
      },
      "Microsoft.Extensions.DependencyInjection.Abstractions": {
        "type": "Transitive",
        "resolved": "6.0.0",
        "contentHash": "xlzi2IYREJH3/m6+lUrQlujzX8wDitm4QGnUu6kUXTQAWPuZY8i+ticFJbzfqaetLA6KR/rO6Ew/HuYD+bxifg=="
      },
      "Microsoft.Extensions.DependencyModel": {
        "type": "Transitive",
        "resolved": "3.0.0",
        "contentHash": "Iaectmzg9Dc4ZbKX/FurrRjgO/I8rTumL5UU+Uube6vZuGetcnXoIgTA94RthFWePhdMVm8MMhVFJZdbzMsdyQ==",
        "dependencies": {
          "System.Text.Json": "4.6.0"
        }
      },
      "Microsoft.Extensions.Diagnostics.HealthChecks": {
        "type": "Transitive",
        "resolved": "6.0.7",
        "contentHash": "oXviAVnSD9Q50+vxXJjfbGqVQUu4CLzYcKIiyemkc+kJFWXhmIOqW/KW3WPsv0/PzIc1jIJSj9SPvtpX69byYg==",
        "dependencies": {
          "Microsoft.Extensions.Diagnostics.HealthChecks.Abstractions": "6.0.7",
          "Microsoft.Extensions.Hosting.Abstractions": "6.0.0",
          "Microsoft.Extensions.Logging.Abstractions": "6.0.1",
          "Microsoft.Extensions.Options": "6.0.0"
        }
      },
      "Microsoft.Extensions.Diagnostics.HealthChecks.Abstractions": {
        "type": "Transitive",
        "resolved": "6.0.7",
        "contentHash": "w50Sp/qi69rCipgnv03UP7GcpJf0mMPTQvi3wgKP3VV3/DqLdzLX+ZSb2kkLbwVqm1RLBMHAtiMW25hsbF8iOQ=="
      },
      "Microsoft.Extensions.FileProviders.Abstractions": {
        "type": "Transitive",
        "resolved": "6.0.0",
        "contentHash": "0pd4/fho0gC12rQswaGQxbU34jOS1TPS8lZPpkFCH68ppQjHNHYle9iRuHeev1LhrJ94YPvzcRd8UmIuFk23Qw==",
        "dependencies": {
          "Microsoft.Extensions.Primitives": "6.0.0"
        }
      },
      "Microsoft.Extensions.FileProviders.Physical": {
        "type": "Transitive",
        "resolved": "6.0.0",
        "contentHash": "QvkL7l0nM8udt3gfyu0Vw8bbCXblxaKOl7c2oBfgGy4LCURRaL9XWZX1FWJrQc43oMokVneVxH38iz+bY1sbhg==",
        "dependencies": {
          "Microsoft.Extensions.FileProviders.Abstractions": "6.0.0",
          "Microsoft.Extensions.FileSystemGlobbing": "6.0.0",
          "Microsoft.Extensions.Primitives": "6.0.0"
        }
      },
      "Microsoft.Extensions.FileSystemGlobbing": {
        "type": "Transitive",
        "resolved": "6.0.0",
        "contentHash": "ip8jnL1aPiaPeKINCqaTEbvBFDmVx9dXQEBZ2HOBRXPD1eabGNqP/bKlsIcp7U2lGxiXd5xIhoFcmY8nM4Hdiw=="
      },
      "Microsoft.Extensions.Hosting.Abstractions": {
        "type": "Transitive",
        "resolved": "6.0.0",
        "contentHash": "GcT5l2CYXL6Sa27KCSh0TixsRfADUgth+ojQSD5EkzisZxmGFh7CwzkcYuGwvmXLjr27uWRNrJ2vuuEjMhU05Q==",
        "dependencies": {
          "Microsoft.Extensions.Configuration.Abstractions": "6.0.0",
          "Microsoft.Extensions.DependencyInjection.Abstractions": "6.0.0",
          "Microsoft.Extensions.FileProviders.Abstractions": "6.0.0"
        }
      },
      "Microsoft.Extensions.Identity.Core": {
        "type": "Transitive",
        "resolved": "6.0.4",
        "contentHash": "8vBsyGkA8ZI3lZvm1nf+9ynRC/TzPD+UtbdgTlKk+cz+AW5I41LrK8f/adGej5uXgprOA2DMjZw33vZG6vyXxA==",
        "dependencies": {
          "Microsoft.AspNetCore.Cryptography.KeyDerivation": "6.0.4",
          "Microsoft.Extensions.Logging": "6.0.0",
          "Microsoft.Extensions.Options": "6.0.0"
        }
      },
      "Microsoft.Extensions.Identity.Stores": {
        "type": "Transitive",
        "resolved": "6.0.4",
        "contentHash": "linRCnWBfnqg8qjrd9u/KMISy8O4a6X/GRhpHXU0ar654YQw9LJ/Ht+psx8QLqSX5EsCBbBCZzuamatH2FWIyQ==",
        "dependencies": {
          "Microsoft.Extensions.Caching.Abstractions": "6.0.0",
          "Microsoft.Extensions.Identity.Core": "6.0.4",
          "Microsoft.Extensions.Logging": "6.0.0"
        }
      },
      "Microsoft.Extensions.Logging": {
        "type": "Transitive",
        "resolved": "6.0.0",
        "contentHash": "eIbyj40QDg1NDz0HBW0S5f3wrLVnKWnDJ/JtZ+yJDFnDj90VoPuoPmFkeaXrtu+0cKm5GRAwoDf+dBWXK0TUdg==",
        "dependencies": {
          "Microsoft.Extensions.DependencyInjection": "6.0.0",
          "Microsoft.Extensions.DependencyInjection.Abstractions": "6.0.0",
          "Microsoft.Extensions.Logging.Abstractions": "6.0.0",
          "Microsoft.Extensions.Options": "6.0.0",
          "System.Diagnostics.DiagnosticSource": "6.0.0"
        }
      },
      "Microsoft.Extensions.Logging.Abstractions": {
        "type": "Transitive",
        "resolved": "6.0.1",
        "contentHash": "dzB2Cgg+JmrouhjkcQGzSFjjvpwlq353i8oBQO2GWNjCXSzhbtBRUf28HSauWe7eib3wYOdb3tItdjRwAdwCSg=="
      },
      "Microsoft.Extensions.Options": {
        "type": "Transitive",
        "resolved": "6.0.0",
        "contentHash": "dzXN0+V1AyjOe2xcJ86Qbo233KHuLEY0njf/P2Kw8SfJU+d45HNS2ctJdnEnrWbM9Ye2eFgaC5Mj9otRMU6IsQ==",
        "dependencies": {
          "Microsoft.Extensions.DependencyInjection.Abstractions": "6.0.0",
          "Microsoft.Extensions.Primitives": "6.0.0"
        }
      },
      "Microsoft.Extensions.Options.ConfigurationExtensions": {
        "type": "Transitive",
        "resolved": "2.0.0",
        "contentHash": "Y/lGICwO27fCkQRK3tZseVzFjZaxfGmui990E67sB4MuiPzdJHnJDS/BeYWrHShSSBgCl4KyKRx4ux686fftPg==",
        "dependencies": {
          "Microsoft.Extensions.Configuration.Abstractions": "2.0.0",
          "Microsoft.Extensions.Configuration.Binder": "2.0.0",
          "Microsoft.Extensions.DependencyInjection.Abstractions": "2.0.0",
          "Microsoft.Extensions.Options": "2.0.0"
        }
      },
      "Microsoft.Extensions.Primitives": {
        "type": "Transitive",
        "resolved": "6.0.0",
        "contentHash": "9+PnzmQFfEFNR9J2aDTfJGGupShHjOuGw4VUv+JB044biSHrnmCIMD+mJHmb2H7YryrfBEXDurxQ47gJZdCKNQ==",
        "dependencies": {
          "System.Runtime.CompilerServices.Unsafe": "6.0.0"
        }
      },
      "Microsoft.Identity.Client": {
        "type": "Transitive",
        "resolved": "4.22.0",
        "contentHash": "GlamU9rs8cSVIx9WSGv5QKpt66KkE+ImxNa/wNZZUJ3knt3PM98T9sOY8B7NcEfhw7NoxU2/0TSOcmnRSJQgqw=="
      },
      "Microsoft.Identity.Client.Extensions.Msal": {
        "type": "Transitive",
        "resolved": "2.16.5",
        "contentHash": "VlGUZEpF8KP/GCfFI59sdE0WA0o9quqwM1YQY0dSp6jpGy5EOBkureaybLfpwCuYUUjQbLkN2p7neUIcQCfbzA==",
        "dependencies": {
          "Microsoft.Identity.Client": "4.22.0",
          "System.Security.Cryptography.ProtectedData": "4.5.0"
        }
      },
      "Microsoft.IdentityModel.Clients.ActiveDirectory": {
        "type": "Transitive",
        "resolved": "3.14.2",
        "contentHash": "TNsJJMiRnkeby1ovThVoV9yFsPWjAdluwOA+Nf0LtSsBVVrKQv8Qp4kYOgyNwMVj+pDwbhXISySk+4HyHVWNZQ==",
        "dependencies": {
          "NETStandard.Library": "1.6.0",
          "System.Runtime.Serialization.Json": "4.0.2",
          "System.Runtime.Serialization.Primitives": "4.1.1"
        }
      },
      "Microsoft.IdentityModel.JsonWebTokens": {
        "type": "Transitive",
        "resolved": "6.10.0",
        "contentHash": "0qjS31rN1MQTc46tAYbzmMTSRfdV5ndZxSjYxIGqKSidd4wpNJfNII/pdhU5Fx8olarQoKL9lqqYw4yNOIwT0Q==",
        "dependencies": {
          "Microsoft.IdentityModel.Tokens": "6.10.0"
        }
      },
      "Microsoft.IdentityModel.Logging": {
        "type": "Transitive",
        "resolved": "6.10.0",
        "contentHash": "zbcwV6esnNzhZZ/VP87dji6VrUBLB5rxnZBkDMqNYpyG+nrBnBsbm4PUYLCBMUflHCM9EMLDG0rLnqqT+l0ldA=="
      },
      "Microsoft.IdentityModel.Protocols": {
        "type": "Transitive",
        "resolved": "6.10.0",
        "contentHash": "DFyXD0xylP+DknCT3hzJ7q/Q5qRNu0hO/gCU90O0ATdR0twZmlcuY9RNYaaDofXKVbzcShYNCFCGle2G/o8mkg==",
        "dependencies": {
          "Microsoft.IdentityModel.Logging": "6.10.0",
          "Microsoft.IdentityModel.Tokens": "6.10.0"
        }
      },
      "Microsoft.IdentityModel.Protocols.OpenIdConnect": {
        "type": "Transitive",
        "resolved": "6.10.0",
        "contentHash": "LVvMXAWPbPeEWTylDrxunlHH2wFyE4Mv0L4gZrJHC4HTESbWHquKZb/y/S8jgiQEDycOP0PDQvbG4RR/tr2TVQ==",
        "dependencies": {
          "Microsoft.IdentityModel.Protocols": "6.10.0",
          "System.IdentityModel.Tokens.Jwt": "6.10.0"
        }
      },
      "Microsoft.IdentityModel.Tokens": {
        "type": "Transitive",
        "resolved": "6.10.0",
        "contentHash": "qbf1NslutDB4oLrriYTJpy7oB1pbh2ej2lEHd2IPDQH9C74ysOdhU5wAC7KoXblldbo7YsNR2QYFOqQM/b0Rsg==",
        "dependencies": {
          "Microsoft.CSharp": "4.5.0",
          "Microsoft.IdentityModel.Logging": "6.10.0",
          "System.Security.Cryptography.Cng": "4.5.0"
        }
      },
      "Microsoft.NET.StringTools": {
        "type": "Transitive",
        "resolved": "1.0.0",
        "contentHash": "ZYVcoDM0LnSyT5nWoRGfShYdOecCw2sOXWwP6j1Z0u48Xq3+BVvZ+EiPCX9/8Gz439giW+O1H1kWF9Eb/w6rVg==",
        "dependencies": {
          "System.Memory": "4.5.4",
          "System.Runtime.CompilerServices.Unsafe": "5.0.0"
        }
      },
      "Microsoft.NETCore.Platforms": {
        "type": "Transitive",
        "resolved": "5.0.0",
        "contentHash": "VyPlqzH2wavqquTcYpkIIAQ6WdenuKoFN0BdYBbCWsclXacSOHNQn66Gt4z5NBqEYW0FAPm5rlvki9ZiCij5xQ=="
      },
      "Microsoft.NETCore.Targets": {
        "type": "Transitive",
        "resolved": "1.1.3",
        "contentHash": "3Wrmi0kJDzClwAC+iBdUBpEKmEle8FQNsCs77fkiOIw/9oYA07bL1EZNX0kQ2OMN3xpwvl0vAtOCYY3ndDNlhQ=="
      },
      "Microsoft.OData.Core": {
        "type": "Transitive",
        "resolved": "7.6.4",
        "contentHash": "/EjnJezMBjXf8OjcShhGzPY7pOO0CopgoZGhS6xsP3t2uhC+O72IBHgtQ7F3v1rRXWVtJwLGhzE1GfJUlx3c4Q==",
        "dependencies": {
          "Microsoft.OData.Edm": "[7.6.4]",
          "Microsoft.Spatial": "[7.6.4]"
        }
      },
      "Microsoft.OData.Edm": {
        "type": "Transitive",
        "resolved": "7.6.4",
        "contentHash": "MSSmA6kIfpgFTtNpOnnayoSj/6KSzHC1U9KOjF7cTA1PG4tZ7rIMi1pvjFc8CmYEvP4cxGl/+vrCn+HpK26HTQ=="
      },
      "Microsoft.Spatial": {
        "type": "Transitive",
        "resolved": "7.6.4",
        "contentHash": "3mB+Frn4LU4yb5ie9R752QiRn0Hvp9PITkSRofV/Lzm9EyLM87Fy9ziqgz75O/c712dh6GxuypMSBUGmNFwMeA=="
      },
      "Microsoft.TestPlatform.ObjectModel": {
        "type": "Transitive",
        "resolved": "17.1.0",
        "contentHash": "OMo/FYnKGy3lZEK0gfitskRM3ga/YBt6MyCyFPq0xNLeybGOQ6HnYNAAvzyePo5WPuMiw3LX+HiuRWNjnas1fA==",
        "dependencies": {
          "NuGet.Frameworks": "5.11.0",
          "System.Reflection.Metadata": "1.6.0"
        }
      },
      "Microsoft.TestPlatform.TestHost": {
        "type": "Transitive",
        "resolved": "17.1.0",
        "contentHash": "JS0JDLniDhIzkSPLHz7N/x1CG8ywJOtwInFDYA3KQvbz+ojGoT5MT2YDVReL1b86zmNRV8339vsTSm/zh0RcMg==",
        "dependencies": {
          "Microsoft.TestPlatform.ObjectModel": "17.1.0",
          "Newtonsoft.Json": "9.0.1"
        }
      },
      "Microsoft.VisualStudio.Debugger.Contracts": {
        "type": "Transitive",
        "resolved": "17.2.0",
        "contentHash": "br/qV/aHqLqVlqtcMKglCC8MHMMLey0yMkKSplnMl58F5gKjwnh7wjs8+g0j/vf4T6h4KK7JWrC0+oN70pbugg==",
        "dependencies": {
          "MessagePack": "2.1.152",
          "MessagePackAnalyzer": "2.1.152",
          "Microsoft.Bcl.AsyncInterfaces": "1.1.1",
          "System.Collections.Immutable": "5.0.0"
        }
      },
      "Microsoft.VisualStudio.Web.CodeGeneration": {
        "type": "Transitive",
        "resolved": "6.0.3",
        "contentHash": "rD1Lj6LljO7iEeZJuGtEp0O9rZHvr+tAZJx8QgwdmlrMReaYA0+KQCH/woEdcmBo+ifnwUUyNgG+9NUECYTT9g==",
        "dependencies": {
          "Microsoft.Extensions.DependencyInjection": "6.0.0",
          "Microsoft.VisualStudio.Web.CodeGeneration.EntityFrameworkCore": "6.0.3",
          "System.Collections.Immutable": "6.0.0",
          "System.Private.Uri": "4.3.2"
        }
      },
      "Microsoft.VisualStudio.Web.CodeGeneration.Core": {
        "type": "Transitive",
        "resolved": "6.0.3",
        "contentHash": "o+rN2+WrG4NTU4dzcExaMAGpQk84+SJMC8D3v7pe35f6DJQIXC3lc9V9npgNtiiD19aP+Pdto8L5nuwQ83dgTw==",
        "dependencies": {
          "Microsoft.Extensions.DependencyInjection": "6.0.0",
          "Microsoft.VisualStudio.Web.CodeGeneration.Templating": "6.0.3",
          "Newtonsoft.Json": "13.0.1",
          "System.Private.Uri": "4.3.2"
        }
      },
      "Microsoft.VisualStudio.Web.CodeGeneration.Design": {
        "type": "Transitive",
        "resolved": "6.0.3",
        "contentHash": "cqxm2k5KF7T0KejRlxt71aizeR+2a/9qk94c1p7/CCOjns4cgwL92IxyrhhpILn0U+kylslBE2O/AJoi28wkSA==",
        "dependencies": {
          "Microsoft.Build.Locator": "1.4.1",
          "Microsoft.DotNet.Scaffolding.Shared": "6.0.3",
          "Microsoft.VisualStudio.Web.CodeGenerators.Mvc": "6.0.3",
          "System.Private.Uri": "4.3.2"
        }
      },
      "Microsoft.VisualStudio.Web.CodeGeneration.EntityFrameworkCore": {
        "type": "Transitive",
        "resolved": "6.0.3",
        "contentHash": "Mg0HpwFZyOJQHtW04gbCLekZ8Lt3VSs9s9JqgGm6DXoeTbAbaHhJGZohuT296Z+0MuFJgl9mD1/j1Zof8hPgcA==",
        "dependencies": {
          "Microsoft.DotNet.Scaffolding.Shared": "6.0.3",
          "Microsoft.VisualStudio.Web.CodeGeneration.Core": "6.0.3",
          "System.Private.Uri": "4.3.2"
        }
      },
      "Microsoft.VisualStudio.Web.CodeGeneration.Templating": {
        "type": "Transitive",
        "resolved": "6.0.3",
        "contentHash": "TMV1xzJSjNpiWCGkw6/8/XHmYF0HiimH/8kmPZfT/J+WBKABn4DRbZNpgTYNKmcuYxg4mKySFPVpblQ0XMf9Tg==",
        "dependencies": {
          "Microsoft.AspNetCore.Razor.Language": "6.0.0",
          "Microsoft.CodeAnalysis.CSharp": "4.0.0",
          "Microsoft.CodeAnalysis.Razor": "6.0.0",
          "Microsoft.VisualStudio.Web.CodeGeneration.Utils": "6.0.3",
          "System.Private.Uri": "4.3.2"
        }
      },
      "Microsoft.VisualStudio.Web.CodeGeneration.Utils": {
        "type": "Transitive",
        "resolved": "6.0.3",
        "contentHash": "M8k06jnZ0l7031mPYDbLaiiz20ju1MP+FJlpDKVilkAPOQVITSFRDm8Hhd2Pyd+BSj+nCzDC1ZMglK8z+lJ5ig==",
        "dependencies": {
          "Microsoft.Build": "17.0.0",
          "Microsoft.Build.Locator": "1.4.1",
          "Microsoft.CodeAnalysis.CSharp.Workspaces": "4.0.0",
          "Microsoft.DotNet.Scaffolding.Shared": "6.0.3",
          "Newtonsoft.Json": "13.0.1",
          "System.Private.Uri": "4.3.2"
        }
      },
      "Microsoft.VisualStudio.Web.CodeGenerators.Mvc": {
        "type": "Transitive",
        "resolved": "6.0.3",
        "contentHash": "Oe3QkXildc2AFM33rN9WSLj53kzuQAPLAv7aduz+bnYc86SFBPA/qpYZ2ZJhlKYbrJUpztRqoWvLqGfDT6XkUw==",
        "dependencies": {
          "Microsoft.DotNet.Scaffolding.Shared": "6.0.3",
          "Microsoft.VisualStudio.Web.CodeGeneration": "6.0.3",
          "System.Private.Uri": "4.3.2"
        }
      },
      "Microsoft.Win32.Primitives": {
        "type": "Transitive",
        "resolved": "4.3.0",
        "contentHash": "9ZQKCWxH7Ijp9BfahvL2Zyf1cJIk8XYLF6Yjzr2yi0b2cOut/HQ31qf1ThHAgCc3WiZMdnWcfJCgN82/0UunxA==",
        "dependencies": {
          "Microsoft.NETCore.Platforms": "1.1.0",
          "Microsoft.NETCore.Targets": "1.1.0",
          "System.Runtime": "4.3.0"
        }
      },
      "Microsoft.Win32.Registry": {
        "type": "Transitive",
        "resolved": "5.0.0",
        "contentHash": "dDoKi0PnDz31yAyETfRntsLArTlVAVzUzCIvvEDsDsucrl33Dl8pIJG06ePTJTI3tGpeyHS9Cq7Foc/s4EeKcg==",
        "dependencies": {
          "System.Security.AccessControl": "5.0.0",
          "System.Security.Principal.Windows": "5.0.0"
        }
      },
      "Microsoft.Win32.SystemEvents": {
        "type": "Transitive",
        "resolved": "6.0.0",
        "contentHash": "hqTM5628jSsQiv+HGpiq3WKBl2c8v1KZfby2J6Pr7pEPlK9waPdgEO6b8A/+/xn/yZ9ulv8HuqK71ONy2tg67A=="
      },
      "MimeKit": {
        "type": "Transitive",
        "resolved": "3.2.0",
        "contentHash": "l9YHMBhBUwY7qQHUp8fw0EvjcbmhN4Iggz6MdjqIShBf42+0nJTa5gu0kuupCOPuiARc9ZaS9c9f0gKz4OnxKw==",
        "dependencies": {
          "Portable.BouncyCastle": "1.9.0",
          "System.Security.Cryptography.Pkcs": "6.0.0"
        }
      },
      "MySqlConnector": {
        "type": "Transitive",
        "resolved": "2.1.2",
        "contentHash": "JVokQTUNN3WHAu9Vw8ieeq1dXTFokJiig5P0VJ4f439UxRrsPo6SaVWC8Zdm6mkPeQFhZ0/9afdWa02EY/1j/w=="
      },
      "NETStandard.Library": {
        "type": "Transitive",
        "resolved": "1.6.1",
        "contentHash": "WcSp3+vP+yHNgS8EV5J7pZ9IRpeDuARBPN28by8zqff1wJQXm26PVU8L3/fYLBJVU7BtDyqNVWq2KlCVvSSR4A==",
        "dependencies": {
          "Microsoft.NETCore.Platforms": "1.1.0",
          "Microsoft.Win32.Primitives": "4.3.0",
          "System.AppContext": "4.3.0",
          "System.Collections": "4.3.0",
          "System.Collections.Concurrent": "4.3.0",
          "System.Console": "4.3.0",
          "System.Diagnostics.Debug": "4.3.0",
          "System.Diagnostics.Tools": "4.3.0",
          "System.Diagnostics.Tracing": "4.3.0",
          "System.Globalization": "4.3.0",
          "System.Globalization.Calendars": "4.3.0",
          "System.IO": "4.3.0",
          "System.IO.Compression": "4.3.0",
          "System.IO.Compression.ZipFile": "4.3.0",
          "System.IO.FileSystem": "4.3.0",
          "System.IO.FileSystem.Primitives": "4.3.0",
          "System.Linq": "4.3.0",
          "System.Linq.Expressions": "4.3.0",
          "System.Net.Http": "4.3.0",
          "System.Net.Primitives": "4.3.0",
          "System.Net.Sockets": "4.3.0",
          "System.ObjectModel": "4.3.0",
          "System.Reflection": "4.3.0",
          "System.Reflection.Extensions": "4.3.0",
          "System.Reflection.Primitives": "4.3.0",
          "System.Resources.ResourceManager": "4.3.0",
          "System.Runtime": "4.3.0",
          "System.Runtime.Extensions": "4.3.0",
          "System.Runtime.Handles": "4.3.0",
          "System.Runtime.InteropServices": "4.3.0",
          "System.Runtime.InteropServices.RuntimeInformation": "4.3.0",
          "System.Runtime.Numerics": "4.3.0",
          "System.Security.Cryptography.Algorithms": "4.3.0",
          "System.Security.Cryptography.Encoding": "4.3.0",
          "System.Security.Cryptography.Primitives": "4.3.0",
          "System.Security.Cryptography.X509Certificates": "4.3.0",
          "System.Text.Encoding": "4.3.0",
          "System.Text.Encoding.Extensions": "4.3.0",
          "System.Text.RegularExpressions": "4.3.0",
          "System.Threading": "4.3.0",
          "System.Threading.Tasks": "4.3.0",
          "System.Threading.Timer": "4.3.0",
          "System.Xml.ReaderWriter": "4.3.0",
          "System.Xml.XDocument": "4.3.0"
        }
      },
      "Newtonsoft.Json": {
        "type": "Transitive",
        "resolved": "13.0.1",
        "contentHash": "ppPFpBcvxdsfUonNcvITKqLl3bqxWbDCZIzDWHzjpdAHRFfZe0Dw9HmA0+za13IdyrgJwpkDTDA9fHaxOrt20A=="
      },
      "Npgsql": {
        "type": "Transitive",
        "resolved": "6.0.4",
        "contentHash": "SJMlOmFHr32oOzVXeHmarGaBKkhi0wHVN/rzuu2tUSJ4Qx2AkHCpr9R/DhLWwDiklqgzFU++9wkFyGJxbx/zzg==",
        "dependencies": {
          "System.Runtime.CompilerServices.Unsafe": "6.0.0"
        }
      },
      "Npgsql.EntityFrameworkCore.PostgreSQL": {
        "type": "Transitive",
        "resolved": "6.0.4",
        "contentHash": "fzgRmBd3nAFvKt/L70sJfFWAdobtwDEeOzOzruJq9og97O8/5B96inQOAgOpYyaUjPYpS4ZS5/bxm3vnOJ0+pQ==",
        "dependencies": {
          "Microsoft.EntityFrameworkCore": "6.0.4",
          "Microsoft.EntityFrameworkCore.Abstractions": "6.0.4",
          "Microsoft.EntityFrameworkCore.Relational": "6.0.4",
          "Npgsql": "6.0.4"
        }
      },
      "NSec.Cryptography": {
        "type": "Transitive",
        "resolved": "20.2.0",
        "contentHash": "NxzHaDQm3JfH+9VQdLI1bC4h/ZTKPo5o/4BEscBu4KK0Yv35sB87hSRuzpr09VahxY5ZpJfE2tHyK4u27jfiyQ==",
        "dependencies": {
          "System.Runtime.CompilerServices.Unsafe": "4.7.0",
          "libsodium": "[1.0.18, 1.0.19)"
        }
      },
      "NuGet.Common": {
        "type": "Transitive",
        "resolved": "5.11.0",
        "contentHash": "WCHexQBfSqBDRqP3PSDSUw7YM+PwuvMHGAkT/sXI5UHze4T41yLE+VB/km2Fe0z9y3m2mudcr2djFZezivjMJw==",
        "dependencies": {
          "NuGet.Frameworks": "5.11.0"
        }
      },
      "NuGet.Configuration": {
        "type": "Transitive",
        "resolved": "5.11.0",
        "contentHash": "NqsQe198CTHoo7NMrKQL8utd6n9yVb9CPgJmpyF6kpEsLFo/9r0wqGL3ln8Mtcz8yuJpOPWFQEoOlzDzu3LfUg==",
        "dependencies": {
          "NuGet.Common": "5.11.0",
          "System.Security.Cryptography.ProtectedData": "4.4.0"
        }
      },
      "NuGet.DependencyResolver.Core": {
        "type": "Transitive",
        "resolved": "5.11.0",
        "contentHash": "kkWhU0msuCRyiIJeoL95j6bXUQMc1mTk8wZ3mMxl+0VzOf39eXSObmxKuJ7eh+6zOMQyzd0TAXU5u5aQSxOVSg==",
        "dependencies": {
          "NuGet.LibraryModel": "5.11.0",
          "NuGet.Protocol": "5.11.0"
        }
      },
      "NuGet.Frameworks": {
        "type": "Transitive",
        "resolved": "5.11.0",
        "contentHash": "eaiXkUjC4NPcquGWzAGMXjuxvLwc6XGKMptSyOGQeT0X70BUZObuybJFZLA0OfTdueLd3US23NBPTBb6iF3V1Q=="
      },
      "NuGet.LibraryModel": {
        "type": "Transitive",
        "resolved": "5.11.0",
        "contentHash": "Iq0tbX3Rsl4837VlWy90fliA7T2+g2FPdz/s/lK6H9g/5RCta/7AZADV0l/A/f0HDCDlMxBN2ha1hsmgxe1sGQ==",
        "dependencies": {
          "NuGet.Common": "5.11.0",
          "NuGet.Versioning": "5.11.0"
        }
      },
      "NuGet.Packaging": {
        "type": "Transitive",
        "resolved": "5.11.0",
        "contentHash": "knlpQuqTL8BEXUHTdZ9Wlz3pjck5nv0OYsCpSkaQAukl7fFcX4apAs8cwJgxHiEZjfWNG1npZOzpYdHG59v5xQ==",
        "dependencies": {
          "Newtonsoft.Json": "9.0.1",
          "NuGet.Configuration": "5.11.0",
          "NuGet.Versioning": "5.11.0",
          "System.Security.Cryptography.Cng": "5.0.0",
          "System.Security.Cryptography.Pkcs": "5.0.0"
        }
      },
      "NuGet.ProjectModel": {
        "type": "Transitive",
        "resolved": "5.11.0",
        "contentHash": "8q7mAwHHP1/Ua1r3FQDg+kXcFvRgBmCCXQeqTkTVQoO5t3G/AwxzJVt7Jii0eNrM17Wzm975U0gnkNqlp+gdsw==",
        "dependencies": {
          "NuGet.DependencyResolver.Core": "5.11.0"
        }
      },
      "NuGet.Protocol": {
        "type": "Transitive",
        "resolved": "5.11.0",
        "contentHash": "eS/sJLqMzPz6gonD1zaXIcpDME/1DuKqv0Hlag8RuJcboZJliA15qjfg7UvuQB8/ineOleaEvrTzMjpKE0FdbQ==",
        "dependencies": {
          "NuGet.Packaging": "5.11.0"
        }
      },
      "NuGet.Versioning": {
        "type": "Transitive",
        "resolved": "5.11.0",
        "contentHash": "mCv/GzvMk5iatWoZY41PoIShEbwVxq9CDCc1fV/uqPFKZ4DD/1JuKZ5AL/FJJRsTanvMR3EOXKYCLdQ7PFYn8Q=="
      },
      "Otp.NET": {
        "type": "Transitive",
        "resolved": "1.2.2",
        "contentHash": "2hrZfkbzeWJ3tNXXt/1beg4IY+nS4F3gIfh4NVFvW0f6Pj51hGpiJ4prBz7Dmrr4ZYrA96rTERVGieZ4xYm7jA=="
      },
      "Pipelines.Sockets.Unofficial": {
        "type": "Transitive",
        "resolved": "2.2.2",
        "contentHash": "Bhk0FWxH1paI+18zr1g5cTL+ebeuDcBCR+rRFO+fKEhretgjs7MF2Mc1P64FGLecWp4zKCUOPzngBNrqVyY7Zg==",
        "dependencies": {
          "System.IO.Pipelines": "5.0.1"
        }
      },
      "Pomelo.EntityFrameworkCore.MySql": {
        "type": "Transitive",
        "resolved": "6.0.1",
        "contentHash": "sFIo5e9RmQoCTEvH6EeSV8ptmX3dw/6XgyD8R93X/i7A9+XCeG9KTjSNjrszVjVOtCu/eyvYqqcv2uZ/BHhlYA==",
        "dependencies": {
          "Microsoft.EntityFrameworkCore.Relational": "[6.0.1, 7.0.0)",
          "Microsoft.Extensions.DependencyInjection": "6.0.0",
          "MySqlConnector": "2.1.2"
        }
      },
      "Portable.BouncyCastle": {
        "type": "Transitive",
        "resolved": "1.9.0",
        "contentHash": "eZZBCABzVOek+id9Xy04HhmgykF0wZg9wpByzrWN7q8qEI0Qen9b7tfd7w8VA3dOeesumMG7C5ZPy0jk7PSRHw=="
      },
      "Quartz": {
        "type": "Transitive",
        "resolved": "3.4.0",
        "contentHash": "N8350OAlQhd8zKg0ARFikGjh3bfAW/CF/KVxu2fTIlAALB/oC1eg54n/QAPYR5ryHuYyDr5G8/Qa4k+D/7OFRQ==",
        "dependencies": {
          "Microsoft.Extensions.Logging.Abstractions": "2.1.1",
          "System.Configuration.ConfigurationManager": "4.7.0",
          "System.Diagnostics.DiagnosticSource": "4.7.1"
        }
      },
      "RichardSzalay.MockHttp": {
        "type": "Transitive",
        "resolved": "6.0.0",
        "contentHash": "bStGNqIX/MGYtML7K3EzdsE/k5HGVAcg7XgN23TQXGXqxNC9fvYFR94fA0sGM5hAT36R+BBGet6ZDQxXL/IPxg=="
      },
      "runtime.debian.8-x64.runtime.native.System.Security.Cryptography.OpenSsl": {
        "type": "Transitive",
        "resolved": "4.3.2",
        "contentHash": "7VSGO0URRKoMEAq0Sc9cRz8mb6zbyx/BZDEWhgPdzzpmFhkam3fJ1DAGWFXBI4nGlma+uPKpfuMQP5LXRnOH5g=="
      },
      "runtime.fedora.23-x64.runtime.native.System.Security.Cryptography.OpenSsl": {
        "type": "Transitive",
        "resolved": "4.3.2",
        "contentHash": "0oAaTAm6e2oVH+/Zttt0cuhGaePQYKII1dY8iaqP7CvOpVKgLybKRFvQjXR2LtxXOXTVPNv14j0ot8uV+HrUmw=="
      },
      "runtime.fedora.24-x64.runtime.native.System.Security.Cryptography.OpenSsl": {
        "type": "Transitive",
        "resolved": "4.3.2",
        "contentHash": "G24ibsCNi5Kbz0oXWynBoRgtGvsw5ZSVEWjv13/KiCAM8C6wz9zzcCniMeQFIkJ2tasjo2kXlvlBZhplL51kGg=="
      },
      "runtime.native.System": {
        "type": "Transitive",
        "resolved": "4.3.0",
        "contentHash": "c/qWt2LieNZIj1jGnVNsE2Kl23Ya2aSTBuXMD6V7k9KWr6l16Tqdwq+hJScEpWER9753NWC8h96PaVNY5Ld7Jw==",
        "dependencies": {
          "Microsoft.NETCore.Platforms": "1.1.0",
          "Microsoft.NETCore.Targets": "1.1.0"
        }
      },
      "runtime.native.System.Data.SqlClient.sni": {
        "type": "Transitive",
        "resolved": "4.7.0",
        "contentHash": "9kyFSIdN3T0qjDQ2R0HRXYIhS3l5psBzQi6qqhdLz+SzFyEy4sVxNOke+yyYv8Cu8rPER12c3RDjLT8wF3WBYQ==",
        "dependencies": {
          "runtime.win-arm64.runtime.native.System.Data.SqlClient.sni": "4.4.0",
          "runtime.win-x64.runtime.native.System.Data.SqlClient.sni": "4.4.0",
          "runtime.win-x86.runtime.native.System.Data.SqlClient.sni": "4.4.0"
        }
      },
      "runtime.native.System.IO.Compression": {
        "type": "Transitive",
        "resolved": "4.3.0",
        "contentHash": "INBPonS5QPEgn7naufQFXJEp3zX6L4bwHgJ/ZH78aBTpeNfQMtf7C6VrAFhlq2xxWBveIOWyFzQjJ8XzHMhdOQ==",
        "dependencies": {
          "Microsoft.NETCore.Platforms": "1.1.0",
          "Microsoft.NETCore.Targets": "1.1.0"
        }
      },
      "runtime.native.System.Net.Http": {
        "type": "Transitive",
        "resolved": "4.3.0",
        "contentHash": "ZVuZJqnnegJhd2k/PtAbbIcZ3aZeITq3sj06oKfMBSfphW3HDmk/t4ObvbOk/JA/swGR0LNqMksAh/f7gpTROg==",
        "dependencies": {
          "Microsoft.NETCore.Platforms": "1.1.0",
          "Microsoft.NETCore.Targets": "1.1.0"
        }
      },
      "runtime.native.System.Net.Security": {
        "type": "Transitive",
        "resolved": "4.3.0",
        "contentHash": "M2nN92ePS8BgQ2oi6Jj3PlTUzadYSIWLdZrHY1n1ZcW9o4wAQQ6W+aQ2lfq1ysZQfVCgDwY58alUdowrzezztg==",
        "dependencies": {
          "Microsoft.NETCore.Platforms": "1.1.0",
          "Microsoft.NETCore.Targets": "1.1.0"
        }
      },
      "runtime.native.System.Security.Cryptography.Apple": {
        "type": "Transitive",
        "resolved": "4.3.0",
        "contentHash": "DloMk88juo0OuOWr56QG7MNchmafTLYWvABy36izkrLI5VledI0rq28KGs1i9wbpeT9NPQrx/wTf8U2vazqQ3Q==",
        "dependencies": {
          "runtime.osx.10.10-x64.runtime.native.System.Security.Cryptography.Apple": "4.3.0"
        }
      },
      "runtime.native.System.Security.Cryptography.OpenSsl": {
        "type": "Transitive",
        "resolved": "4.3.2",
        "contentHash": "QR1OwtwehHxSeQvZKXe+iSd+d3XZNkEcuWMFYa2i0aG1l+lR739HPicKMlTbJst3spmeekDVBUS7SeS26s4U/g==",
        "dependencies": {
          "runtime.debian.8-x64.runtime.native.System.Security.Cryptography.OpenSsl": "4.3.2",
          "runtime.fedora.23-x64.runtime.native.System.Security.Cryptography.OpenSsl": "4.3.2",
          "runtime.fedora.24-x64.runtime.native.System.Security.Cryptography.OpenSsl": "4.3.2",
          "runtime.opensuse.13.2-x64.runtime.native.System.Security.Cryptography.OpenSsl": "4.3.2",
          "runtime.opensuse.42.1-x64.runtime.native.System.Security.Cryptography.OpenSsl": "4.3.2",
          "runtime.osx.10.10-x64.runtime.native.System.Security.Cryptography.OpenSsl": "4.3.2",
          "runtime.rhel.7-x64.runtime.native.System.Security.Cryptography.OpenSsl": "4.3.2",
          "runtime.ubuntu.14.04-x64.runtime.native.System.Security.Cryptography.OpenSsl": "4.3.2",
          "runtime.ubuntu.16.04-x64.runtime.native.System.Security.Cryptography.OpenSsl": "4.3.2",
          "runtime.ubuntu.16.10-x64.runtime.native.System.Security.Cryptography.OpenSsl": "4.3.2"
        }
      },
      "runtime.opensuse.13.2-x64.runtime.native.System.Security.Cryptography.OpenSsl": {
        "type": "Transitive",
        "resolved": "4.3.2",
        "contentHash": "I+GNKGg2xCHueRd1m9PzeEW7WLbNNLznmTuEi8/vZX71HudUbx1UTwlGkiwMri7JLl8hGaIAWnA/GONhu+LOyQ=="
      },
      "runtime.opensuse.42.1-x64.runtime.native.System.Security.Cryptography.OpenSsl": {
        "type": "Transitive",
        "resolved": "4.3.2",
        "contentHash": "1Z3TAq1ytS1IBRtPXJvEUZdVsfWfeNEhBkbiOCGEl9wwAfsjP2lz3ZFDx5tq8p60/EqbS0HItG5piHuB71RjoA=="
      },
      "runtime.osx.10.10-x64.runtime.native.System.Security.Cryptography.Apple": {
        "type": "Transitive",
        "resolved": "4.3.0",
        "contentHash": "kVXCuMTrTlxq4XOOMAysuNwsXWpYeboGddNGpIgNSZmv1b6r/s/DPk0fYMB7Q5Qo4bY68o48jt4T4y5BVecbCQ=="
      },
      "runtime.osx.10.10-x64.runtime.native.System.Security.Cryptography.OpenSsl": {
        "type": "Transitive",
        "resolved": "4.3.2",
        "contentHash": "6mU/cVmmHtQiDXhnzUImxIcDL48GbTk+TsptXyJA+MIOG9LRjPoAQC/qBFB7X+UNyK86bmvGwC8t+M66wsYC8w=="
      },
      "runtime.rhel.7-x64.runtime.native.System.Security.Cryptography.OpenSsl": {
        "type": "Transitive",
        "resolved": "4.3.2",
        "contentHash": "vjwG0GGcTW/PPg6KVud8F9GLWYuAV1rrw1BKAqY0oh4jcUqg15oYF1+qkGR2x2ZHM4DQnWKQ7cJgYbfncz/lYg=="
      },
      "runtime.ubuntu.14.04-x64.runtime.native.System.Security.Cryptography.OpenSsl": {
        "type": "Transitive",
        "resolved": "4.3.2",
        "contentHash": "7KMFpTkHC/zoExs+PwP8jDCWcrK9H6L7soowT80CUx3e+nxP/AFnq0AQAW5W76z2WYbLAYCRyPfwYFG6zkvQRw=="
      },
      "runtime.ubuntu.16.04-x64.runtime.native.System.Security.Cryptography.OpenSsl": {
        "type": "Transitive",
        "resolved": "4.3.2",
        "contentHash": "xrlmRCnKZJLHxyyLIqkZjNXqgxnKdZxfItrPkjI+6pkRo5lHX8YvSZlWrSI5AVwLMi4HbNWP7064hcAWeZKp5w=="
      },
      "runtime.ubuntu.16.10-x64.runtime.native.System.Security.Cryptography.OpenSsl": {
        "type": "Transitive",
        "resolved": "4.3.2",
        "contentHash": "leXiwfiIkW7Gmn7cgnNcdtNAU70SjmKW3jxGj1iKHOvdn0zRWsgv/l2OJUO5zdGdiv2VRFnAsxxhDgMzofPdWg=="
      },
      "runtime.win-arm64.runtime.native.System.Data.SqlClient.sni": {
        "type": "Transitive",
        "resolved": "4.4.0",
        "contentHash": "LbrynESTp3bm5O/+jGL8v0Qg5SJlTV08lpIpFesXjF6uGNMWqFnUQbYBJwZTeua6E/Y7FIM1C54Ey1btLWupdg=="
      },
      "runtime.win-x64.runtime.native.System.Data.SqlClient.sni": {
        "type": "Transitive",
        "resolved": "4.4.0",
        "contentHash": "38ugOfkYJqJoX9g6EYRlZB5U2ZJH51UP8ptxZgdpS07FgOEToV+lS11ouNK2PM12Pr6X/PpT5jK82G3DwH/SxQ=="
      },
      "runtime.win-x86.runtime.native.System.Data.SqlClient.sni": {
        "type": "Transitive",
        "resolved": "4.4.0",
        "contentHash": "YhEdSQUsTx+C8m8Bw7ar5/VesXvCFMItyZF7G1AUY+OM0VPZUOeAVpJ4Wl6fydBGUYZxojTDR3I6Bj/+BPkJNA=="
      },
      "SendGrid": {
        "type": "Transitive",
        "resolved": "9.27.0",
        "contentHash": "kMyXRQ8hmN2bG3tYZ7T31Ufl1kXkpuP5+WBh1BJ32WY31DTnBTCVGURoIqfbTo/tRuQfAYLxra6C8cQGN6kk+A==",
        "dependencies": {
          "Newtonsoft.Json": "9.0.1",
          "starkbank-ecdsa": "[1.3.3, 2.0.0)"
        }
      },
      "Sentry": {
        "type": "Transitive",
        "resolved": "3.16.0",
        "contentHash": "Pkw4+51EDUQ0X02jdCZIpaM2Q4UO06VKGDE+dYYNxgvOirRXGKTKxRk4NPKJTLSTNl+2JyT9HoE7C6BTlYhLOw=="
      },
      "Sentry.Serilog": {
        "type": "Transitive",
        "resolved": "3.16.0",
        "contentHash": "GFTVfQdOFqZ9Vmo8EEZTx1EQMDRJjka/4v2CwxnAUh+sqHDICga4eOm4AyGzDBbE4s9iAHMgMUCceIqo+7z84w==",
        "dependencies": {
          "Sentry": "3.16.0",
          "Serilog": "2.10.0"
        }
      },
      "Serilog": {
        "type": "Transitive",
        "resolved": "2.10.0",
        "contentHash": "+QX0hmf37a0/OZLxM3wL7V6/ADvC1XihXN4Kq/p6d8lCPfgkRdiuhbWlMaFjR9Av0dy5F0+MBeDmDdRZN/YwQA=="
      },
      "Serilog.AspNetCore": {
        "type": "Transitive",
        "resolved": "5.0.0",
        "contentHash": "/JO/txIxRR61x1UXQAgUzG2Sx05o1QHCkokVBWrKzmAoDu+p5EtCAj7L/TVVg7Ezhh3GPiZ0JI9OJCmRO9tSRw==",
        "dependencies": {
          "Microsoft.Extensions.DependencyInjection": "5.0.0",
          "Microsoft.Extensions.Logging": "5.0.0",
          "Serilog": "2.10.0",
          "Serilog.Extensions.Hosting": "4.2.0",
          "Serilog.Formatting.Compact": "1.1.0",
          "Serilog.Settings.Configuration": "3.3.0",
          "Serilog.Sinks.Console": "4.0.1",
          "Serilog.Sinks.Debug": "2.0.0",
          "Serilog.Sinks.File": "5.0.0"
        }
      },
      "Serilog.Extensions.Hosting": {
        "type": "Transitive",
        "resolved": "4.2.0",
        "contentHash": "gT2keceCmPQR9EX0VpXQZvUgELdfE7yqJ7MOxBhm3WLCblcvRgswEOOTgok/DHObbM15A3V/DtF3VdVDQPIZzQ==",
        "dependencies": {
          "Microsoft.Extensions.DependencyInjection.Abstractions": "3.1.8",
          "Microsoft.Extensions.Hosting.Abstractions": "3.1.8",
          "Microsoft.Extensions.Logging.Abstractions": "3.1.8",
          "Serilog": "2.10.0",
          "Serilog.Extensions.Logging": "3.1.0"
        }
      },
      "Serilog.Extensions.Logging": {
        "type": "Transitive",
        "resolved": "3.1.0",
        "contentHash": "IWfem7wfrFbB3iw1OikqPFNPEzfayvDuN4WP7Ue1AVFskalMByeWk3QbtUXQR34SBkv1EbZ3AySHda/ErDgpcg==",
        "dependencies": {
          "Microsoft.Extensions.Logging": "2.0.0",
          "Serilog": "2.9.0"
        }
      },
      "Serilog.Extensions.Logging.File": {
        "type": "Transitive",
        "resolved": "2.0.0",
        "contentHash": "usO0qr4v9VCMBWiTJ1nQmAbPNCt40FrkDol6CpfCXbsxGZS/hH+YCueF7vvPQ32ATI0GWcMWiKRdjXEE7/HxTQ==",
        "dependencies": {
          "Microsoft.Extensions.Configuration.Abstractions": "2.0.0",
          "Microsoft.Extensions.Configuration.Binder": "2.0.0",
          "Serilog": "2.5.0",
          "Serilog.Extensions.Logging": "2.0.2",
          "Serilog.Formatting.Compact": "1.0.0",
          "Serilog.Sinks.Async": "1.1.0",
          "Serilog.Sinks.RollingFile": "3.3.0"
        }
      },
      "Serilog.Formatting.Compact": {
        "type": "Transitive",
        "resolved": "1.1.0",
        "contentHash": "pNroKVjo+rDqlxNG5PXkRLpfSCuDOBY0ri6jp9PLe505ljqwhwZz8ospy2vWhQlFu5GkIesh3FcDs4n7sWZODA==",
        "dependencies": {
          "Serilog": "2.8.0"
        }
      },
      "Serilog.Settings.Configuration": {
        "type": "Transitive",
        "resolved": "3.3.0",
        "contentHash": "7GNudISZwqaT902hqEL2OFGTZeUFWfnrNLupJkOqeF41AR3GjcxX+Hwb30xb8gG2/CDXsCMVfF8o0+8KY0fJNg==",
        "dependencies": {
          "Microsoft.Extensions.DependencyModel": "3.0.0",
          "Microsoft.Extensions.Options.ConfigurationExtensions": "2.0.0",
          "Serilog": "2.10.0"
        }
      },
      "Serilog.Sinks.Async": {
        "type": "Transitive",
        "resolved": "1.1.0",
        "contentHash": "xll0Kanz2BkCxuv+F3p1WXr47jdsVM0GU1n1LZvK+18QiRZ/WGFNxSNw9EMKFV5ED5gr7MUpAe6PCMNL1HGUMA==",
        "dependencies": {
          "Serilog": "2.1.0",
          "System.Collections.Concurrent": "4.0.12"
        }
      },
      "Serilog.Sinks.AzureCosmosDB": {
        "type": "Transitive",
        "resolved": "2.0.0",
        "contentHash": "Im2/ZqjXQIpsd727qEo5Pq+br0MiNVuTvI40Yk7736tgjCpEx+omPHv4+c4fEAxnOP2kL9Ge6UoDFoDw3cjF2A==",
        "dependencies": {
          "Microsoft.Azure.Cosmos": "3.24.0",
          "Microsoft.CSharp": "4.7.0",
          "Newtonsoft.Json": "13.0.1",
          "Serilog": "2.10.0",
          "Serilog.Sinks.PeriodicBatching": "2.3.1"
        }
      },
      "Serilog.Sinks.Console": {
        "type": "Transitive",
        "resolved": "4.0.1",
        "contentHash": "apLOvSJQLlIbKlbx+Y2UDHSP05kJsV7mou+fvJoRGs/iR+jC22r8cuFVMjjfVxz/AD4B2UCltFhE1naRLXwKNw==",
        "dependencies": {
          "Serilog": "2.10.0"
        }
      },
      "Serilog.Sinks.Debug": {
        "type": "Transitive",
        "resolved": "2.0.0",
        "contentHash": "Y6g3OBJ4JzTyyw16fDqtFcQ41qQAydnEvEqmXjhwhgjsnG/FaJ8GUqF5ldsC/bVkK8KYmqrPhDO+tm4dF6xx4A==",
        "dependencies": {
          "Serilog": "2.10.0"
        }
      },
      "Serilog.Sinks.File": {
        "type": "Transitive",
        "resolved": "5.0.0",
        "contentHash": "uwV5hdhWPwUH1szhO8PJpFiahqXmzPzJT/sOijH/kFgUx+cyoDTMM8MHD0adw9+Iem6itoibbUXHYslzXsLEAg==",
        "dependencies": {
          "Serilog": "2.10.0"
        }
      },
      "Serilog.Sinks.PeriodicBatching": {
        "type": "Transitive",
        "resolved": "2.3.1",
        "contentHash": "LVYvqpqjSTD8dhfxRnzpxTs8/ys3V2q01MvaY3r0eKsDgpKK1U1y/5N6gFHgiesbxG0V+O5IWdz4+c1DzoNyOQ==",
        "dependencies": {
          "Serilog": "2.0.0"
        }
      },
      "Serilog.Sinks.RollingFile": {
        "type": "Transitive",
        "resolved": "3.3.0",
        "contentHash": "2lT5X1r3GH4P0bRWJfhA7etGl8Q2Ipw9AACvtAHWRUSpYZ42NGVyHoVs2ALBZ/cAkkS+tA4jl80Zie144eLQPg==",
        "dependencies": {
          "Serilog.Sinks.File": "3.2.0",
          "System.IO": "4.1.0",
          "System.IO.FileSystem.Primitives": "4.0.1",
          "System.Runtime.InteropServices": "4.1.0",
          "System.Text.Encoding.Extensions": "4.0.11"
        }
      },
      "Serilog.Sinks.SyslogMessages": {
        "type": "Transitive",
        "resolved": "2.0.6",
        "contentHash": "V2Yq2GEbk7taEPbpBLFzLXhrHrUzKf4sQu/zLrANU8XIoUn/Mr08M2E8PrcrWVXCj0R4xLMWYe0Z1sxOrMF3IA==",
        "dependencies": {
          "Serilog": "2.5.0",
          "Serilog.Sinks.PeriodicBatching": "2.3.0"
        }
      },
      "StackExchange.Redis": {
        "type": "Transitive",
        "resolved": "2.5.43",
        "contentHash": "YQ38jVbX1b5mBi6lizESou+NpV6QZpeo6ofRR6qeuqJ8ePOmhcwhje3nDTNIGEkfPSK0sLuF6pR5rtFyq2F46g==",
        "dependencies": {
          "Pipelines.Sockets.Unofficial": "2.2.2",
          "System.Diagnostics.PerformanceCounter": "5.0.0"
        }
      },
      "starkbank-ecdsa": {
        "type": "Transitive",
        "resolved": "1.3.3",
        "contentHash": "OblOaKb1enXn+dSp7tsx9yjwV+/BEKM9jFhshIkZTwCk7LuTFTp+wSon6rFzuPiIiTGtvVWQNUw2slHjGktJog=="
      },
      "Stripe.net": {
        "type": "Transitive",
        "resolved": "40.0.0",
        "contentHash": "SD1bGiF+sVQG3p2LXNTZ5rEG2aCnXIHokcxYS9yyW3dR01J0ryf+iNFOwid148yePZ0gCBcRxj3wiW1mTmP7UQ==",
        "dependencies": {
          "Newtonsoft.Json": "12.0.3",
          "System.Configuration.ConfigurationManager": "6.0.0"
        }
      },
      "System.AppContext": {
        "type": "Transitive",
        "resolved": "4.3.0",
        "contentHash": "fKC+rmaLfeIzUhagxY17Q9siv/sPrjjKcfNg1Ic8IlQkZLipo8ljcaZQu4VtI4Jqbzjc2VTjzGLF6WmsRXAEgA==",
        "dependencies": {
          "System.Runtime": "4.3.0"
        }
      },
      "System.Buffers": {
        "type": "Transitive",
        "resolved": "4.5.1",
        "contentHash": "Rw7ijyl1qqRS0YQD/WycNst8hUUMgrMH4FCn1nNm27M4VxchZ1js3fVjQaANHO5f3sN4isvP4a+Met9Y4YomAg=="
      },
      "System.Collections": {
        "type": "Transitive",
        "resolved": "4.3.0",
        "contentHash": "3Dcj85/TBdVpL5Zr+gEEBUuFe2icOnLalmEh9hfck1PTYbbyWuZgh4fmm2ysCLTrqLQw6t3TgTyJ+VLp+Qb+Lw==",
        "dependencies": {
          "Microsoft.NETCore.Platforms": "1.1.0",
          "Microsoft.NETCore.Targets": "1.1.0",
          "System.Runtime": "4.3.0"
        }
      },
      "System.Collections.Concurrent": {
        "type": "Transitive",
        "resolved": "4.3.0",
        "contentHash": "ztl69Xp0Y/UXCL+3v3tEU+lIy+bvjKNUmopn1wep/a291pVPK7dxBd6T7WnlQqRog+d1a/hSsgRsmFnIBKTPLQ==",
        "dependencies": {
          "System.Collections": "4.3.0",
          "System.Diagnostics.Debug": "4.3.0",
          "System.Diagnostics.Tracing": "4.3.0",
          "System.Globalization": "4.3.0",
          "System.Reflection": "4.3.0",
          "System.Resources.ResourceManager": "4.3.0",
          "System.Runtime": "4.3.0",
          "System.Runtime.Extensions": "4.3.0",
          "System.Threading": "4.3.0",
          "System.Threading.Tasks": "4.3.0"
        }
      },
      "System.Collections.Immutable": {
        "type": "Transitive",
        "resolved": "6.0.0",
        "contentHash": "l4zZJ1WU2hqpQQHXz1rvC3etVZN+2DLmQMO79FhOTZHMn8tDRr+WU287sbomD0BETlmKDn0ygUgVy9k5xkkJdA==",
        "dependencies": {
          "System.Runtime.CompilerServices.Unsafe": "6.0.0"
        }
      },
      "System.Collections.NonGeneric": {
        "type": "Transitive",
        "resolved": "4.3.0",
        "contentHash": "prtjIEMhGUnQq6RnPEYLpFt8AtLbp9yq2zxOSrY7KJJZrw25Fi97IzBqY7iqssbM61Ek5b8f3MG/sG1N2sN5KA==",
        "dependencies": {
          "System.Diagnostics.Debug": "4.3.0",
          "System.Globalization": "4.3.0",
          "System.Resources.ResourceManager": "4.3.0",
          "System.Runtime": "4.3.0",
          "System.Runtime.Extensions": "4.3.0",
          "System.Threading": "4.3.0"
        }
      },
      "System.Collections.Specialized": {
        "type": "Transitive",
        "resolved": "4.3.0",
        "contentHash": "Epx8PoVZR0iuOnJJDzp7pWvdfMMOAvpUo95pC4ScH2mJuXkKA2Y4aR3cG9qt2klHgSons1WFh4kcGW7cSXvrxg==",
        "dependencies": {
          "System.Collections.NonGeneric": "4.3.0",
          "System.Globalization": "4.3.0",
          "System.Globalization.Extensions": "4.3.0",
          "System.Resources.ResourceManager": "4.3.0",
          "System.Runtime": "4.3.0",
          "System.Runtime.Extensions": "4.3.0",
          "System.Threading": "4.3.0"
        }
      },
      "System.ComponentModel": {
        "type": "Transitive",
        "resolved": "4.3.0",
        "contentHash": "VyGn1jGRZVfxnh8EdvDCi71v3bMXrsu8aYJOwoV7SNDLVhiEqwP86pPMyRGsDsxhXAm2b3o9OIqeETfN5qfezw==",
        "dependencies": {
          "System.Runtime": "4.3.0"
        }
      },
      "System.ComponentModel.Annotations": {
        "type": "Transitive",
        "resolved": "4.7.0",
        "contentHash": "0YFqjhp/mYkDGpU0Ye1GjE53HMp9UVfGN7seGpAMttAC0C40v5gw598jCgpbBLMmCo0E5YRLBv5Z2doypO49ZQ=="
      },
      "System.ComponentModel.Primitives": {
        "type": "Transitive",
        "resolved": "4.3.0",
        "contentHash": "j8GUkCpM8V4d4vhLIIoBLGey2Z5bCkMVNjEZseyAlm4n5arcsJOeI3zkUP+zvZgzsbLTYh4lYeP/ZD/gdIAPrw==",
        "dependencies": {
          "System.ComponentModel": "4.3.0",
          "System.Resources.ResourceManager": "4.3.0",
          "System.Runtime": "4.3.0"
        }
      },
      "System.ComponentModel.TypeConverter": {
        "type": "Transitive",
        "resolved": "4.3.0",
        "contentHash": "16pQ6P+EdhcXzPiEK4kbA953Fu0MNG2ovxTZU81/qsCd1zPRsKc3uif5NgvllCY598k6bI0KUyKW8fanlfaDQg==",
        "dependencies": {
          "System.Collections": "4.3.0",
          "System.Collections.NonGeneric": "4.3.0",
          "System.Collections.Specialized": "4.3.0",
          "System.ComponentModel": "4.3.0",
          "System.ComponentModel.Primitives": "4.3.0",
          "System.Globalization": "4.3.0",
          "System.Linq": "4.3.0",
          "System.Reflection": "4.3.0",
          "System.Reflection.Extensions": "4.3.0",
          "System.Reflection.Primitives": "4.3.0",
          "System.Reflection.TypeExtensions": "4.3.0",
          "System.Resources.ResourceManager": "4.3.0",
          "System.Runtime": "4.3.0",
          "System.Runtime.Extensions": "4.3.0",
          "System.Threading": "4.3.0"
        }
      },
      "System.Composition": {
        "type": "Transitive",
        "resolved": "1.0.31",
        "contentHash": "I+D26qpYdoklyAVUdqwUBrEIckMNjAYnuPJy/h9dsQItpQwVREkDFs4b4tkBza0kT2Yk48Lcfsv2QQ9hWsh9Iw==",
        "dependencies": {
          "System.Composition.AttributedModel": "1.0.31",
          "System.Composition.Convention": "1.0.31",
          "System.Composition.Hosting": "1.0.31",
          "System.Composition.Runtime": "1.0.31",
          "System.Composition.TypedParts": "1.0.31"
        }
      },
      "System.Composition.AttributedModel": {
        "type": "Transitive",
        "resolved": "1.0.31",
        "contentHash": "NHWhkM3ZkspmA0XJEsKdtTt1ViDYuojgSND3yHhTzwxepiwqZf+BCWuvCbjUt4fe0NxxQhUDGJ5km6sLjo9qnQ==",
        "dependencies": {
          "System.Reflection": "4.3.0",
          "System.Runtime": "4.3.0"
        }
      },
      "System.Composition.Convention": {
        "type": "Transitive",
        "resolved": "1.0.31",
        "contentHash": "GLjh2Ju71k6C0qxMMtl4efHa68NmWeIUYh4fkUI8xbjQrEBvFmRwMDFcylT8/PR9SQbeeL48IkFxU/+gd0nYEQ==",
        "dependencies": {
          "System.Collections": "4.3.0",
          "System.Composition.AttributedModel": "1.0.31",
          "System.Diagnostics.Debug": "4.3.0",
          "System.Diagnostics.Tools": "4.3.0",
          "System.Globalization": "4.3.0",
          "System.Linq": "4.3.0",
          "System.Linq.Expressions": "4.3.0",
          "System.Reflection": "4.3.0",
          "System.Reflection.Extensions": "4.3.0",
          "System.Resources.ResourceManager": "4.3.0",
          "System.Runtime": "4.3.0",
          "System.Threading": "4.3.0"
        }
      },
      "System.Composition.Hosting": {
        "type": "Transitive",
        "resolved": "1.0.31",
        "contentHash": "fN1bT4RX4vUqjbgoyuJFVUizAl2mYF5VAb+bVIxIYZSSc0BdnX+yGAxcavxJuDDCQ1K+/mdpgyEFc8e9ikjvrg==",
        "dependencies": {
          "System.Collections": "4.3.0",
          "System.Composition.Runtime": "1.0.31",
          "System.Diagnostics.Debug": "4.3.0",
          "System.Diagnostics.Tools": "4.3.0",
          "System.Globalization": "4.3.0",
          "System.Linq": "4.3.0",
          "System.Linq.Expressions": "4.3.0",
          "System.ObjectModel": "4.3.0",
          "System.Reflection": "4.3.0",
          "System.Reflection.Extensions": "4.3.0",
          "System.Resources.ResourceManager": "4.3.0",
          "System.Runtime": "4.3.0",
          "System.Threading": "4.3.0"
        }
      },
      "System.Composition.Runtime": {
        "type": "Transitive",
        "resolved": "1.0.31",
        "contentHash": "0LEJN+2NVM89CE4SekDrrk5tHV5LeATltkp+9WNYrR+Huiyt0vaCqHbbHtVAjPyeLWIc8dOz/3kthRBj32wGQg==",
        "dependencies": {
          "System.Collections": "4.3.0",
          "System.Diagnostics.Debug": "4.3.0",
          "System.Diagnostics.Tools": "4.3.0",
          "System.Globalization": "4.3.0",
          "System.Linq": "4.3.0",
          "System.Reflection": "4.3.0",
          "System.Resources.ResourceManager": "4.3.0",
          "System.Runtime": "4.3.0"
        }
      },
      "System.Composition.TypedParts": {
        "type": "Transitive",
        "resolved": "1.0.31",
        "contentHash": "0Zae/FtzeFgDBBuILeIbC/T9HMYbW4olAmi8XqqAGosSOWvXfiQLfARZEhiGd0LVXaYgXr0NhxiU1LldRP1fpQ==",
        "dependencies": {
          "System.Collections": "4.3.0",
          "System.Composition.AttributedModel": "1.0.31",
          "System.Composition.Hosting": "1.0.31",
          "System.Composition.Runtime": "1.0.31",
          "System.Diagnostics.Debug": "4.3.0",
          "System.Diagnostics.Tools": "4.3.0",
          "System.Globalization": "4.3.0",
          "System.Linq": "4.3.0",
          "System.Linq.Expressions": "4.3.0",
          "System.Reflection": "4.3.0",
          "System.Reflection.Extensions": "4.3.0",
          "System.Resources.ResourceManager": "4.3.0",
          "System.Runtime": "4.3.0",
          "System.Runtime.Extensions": "4.3.0"
        }
      },
      "System.Configuration.ConfigurationManager": {
        "type": "Transitive",
        "resolved": "6.0.0",
        "contentHash": "7T+m0kDSlIPTHIkPMIu6m6tV6qsMqJpvQWW2jIc2qi7sn40qxFo0q+7mEQAhMPXZHMKnWrnv47ntGlM/ejvw3g==",
        "dependencies": {
          "System.Security.Cryptography.ProtectedData": "6.0.0",
          "System.Security.Permissions": "6.0.0"
        }
      },
      "System.Console": {
        "type": "Transitive",
        "resolved": "4.3.0",
        "contentHash": "DHDrIxiqk1h03m6khKWV2X8p/uvN79rgSqpilL6uzpmSfxfU5ng8VcPtW4qsDsQDHiTv6IPV9TmD5M/vElPNLg==",
        "dependencies": {
          "Microsoft.NETCore.Platforms": "1.1.0",
          "Microsoft.NETCore.Targets": "1.1.0",
          "System.IO": "4.3.0",
          "System.Runtime": "4.3.0",
          "System.Text.Encoding": "4.3.0"
        }
      },
      "System.Data.SqlClient": {
        "type": "Transitive",
        "resolved": "4.8.3",
        "contentHash": "yERfVLXAY0QbylAgaGLByYN0hFxX28aeEQ0hUgJO+Ntn1AfmWl5HHUoYJA0Yl9HhIUUJHVaS/Sw/RLZr5aaC+A==",
        "dependencies": {
          "Microsoft.Win32.Registry": "4.7.0",
          "System.Security.Principal.Windows": "4.7.0",
          "runtime.native.System.Data.SqlClient.sni": "4.7.0"
        }
      },
      "System.Diagnostics.Debug": {
        "type": "Transitive",
        "resolved": "4.3.0",
        "contentHash": "ZUhUOdqmaG5Jk3Xdb8xi5kIyQYAA4PnTNlHx1mu9ZY3qv4ELIdKbnL/akbGaKi2RnNUWaZsAs31rvzFdewTj2g==",
        "dependencies": {
          "Microsoft.NETCore.Platforms": "1.1.0",
          "Microsoft.NETCore.Targets": "1.1.0",
          "System.Runtime": "4.3.0"
        }
      },
      "System.Diagnostics.DiagnosticSource": {
        "type": "Transitive",
        "resolved": "6.0.0",
        "contentHash": "frQDfv0rl209cKm1lnwTgFPzNigy2EKk1BS3uAvHvlBVKe5cymGyHO+Sj+NLv5VF/AhHsqPIUUwya5oV4CHMUw==",
        "dependencies": {
          "System.Runtime.CompilerServices.Unsafe": "6.0.0"
        }
      },
      "System.Diagnostics.PerformanceCounter": {
        "type": "Transitive",
        "resolved": "5.0.0",
        "contentHash": "kcQWWtGVC3MWMNXdMDWfrmIlFZZ2OdoeT6pSNVRtk9+Sa7jwdPiMlNwb0ZQcS7NRlT92pCfmjRtkSWUW3RAKwg==",
        "dependencies": {
          "Microsoft.NETCore.Platforms": "5.0.0",
          "Microsoft.Win32.Registry": "5.0.0",
          "System.Configuration.ConfigurationManager": "5.0.0",
          "System.Security.Principal.Windows": "5.0.0"
        }
      },
      "System.Diagnostics.Process": {
        "type": "Transitive",
        "resolved": "4.3.0",
        "contentHash": "J0wOX07+QASQblsfxmIMFc9Iq7KTXYL3zs2G/Xc704Ylv3NpuVdo6gij6V3PGiptTxqsK0K7CdXenRvKUnkA2g==",
        "dependencies": {
          "Microsoft.NETCore.Platforms": "1.1.0",
          "Microsoft.Win32.Primitives": "4.3.0",
          "Microsoft.Win32.Registry": "4.3.0",
          "System.Collections": "4.3.0",
          "System.Diagnostics.Debug": "4.3.0",
          "System.Globalization": "4.3.0",
          "System.IO": "4.3.0",
          "System.IO.FileSystem": "4.3.0",
          "System.IO.FileSystem.Primitives": "4.3.0",
          "System.Resources.ResourceManager": "4.3.0",
          "System.Runtime": "4.3.0",
          "System.Runtime.Extensions": "4.3.0",
          "System.Runtime.Handles": "4.3.0",
          "System.Runtime.InteropServices": "4.3.0",
          "System.Text.Encoding": "4.3.0",
          "System.Text.Encoding.Extensions": "4.3.0",
          "System.Threading": "4.3.0",
          "System.Threading.Tasks": "4.3.0",
          "System.Threading.Thread": "4.3.0",
          "System.Threading.ThreadPool": "4.3.0",
          "runtime.native.System": "4.3.0"
        }
      },
      "System.Diagnostics.Tools": {
        "type": "Transitive",
        "resolved": "4.3.0",
        "contentHash": "UUvkJfSYJMM6x527dJg2VyWPSRqIVB0Z7dbjHst1zmwTXz5CcXSYJFWRpuigfbO1Lf7yfZiIaEUesfnl/g5EyA==",
        "dependencies": {
          "Microsoft.NETCore.Platforms": "1.1.0",
          "Microsoft.NETCore.Targets": "1.1.0",
          "System.Runtime": "4.3.0"
        }
      },
      "System.Diagnostics.TraceSource": {
        "type": "Transitive",
        "resolved": "4.3.0",
        "contentHash": "VnYp1NxGx8Ww731y2LJ1vpfb/DKVNKEZ8Jsh5SgQTZREL/YpWRArgh9pI8CDLmgHspZmLL697CaLvH85qQpRiw==",
        "dependencies": {
          "Microsoft.NETCore.Platforms": "1.1.0",
          "System.Collections": "4.3.0",
          "System.Diagnostics.Debug": "4.3.0",
          "System.Globalization": "4.3.0",
          "System.Resources.ResourceManager": "4.3.0",
          "System.Runtime": "4.3.0",
          "System.Runtime.Extensions": "4.3.0",
          "System.Threading": "4.3.0",
          "runtime.native.System": "4.3.0"
        }
      },
      "System.Diagnostics.Tracing": {
        "type": "Transitive",
        "resolved": "4.3.0",
        "contentHash": "rswfv0f/Cqkh78rA5S8eN8Neocz234+emGCtTF3lxPY96F+mmmUen6tbn0glN6PMvlKQb9bPAY5e9u7fgPTkKw==",
        "dependencies": {
          "Microsoft.NETCore.Platforms": "1.1.0",
          "Microsoft.NETCore.Targets": "1.1.0",
          "System.Runtime": "4.3.0"
        }
      },
      "System.Drawing.Common": {
        "type": "Transitive",
        "resolved": "6.0.0",
        "contentHash": "NfuoKUiP2nUWwKZN6twGqXioIe1zVD0RIj2t976A+czLHr2nY454RwwXs6JU9Htc6mwqL6Dn/nEL3dpVf2jOhg==",
        "dependencies": {
          "Microsoft.Win32.SystemEvents": "6.0.0"
        }
      },
      "System.Dynamic.Runtime": {
        "type": "Transitive",
        "resolved": "4.3.0",
        "contentHash": "SNVi1E/vfWUAs/WYKhE9+qlS6KqK0YVhnlT0HQtr8pMIA8YX3lwy3uPMownDwdYISBdmAF/2holEIldVp85Wag==",
        "dependencies": {
          "System.Collections": "4.3.0",
          "System.Diagnostics.Debug": "4.3.0",
          "System.Linq": "4.3.0",
          "System.Linq.Expressions": "4.3.0",
          "System.ObjectModel": "4.3.0",
          "System.Reflection": "4.3.0",
          "System.Reflection.Emit": "4.3.0",
          "System.Reflection.Emit.ILGeneration": "4.3.0",
          "System.Reflection.Primitives": "4.3.0",
          "System.Reflection.TypeExtensions": "4.3.0",
          "System.Resources.ResourceManager": "4.3.0",
          "System.Runtime": "4.3.0",
          "System.Runtime.Extensions": "4.3.0",
          "System.Threading": "4.3.0"
        }
      },
      "System.Formats.Asn1": {
        "type": "Transitive",
        "resolved": "6.0.0",
        "contentHash": "T6fD00dQ3NTbPDy31m4eQUwKW84s03z0N2C8HpOklyeaDgaJPa/TexP4/SkORMSOwc7WhKifnA6Ya33AkzmafA=="
      },
      "System.Formats.Cbor": {
        "type": "Transitive",
        "resolved": "5.0.0",
        "contentHash": "OJ8UXNyYIvu22ZrMHDBcnBvs3l6w2wEWUSwgPf2gimUrdoKJC4pcg963kiYAA9kvs8HYLQKQ+2Arr7pm19aZ4A=="
      },
      "System.Globalization": {
        "type": "Transitive",
        "resolved": "4.3.0",
        "contentHash": "kYdVd2f2PAdFGblzFswE4hkNANJBKRmsfa2X5LG2AcWE1c7/4t0pYae1L8vfZ5xvE2nK/R9JprtToA61OSHWIg==",
        "dependencies": {
          "Microsoft.NETCore.Platforms": "1.1.0",
          "Microsoft.NETCore.Targets": "1.1.0",
          "System.Runtime": "4.3.0"
        }
      },
      "System.Globalization.Calendars": {
        "type": "Transitive",
        "resolved": "4.3.0",
        "contentHash": "GUlBtdOWT4LTV3I+9/PJW+56AnnChTaOqqTLFtdmype/L500M2LIyXgmtd9X2P2VOkmJd5c67H5SaC2QcL1bFA==",
        "dependencies": {
          "Microsoft.NETCore.Platforms": "1.1.0",
          "Microsoft.NETCore.Targets": "1.1.0",
          "System.Globalization": "4.3.0",
          "System.Runtime": "4.3.0"
        }
      },
      "System.Globalization.Extensions": {
        "type": "Transitive",
        "resolved": "4.3.0",
        "contentHash": "FhKmdR6MPG+pxow6wGtNAWdZh7noIOpdD5TwQ3CprzgIE1bBBoim0vbR1+AWsWjQmU7zXHgQo4TWSP6lCeiWcQ==",
        "dependencies": {
          "Microsoft.NETCore.Platforms": "1.1.0",
          "System.Globalization": "4.3.0",
          "System.Resources.ResourceManager": "4.3.0",
          "System.Runtime": "4.3.0",
          "System.Runtime.Extensions": "4.3.0",
          "System.Runtime.InteropServices": "4.3.0"
        }
      },
      "System.IdentityModel.Tokens.Jwt": {
        "type": "Transitive",
        "resolved": "6.10.0",
        "contentHash": "C+Q5ORsFycRkRuvy/Xd0Pv5xVpmWSAvQYZAGs7VQogmkqlLhvfZXTgBIlHqC3cxkstSoLJAYx6xZB7foQ2y5eg==",
        "dependencies": {
          "Microsoft.IdentityModel.JsonWebTokens": "6.10.0",
          "Microsoft.IdentityModel.Tokens": "6.10.0"
        }
      },
      "System.IO": {
        "type": "Transitive",
        "resolved": "4.3.0",
        "contentHash": "3qjaHvxQPDpSOYICjUoTsmoq5u6QJAFRUITgeT/4gqkF1bajbSmb1kwSxEA8AHlofqgcKJcM8udgieRNhaJ5Cg==",
        "dependencies": {
          "Microsoft.NETCore.Platforms": "1.1.0",
          "Microsoft.NETCore.Targets": "1.1.0",
          "System.Runtime": "4.3.0",
          "System.Text.Encoding": "4.3.0",
          "System.Threading.Tasks": "4.3.0"
        }
      },
      "System.IO.Compression": {
        "type": "Transitive",
        "resolved": "4.3.0",
        "contentHash": "YHndyoiV90iu4iKG115ibkhrG+S3jBm8Ap9OwoUAzO5oPDAWcr0SFwQFm0HjM8WkEZWo0zvLTyLmbvTkW1bXgg==",
        "dependencies": {
          "Microsoft.NETCore.Platforms": "1.1.0",
          "System.Buffers": "4.3.0",
          "System.Collections": "4.3.0",
          "System.Diagnostics.Debug": "4.3.0",
          "System.IO": "4.3.0",
          "System.Resources.ResourceManager": "4.3.0",
          "System.Runtime": "4.3.0",
          "System.Runtime.Extensions": "4.3.0",
          "System.Runtime.Handles": "4.3.0",
          "System.Runtime.InteropServices": "4.3.0",
          "System.Text.Encoding": "4.3.0",
          "System.Threading": "4.3.0",
          "System.Threading.Tasks": "4.3.0",
          "runtime.native.System": "4.3.0",
          "runtime.native.System.IO.Compression": "4.3.0"
        }
      },
      "System.IO.Compression.ZipFile": {
        "type": "Transitive",
        "resolved": "4.3.0",
        "contentHash": "G4HwjEsgIwy3JFBduZ9quBkAu+eUwjIdJleuNSgmUojbH6O3mlvEIme+GHx/cLlTAPcrnnL7GqvB9pTlWRfhOg==",
        "dependencies": {
          "System.Buffers": "4.3.0",
          "System.IO": "4.3.0",
          "System.IO.Compression": "4.3.0",
          "System.IO.FileSystem": "4.3.0",
          "System.IO.FileSystem.Primitives": "4.3.0",
          "System.Resources.ResourceManager": "4.3.0",
          "System.Runtime": "4.3.0",
          "System.Runtime.Extensions": "4.3.0",
          "System.Text.Encoding": "4.3.0"
        }
      },
      "System.IO.FileSystem": {
        "type": "Transitive",
        "resolved": "4.3.0",
        "contentHash": "3wEMARTnuio+ulnvi+hkRNROYwa1kylvYahhcLk4HSoVdl+xxTFVeVlYOfLwrDPImGls0mDqbMhrza8qnWPTdA==",
        "dependencies": {
          "Microsoft.NETCore.Platforms": "1.1.0",
          "Microsoft.NETCore.Targets": "1.1.0",
          "System.IO": "4.3.0",
          "System.IO.FileSystem.Primitives": "4.3.0",
          "System.Runtime": "4.3.0",
          "System.Runtime.Handles": "4.3.0",
          "System.Text.Encoding": "4.3.0",
          "System.Threading.Tasks": "4.3.0"
        }
      },
      "System.IO.FileSystem.Primitives": {
        "type": "Transitive",
        "resolved": "4.3.0",
        "contentHash": "6QOb2XFLch7bEc4lIcJH49nJN2HV+OC3fHDgsLVsBVBk3Y4hFAnOBGzJ2lUu7CyDDFo9IBWkSsnbkT6IBwwiMw==",
        "dependencies": {
          "System.Runtime": "4.3.0"
        }
      },
      "System.IO.Hashing": {
        "type": "Transitive",
        "resolved": "6.0.0",
        "contentHash": "Rfm2jYCaUeGysFEZjDe7j1R4x6Z6BzumS/vUT5a1AA/AWJuGX71PoGB0RmpyX3VmrGqVnAwtfMn39OHR8Y/5+g=="
      },
      "System.IO.Pipelines": {
        "type": "Transitive",
        "resolved": "5.0.1",
        "contentHash": "qEePWsaq9LoEEIqhbGe6D5J8c9IqQOUuTzzV6wn1POlfdLkJliZY3OlB0j0f17uMWlqZYjH7txj+2YbyrIA8Yg=="
      },
      "System.Linq": {
        "type": "Transitive",
        "resolved": "4.3.0",
        "contentHash": "5DbqIUpsDp0dFftytzuMmc0oeMdQwjcP/EWxsksIz/w1TcFRkZ3yKKz0PqiYFMmEwPSWw+qNVqD7PJ889JzHbw==",
        "dependencies": {
          "System.Collections": "4.3.0",
          "System.Diagnostics.Debug": "4.3.0",
          "System.Resources.ResourceManager": "4.3.0",
          "System.Runtime": "4.3.0",
          "System.Runtime.Extensions": "4.3.0"
        }
      },
      "System.Linq.Expressions": {
        "type": "Transitive",
        "resolved": "4.3.0",
        "contentHash": "PGKkrd2khG4CnlyJwxwwaWWiSiWFNBGlgXvJpeO0xCXrZ89ODrQ6tjEWS/kOqZ8GwEOUATtKtzp1eRgmYNfclg==",
        "dependencies": {
          "System.Collections": "4.3.0",
          "System.Diagnostics.Debug": "4.3.0",
          "System.Globalization": "4.3.0",
          "System.IO": "4.3.0",
          "System.Linq": "4.3.0",
          "System.ObjectModel": "4.3.0",
          "System.Reflection": "4.3.0",
          "System.Reflection.Emit": "4.3.0",
          "System.Reflection.Emit.ILGeneration": "4.3.0",
          "System.Reflection.Emit.Lightweight": "4.3.0",
          "System.Reflection.Extensions": "4.3.0",
          "System.Reflection.Primitives": "4.3.0",
          "System.Reflection.TypeExtensions": "4.3.0",
          "System.Resources.ResourceManager": "4.3.0",
          "System.Runtime": "4.3.0",
          "System.Runtime.Extensions": "4.3.0",
          "System.Threading": "4.3.0"
        }
      },
      "System.Linq.Queryable": {
        "type": "Transitive",
        "resolved": "4.0.1",
        "contentHash": "Yn/WfYe9RoRfmSLvUt2JerP0BTGGykCZkQPgojaxgzF2N0oPo+/AhB8TXOpdCcNlrG3VRtsamtK2uzsp3cqRVw==",
        "dependencies": {
          "System.Collections": "4.0.11",
          "System.Diagnostics.Debug": "4.0.11",
          "System.Linq": "4.1.0",
          "System.Linq.Expressions": "4.1.0",
          "System.Reflection": "4.1.0",
          "System.Reflection.Extensions": "4.0.1",
          "System.Resources.ResourceManager": "4.0.1",
          "System.Runtime": "4.1.0"
        }
      },
      "System.Memory": {
        "type": "Transitive",
        "resolved": "4.5.4",
        "contentHash": "1MbJTHS1lZ4bS4FmsJjnuGJOu88ZzTT2rLvrhW7Ygic+pC0NWA+3hgAen0HRdsocuQXCkUTdFn9yHJJhsijDXw=="
      },
      "System.Memory.Data": {
        "type": "Transitive",
        "resolved": "1.0.2",
        "contentHash": "JGkzeqgBsiZwKJZ1IxPNsDFZDhUvuEdX8L8BDC8N3KOj+6zMcNU28CNN59TpZE/VJYy9cP+5M+sbxtWJx3/xtw==",
        "dependencies": {
          "System.Text.Encodings.Web": "4.7.2",
          "System.Text.Json": "4.6.0"
        }
      },
      "System.Net.Http": {
        "type": "Transitive",
        "resolved": "4.3.4",
        "contentHash": "aOa2d51SEbmM+H+Csw7yJOuNZoHkrP2XnAurye5HWYgGVVU54YZDvsLUYRv6h18X3sPnjNCANmN7ZhIPiqMcjA==",
        "dependencies": {
          "Microsoft.NETCore.Platforms": "1.1.1",
          "System.Collections": "4.3.0",
          "System.Diagnostics.Debug": "4.3.0",
          "System.Diagnostics.DiagnosticSource": "4.3.0",
          "System.Diagnostics.Tracing": "4.3.0",
          "System.Globalization": "4.3.0",
          "System.Globalization.Extensions": "4.3.0",
          "System.IO": "4.3.0",
          "System.IO.FileSystem": "4.3.0",
          "System.Net.Primitives": "4.3.0",
          "System.Resources.ResourceManager": "4.3.0",
          "System.Runtime": "4.3.0",
          "System.Runtime.Extensions": "4.3.0",
          "System.Runtime.Handles": "4.3.0",
          "System.Runtime.InteropServices": "4.3.0",
          "System.Security.Cryptography.Algorithms": "4.3.0",
          "System.Security.Cryptography.Encoding": "4.3.0",
          "System.Security.Cryptography.OpenSsl": "4.3.0",
          "System.Security.Cryptography.Primitives": "4.3.0",
          "System.Security.Cryptography.X509Certificates": "4.3.0",
          "System.Text.Encoding": "4.3.0",
          "System.Threading": "4.3.0",
          "System.Threading.Tasks": "4.3.0",
          "runtime.native.System": "4.3.0",
          "runtime.native.System.Net.Http": "4.3.0",
          "runtime.native.System.Security.Cryptography.OpenSsl": "4.3.2"
        }
      },
      "System.Net.NameResolution": {
        "type": "Transitive",
        "resolved": "4.0.0",
        "contentHash": "JdqRdM1Qym3YehqdKIi5LHrpypP4JMfxKQSNCJ2z4WawkG0il+N3XfNeJOxll2XrTnG7WgYYPoeiu/KOwg0DQw==",
        "dependencies": {
          "Microsoft.NETCore.Platforms": "1.0.1",
          "System.Collections": "4.0.11",
          "System.Diagnostics.Tracing": "4.1.0",
          "System.Globalization": "4.0.11",
          "System.Net.Primitives": "4.0.11",
          "System.Resources.ResourceManager": "4.0.1",
          "System.Runtime": "4.1.0",
          "System.Runtime.Extensions": "4.1.0",
          "System.Runtime.Handles": "4.0.1",
          "System.Runtime.InteropServices": "4.1.0",
          "System.Security.Principal.Windows": "4.0.0",
          "System.Threading": "4.0.11",
          "System.Threading.Tasks": "4.0.11",
          "runtime.native.System": "4.0.0"
        }
      },
      "System.Net.NetworkInformation": {
        "type": "Transitive",
        "resolved": "4.1.0",
        "contentHash": "Q0rfeiW6QsiZuicGjrFA7cRr2+kXex0JIljTTxzI09GIftB8k+aNL31VsQD1sI2g31cw7UGDTgozA/FgeNSzsQ==",
        "dependencies": {
          "Microsoft.NETCore.Platforms": "1.0.1",
          "Microsoft.Win32.Primitives": "4.0.1",
          "System.Collections": "4.0.11",
          "System.Diagnostics.Tracing": "4.1.0",
          "System.Globalization": "4.0.11",
          "System.IO": "4.1.0",
          "System.IO.FileSystem": "4.0.1",
          "System.IO.FileSystem.Primitives": "4.0.1",
          "System.Linq": "4.1.0",
          "System.Net.Primitives": "4.0.11",
          "System.Net.Sockets": "4.1.0",
          "System.Resources.ResourceManager": "4.0.1",
          "System.Runtime": "4.1.0",
          "System.Runtime.Extensions": "4.1.0",
          "System.Runtime.Handles": "4.0.1",
          "System.Runtime.InteropServices": "4.1.0",
          "System.Security.Principal.Windows": "4.0.0",
          "System.Threading": "4.0.11",
          "System.Threading.Overlapped": "4.0.1",
          "System.Threading.Tasks": "4.0.11",
          "System.Threading.Thread": "4.0.0",
          "System.Threading.ThreadPool": "4.0.10",
          "runtime.native.System": "4.0.0"
        }
      },
      "System.Net.Primitives": {
        "type": "Transitive",
        "resolved": "4.3.0",
        "contentHash": "qOu+hDwFwoZPbzPvwut2qATe3ygjeQBDQj91xlsaqGFQUI5i4ZnZb8yyQuLGpDGivEPIt8EJkd1BVzVoP31FXA==",
        "dependencies": {
          "Microsoft.NETCore.Platforms": "1.1.0",
          "Microsoft.NETCore.Targets": "1.1.0",
          "System.Runtime": "4.3.0",
          "System.Runtime.Handles": "4.3.0"
        }
      },
      "System.Net.Requests": {
        "type": "Transitive",
        "resolved": "4.0.11",
        "contentHash": "vxGt7C0cZixN+VqoSW4Yakc1Y9WknmxauDqzxgpw/FnBdz4kQNN51l4wxdXX5VY1xjqy//+G+4CvJWp1+f+y6Q==",
        "dependencies": {
          "Microsoft.NETCore.Platforms": "1.0.1",
          "System.Collections": "4.0.11",
          "System.Diagnostics.Debug": "4.0.11",
          "System.Diagnostics.Tracing": "4.1.0",
          "System.Globalization": "4.0.11",
          "System.IO": "4.1.0",
          "System.Net.Http": "4.1.0",
          "System.Net.Primitives": "4.0.11",
          "System.Net.WebHeaderCollection": "4.0.1",
          "System.Resources.ResourceManager": "4.0.1",
          "System.Runtime": "4.1.0",
          "System.Threading": "4.0.11",
          "System.Threading.Tasks": "4.0.11"
        }
      },
      "System.Net.Security": {
        "type": "Transitive",
        "resolved": "4.3.2",
        "contentHash": "xT2jbYpbBo3ha87rViHoTA6WdvqOAW37drmqyx/6LD8p7HEPT2qgdxoimRzWtPg8Jh4X5G9BV2seeTv4x6FYlA==",
        "dependencies": {
          "Microsoft.NETCore.Platforms": "1.1.0",
          "Microsoft.Win32.Primitives": "4.3.0",
          "System.Collections": "4.3.0",
          "System.Collections.Concurrent": "4.3.0",
          "System.Diagnostics.Tracing": "4.3.0",
          "System.Globalization": "4.3.0",
          "System.Globalization.Extensions": "4.3.0",
          "System.IO": "4.3.0",
          "System.Net.Primitives": "4.3.0",
          "System.Resources.ResourceManager": "4.3.0",
          "System.Runtime": "4.3.0",
          "System.Runtime.Extensions": "4.3.0",
          "System.Runtime.Handles": "4.3.0",
          "System.Runtime.InteropServices": "4.3.0",
          "System.Security.Claims": "4.3.0",
          "System.Security.Cryptography.Algorithms": "4.3.0",
          "System.Security.Cryptography.Encoding": "4.3.0",
          "System.Security.Cryptography.OpenSsl": "4.3.0",
          "System.Security.Cryptography.Primitives": "4.3.0",
          "System.Security.Cryptography.X509Certificates": "4.3.0",
          "System.Security.Principal": "4.3.0",
          "System.Text.Encoding": "4.3.0",
          "System.Threading": "4.3.0",
          "System.Threading.Tasks": "4.3.0",
          "System.Threading.ThreadPool": "4.3.0",
          "runtime.native.System": "4.3.0",
          "runtime.native.System.Net.Security": "4.3.0",
          "runtime.native.System.Security.Cryptography.OpenSsl": "4.3.2"
        }
      },
      "System.Net.Sockets": {
        "type": "Transitive",
        "resolved": "4.3.0",
        "contentHash": "m6icV6TqQOAdgt5N/9I5KNpjom/5NFtkmGseEH+AK/hny8XrytLH3+b5M8zL/Ycg3fhIocFpUMyl/wpFnVRvdw==",
        "dependencies": {
          "Microsoft.NETCore.Platforms": "1.1.0",
          "Microsoft.NETCore.Targets": "1.1.0",
          "System.IO": "4.3.0",
          "System.Net.Primitives": "4.3.0",
          "System.Runtime": "4.3.0",
          "System.Threading.Tasks": "4.3.0"
        }
      },
      "System.Net.WebHeaderCollection": {
        "type": "Transitive",
        "resolved": "4.0.1",
        "contentHash": "XX2TIAN+wBSAIV51BU2FvvXMdstUa8b0FBSZmDWjZdwUMmggQSifpTOZ5fNH20z9ZCg2fkV1L5SsZnpO2RQDRQ==",
        "dependencies": {
          "System.Collections": "4.0.11",
          "System.Resources.ResourceManager": "4.0.1",
          "System.Runtime": "4.1.0",
          "System.Runtime.Extensions": "4.1.0"
        }
      },
      "System.Net.WebSockets": {
        "type": "Transitive",
        "resolved": "4.0.0",
        "contentHash": "2KJo8hir6Edi9jnMDAMhiJoI691xRBmKcbNpwjrvpIMOCTYOtBpSsSEGBxBDV7PKbasJNaFp1+PZz1D7xS41Hg==",
        "dependencies": {
          "Microsoft.Win32.Primitives": "4.0.1",
          "System.Resources.ResourceManager": "4.0.1",
          "System.Runtime": "4.1.0",
          "System.Threading.Tasks": "4.0.11"
        }
      },
      "System.Net.WebSockets.Client": {
        "type": "Transitive",
        "resolved": "4.0.2",
        "contentHash": "NUCcDroX4lCQXgOrzlwIZ1u9YJ0krfyF0wk0ONnyLUmcQoEiYV2/OfUPRqUwQBbpH1BlGApkLgoQUwMqb5+c1g==",
        "dependencies": {
          "Microsoft.NETCore.Platforms": "1.0.2",
          "Microsoft.Win32.Primitives": "4.0.1",
          "System.Collections": "4.0.11",
          "System.Diagnostics.Debug": "4.0.11",
          "System.Diagnostics.Tracing": "4.1.0",
          "System.Globalization": "4.0.11",
          "System.Net.Primitives": "4.0.11",
          "System.Net.WebHeaderCollection": "4.0.1",
          "System.Net.WebSockets": "4.0.0",
          "System.Resources.ResourceManager": "4.0.1",
          "System.Runtime": "4.1.0",
          "System.Runtime.Extensions": "4.1.0",
          "System.Runtime.Handles": "4.0.1",
          "System.Runtime.InteropServices": "4.1.0",
          "System.Security.Cryptography.X509Certificates": "4.1.0",
          "System.Text.Encoding": "4.0.11",
          "System.Threading": "4.0.11",
          "System.Threading.Tasks": "4.0.11"
        }
      },
      "System.Numerics.Vectors": {
        "type": "Transitive",
        "resolved": "4.5.0",
        "contentHash": "QQTlPTl06J/iiDbJCiepZ4H//BVraReU4O4EoRw1U02H5TLUIT7xn3GnDp9AXPSlJUDyFs4uWjWafNX6WrAojQ=="
      },
      "System.ObjectModel": {
        "type": "Transitive",
        "resolved": "4.3.0",
        "contentHash": "bdX+80eKv9bN6K4N+d77OankKHGn6CH711a6fcOpMQu2Fckp/Ft4L/kW9WznHpyR0NRAvJutzOMHNNlBGvxQzQ==",
        "dependencies": {
          "System.Collections": "4.3.0",
          "System.Diagnostics.Debug": "4.3.0",
          "System.Resources.ResourceManager": "4.3.0",
          "System.Runtime": "4.3.0",
          "System.Threading": "4.3.0"
        }
      },
      "System.Private.DataContractSerialization": {
        "type": "Transitive",
        "resolved": "4.1.1",
        "contentHash": "lcqFBUaCZxPiUkA4dlSOoPZGtZsAuuElH2XHgLwGLxd7ZozWetV5yiz0qGAV2AUYOqw97MtZBjbLMN16Xz4vXA==",
        "dependencies": {
          "System.Collections": "4.0.11",
          "System.Collections.Concurrent": "4.0.12",
          "System.Diagnostics.Debug": "4.0.11",
          "System.Globalization": "4.0.11",
          "System.IO": "4.1.0",
          "System.Linq": "4.1.0",
          "System.Reflection": "4.1.0",
          "System.Reflection.Emit.ILGeneration": "4.0.1",
          "System.Reflection.Emit.Lightweight": "4.0.1",
          "System.Reflection.Extensions": "4.0.1",
          "System.Reflection.Primitives": "4.0.1",
          "System.Reflection.TypeExtensions": "4.1.0",
          "System.Resources.ResourceManager": "4.0.1",
          "System.Runtime": "4.1.0",
          "System.Runtime.Extensions": "4.1.0",
          "System.Runtime.Serialization.Primitives": "4.1.1",
          "System.Text.Encoding": "4.0.11",
          "System.Text.Encoding.Extensions": "4.0.11",
          "System.Text.RegularExpressions": "4.1.0",
          "System.Threading": "4.0.11",
          "System.Threading.Tasks": "4.0.11",
          "System.Xml.ReaderWriter": "4.0.11",
          "System.Xml.XmlDocument": "4.0.1",
          "System.Xml.XmlSerializer": "4.0.11"
        }
      },
      "System.Private.Uri": {
        "type": "Transitive",
        "resolved": "4.3.2",
        "contentHash": "o1+7RJnu3Ik3PazR7Z7tJhjPdE000Eq2KGLLWhqJJKXj04wrS8lwb1OFtDF9jzXXADhUuZNJZlPc98uwwqmpFA==",
        "dependencies": {
          "Microsoft.NETCore.Platforms": "1.1.1",
          "Microsoft.NETCore.Targets": "1.1.3"
        }
      },
      "System.Reflection": {
        "type": "Transitive",
        "resolved": "4.3.0",
        "contentHash": "KMiAFoW7MfJGa9nDFNcfu+FpEdiHpWgTcS2HdMpDvt9saK3y/G4GwprPyzqjFH9NTaGPQeWNHU+iDlDILj96aQ==",
        "dependencies": {
          "Microsoft.NETCore.Platforms": "1.1.0",
          "Microsoft.NETCore.Targets": "1.1.0",
          "System.IO": "4.3.0",
          "System.Reflection.Primitives": "4.3.0",
          "System.Runtime": "4.3.0"
        }
      },
      "System.Reflection.Emit": {
        "type": "Transitive",
        "resolved": "4.6.0",
        "contentHash": "qAo4jyXtC9i71iElngX7P2r+zLaiHzxKwf66sc3X91tL5Ks6fnQ1vxL04o7ZSm3sYfLExySL7GN8aTpNYpU1qw=="
      },
      "System.Reflection.Emit.ILGeneration": {
        "type": "Transitive",
        "resolved": "4.3.0",
        "contentHash": "59tBslAk9733NXLrUJrwNZEzbMAcu8k344OYo+wfSVygcgZ9lgBdGIzH/nrg3LYhXceynyvTc8t5/GD4Ri0/ng==",
        "dependencies": {
          "System.Reflection": "4.3.0",
          "System.Reflection.Primitives": "4.3.0",
          "System.Runtime": "4.3.0"
        }
      },
      "System.Reflection.Emit.Lightweight": {
        "type": "Transitive",
        "resolved": "4.6.0",
        "contentHash": "j/V5HVvxvBQ7uubYD0PptQW2KGsi1Pc2kZ9yfwLixv3ADdjL/4M78KyC5e+ymW612DY8ZE4PFoZmWpoNmN2mqg=="
      },
      "System.Reflection.Extensions": {
        "type": "Transitive",
        "resolved": "4.3.0",
        "contentHash": "rJkrJD3kBI5B712aRu4DpSIiHRtr6QlfZSQsb0hYHrDCZORXCFjQfoipo2LaMUHoT9i1B7j7MnfaEKWDFmFQNQ==",
        "dependencies": {
          "Microsoft.NETCore.Platforms": "1.1.0",
          "Microsoft.NETCore.Targets": "1.1.0",
          "System.Reflection": "4.3.0",
          "System.Runtime": "4.3.0"
        }
      },
      "System.Reflection.Metadata": {
        "type": "Transitive",
        "resolved": "5.0.0",
        "contentHash": "5NecZgXktdGg34rh1OenY1rFNDCI8xSjFr+Z4OU4cU06AQHUdRnIIEeWENu3Wl4YowbzkymAIMvi3WyK9U53pQ=="
      },
      "System.Reflection.Primitives": {
        "type": "Transitive",
        "resolved": "4.3.0",
        "contentHash": "5RXItQz5As4xN2/YUDxdpsEkMhvw3e6aNveFXUn4Hl/udNTCNhnKp8lT9fnc3MhvGKh1baak5CovpuQUXHAlIA==",
        "dependencies": {
          "Microsoft.NETCore.Platforms": "1.1.0",
          "Microsoft.NETCore.Targets": "1.1.0",
          "System.Runtime": "4.3.0"
        }
      },
      "System.Reflection.TypeExtensions": {
        "type": "Transitive",
        "resolved": "4.3.0",
        "contentHash": "7u6ulLcZbyxB5Gq0nMkQttcdBTx57ibzw+4IOXEfR+sXYQoHvjW5LTLyNr8O22UIMrqYbchJQJnos4eooYzYJA==",
        "dependencies": {
          "System.Reflection": "4.3.0",
          "System.Runtime": "4.3.0"
        }
      },
      "System.Resources.ResourceManager": {
        "type": "Transitive",
        "resolved": "4.3.0",
        "contentHash": "/zrcPkkWdZmI4F92gL/TPumP98AVDu/Wxr3CSJGQQ+XN6wbRZcyfSKVoPo17ilb3iOr0cCRqJInGwNMolqhS8A==",
        "dependencies": {
          "Microsoft.NETCore.Platforms": "1.1.0",
          "Microsoft.NETCore.Targets": "1.1.0",
          "System.Globalization": "4.3.0",
          "System.Reflection": "4.3.0",
          "System.Runtime": "4.3.0"
        }
      },
      "System.Runtime": {
        "type": "Transitive",
        "resolved": "4.3.0",
        "contentHash": "JufQi0vPQ0xGnAczR13AUFglDyVYt4Kqnz1AZaiKZ5+GICq0/1MH/mO/eAJHt/mHW1zjKBJd7kV26SrxddAhiw==",
        "dependencies": {
          "Microsoft.NETCore.Platforms": "1.1.0",
          "Microsoft.NETCore.Targets": "1.1.0"
        }
      },
      "System.Runtime.Caching": {
        "type": "Transitive",
<<<<<<< HEAD
        "resolved": "4.7.0",
        "contentHash": "NdvNRjTPxYvIEhXQszT9L9vJhdQoX6AQ0AlhjTU+5NqFQVuacJTfhPVAvtGWNA2OJCqRiR/okBcZgMwI6MqcZg==",
        "dependencies": {
          "System.Configuration.ConfigurationManager": "4.7.0"
=======
        "resolved": "5.0.0",
        "contentHash": "30D6MkO8WF9jVGWZIP0hmCN8l9BTY4LCsAzLIe4xFSXzs+AjDotR7DpSmj27pFskDURzUvqYYY0ikModgBTxWw==",
        "dependencies": {
          "System.Configuration.ConfigurationManager": "5.0.0"
>>>>>>> 7c4521e0
        }
      },
      "System.Runtime.CompilerServices.Unsafe": {
        "type": "Transitive",
        "resolved": "6.0.0",
        "contentHash": "/iUeP3tq1S0XdNNoMz5C9twLSrM/TH+qElHkXWaPvuNOt+99G75NrV0OS2EqHx5wMN7popYjpc8oTjC1y16DLg=="
      },
      "System.Runtime.Extensions": {
        "type": "Transitive",
        "resolved": "4.3.0",
        "contentHash": "guW0uK0fn5fcJJ1tJVXYd7/1h5F+pea1r7FLSOz/f8vPEqbR2ZAknuRDvTQ8PzAilDveOxNjSfr0CHfIQfFk8g==",
        "dependencies": {
          "Microsoft.NETCore.Platforms": "1.1.0",
          "Microsoft.NETCore.Targets": "1.1.0",
          "System.Runtime": "4.3.0"
        }
      },
      "System.Runtime.Handles": {
        "type": "Transitive",
        "resolved": "4.3.0",
        "contentHash": "OKiSUN7DmTWeYb3l51A7EYaeNMnvxwE249YtZz7yooT4gOZhmTjIn48KgSsw2k2lYdLgTKNJw/ZIfSElwDRVgg==",
        "dependencies": {
          "Microsoft.NETCore.Platforms": "1.1.0",
          "Microsoft.NETCore.Targets": "1.1.0",
          "System.Runtime": "4.3.0"
        }
      },
      "System.Runtime.InteropServices": {
        "type": "Transitive",
        "resolved": "4.3.0",
        "contentHash": "uv1ynXqiMK8mp1GM3jDqPCFN66eJ5w5XNomaK2XD+TuCroNTLFGeZ+WCmBMcBDyTFKou3P6cR6J/QsaqDp7fGQ==",
        "dependencies": {
          "Microsoft.NETCore.Platforms": "1.1.0",
          "Microsoft.NETCore.Targets": "1.1.0",
          "System.Reflection": "4.3.0",
          "System.Reflection.Primitives": "4.3.0",
          "System.Runtime": "4.3.0",
          "System.Runtime.Handles": "4.3.0"
        }
      },
      "System.Runtime.InteropServices.RuntimeInformation": {
        "type": "Transitive",
        "resolved": "4.3.0",
        "contentHash": "cbz4YJMqRDR7oLeMRbdYv7mYzc++17lNhScCX0goO2XpGWdvAt60CGN+FHdePUEHCe/Jy9jUlvNAiNdM+7jsOw==",
        "dependencies": {
          "System.Reflection": "4.3.0",
          "System.Reflection.Extensions": "4.3.0",
          "System.Resources.ResourceManager": "4.3.0",
          "System.Runtime": "4.3.0",
          "System.Runtime.InteropServices": "4.3.0",
          "System.Threading": "4.3.0",
          "runtime.native.System": "4.3.0"
        }
      },
      "System.Runtime.Numerics": {
        "type": "Transitive",
        "resolved": "4.3.0",
        "contentHash": "yMH+MfdzHjy17l2KESnPiF2dwq7T+xLnSJar7slyimAkUh/gTrS9/UQOtv7xarskJ2/XDSNvfLGOBQPjL7PaHQ==",
        "dependencies": {
          "System.Globalization": "4.3.0",
          "System.Resources.ResourceManager": "4.3.0",
          "System.Runtime": "4.3.0",
          "System.Runtime.Extensions": "4.3.0"
        }
      },
      "System.Runtime.Serialization.Json": {
        "type": "Transitive",
        "resolved": "4.0.2",
        "contentHash": "+7DIJhnKYgCzUgcLbVTtRQb2l1M0FP549XFlFkQM5lmNiUBl44AfNbx4bz61xA8PzLtlYwfmif4JJJW7MPPnjg==",
        "dependencies": {
          "System.IO": "4.1.0",
          "System.Private.DataContractSerialization": "4.1.1",
          "System.Runtime": "4.1.0"
        }
      },
      "System.Runtime.Serialization.Primitives": {
        "type": "Transitive",
        "resolved": "4.1.1",
        "contentHash": "HZ6Du5QrTG8MNJbf4e4qMO3JRAkIboGT5Fk804uZtg3Gq516S7hAqTm2UZKUHa7/6HUGdVy3AqMQKbns06G/cg==",
        "dependencies": {
          "System.Resources.ResourceManager": "4.0.1",
          "System.Runtime": "4.1.0"
        }
      },
      "System.Security.AccessControl": {
        "type": "Transitive",
        "resolved": "6.0.0",
        "contentHash": "AUADIc0LIEQe7MzC+I0cl0rAT8RrTAKFHl53yHjEUzNVIaUlhFY11vc2ebiVJzVBuOzun6F7FBA+8KAbGTTedQ=="
      },
      "System.Security.Claims": {
        "type": "Transitive",
        "resolved": "4.3.0",
        "contentHash": "P/+BR/2lnc4PNDHt/TPBAWHVMLMRHsyYZbU1NphW4HIWzCggz8mJbTQQ3MKljFE7LS3WagmVFuBgoLcFzYXlkA==",
        "dependencies": {
          "System.Collections": "4.3.0",
          "System.Globalization": "4.3.0",
          "System.IO": "4.3.0",
          "System.Resources.ResourceManager": "4.3.0",
          "System.Runtime": "4.3.0",
          "System.Runtime.Extensions": "4.3.0",
          "System.Security.Principal": "4.3.0"
        }
      },
      "System.Security.Cryptography.Algorithms": {
        "type": "Transitive",
        "resolved": "4.3.0",
        "contentHash": "W1kd2Y8mYSCgc3ULTAZ0hOP2dSdG5YauTb1089T0/kRcN2MpSAW1izOFROrJgxSlMn3ArsgHXagigyi+ibhevg==",
        "dependencies": {
          "Microsoft.NETCore.Platforms": "1.1.0",
          "System.Collections": "4.3.0",
          "System.IO": "4.3.0",
          "System.Resources.ResourceManager": "4.3.0",
          "System.Runtime": "4.3.0",
          "System.Runtime.Extensions": "4.3.0",
          "System.Runtime.Handles": "4.3.0",
          "System.Runtime.InteropServices": "4.3.0",
          "System.Runtime.Numerics": "4.3.0",
          "System.Security.Cryptography.Encoding": "4.3.0",
          "System.Security.Cryptography.Primitives": "4.3.0",
          "System.Text.Encoding": "4.3.0",
          "runtime.native.System.Security.Cryptography.Apple": "4.3.0",
          "runtime.native.System.Security.Cryptography.OpenSsl": "4.3.0"
        }
      },
      "System.Security.Cryptography.Cng": {
        "type": "Transitive",
        "resolved": "5.0.0",
        "contentHash": "jIMXsKn94T9JY7PvPq/tMfqa6GAaHpElRDpmG+SuL+D3+sTw2M8VhnibKnN8Tq+4JqbPJ/f+BwtLeDMEnzAvRg==",
        "dependencies": {
          "System.Formats.Asn1": "5.0.0"
        }
      },
      "System.Security.Cryptography.Csp": {
        "type": "Transitive",
        "resolved": "4.3.0",
        "contentHash": "X4s/FCkEUnRGnwR3aSfVIkldBmtURMhmexALNTwpjklzxWU7yjMk7GHLKOZTNkgnWnE0q7+BCf9N2LVRWxewaA==",
        "dependencies": {
          "Microsoft.NETCore.Platforms": "1.1.0",
          "System.IO": "4.3.0",
          "System.Reflection": "4.3.0",
          "System.Resources.ResourceManager": "4.3.0",
          "System.Runtime": "4.3.0",
          "System.Runtime.Extensions": "4.3.0",
          "System.Runtime.Handles": "4.3.0",
          "System.Runtime.InteropServices": "4.3.0",
          "System.Security.Cryptography.Algorithms": "4.3.0",
          "System.Security.Cryptography.Encoding": "4.3.0",
          "System.Security.Cryptography.Primitives": "4.3.0",
          "System.Text.Encoding": "4.3.0",
          "System.Threading": "4.3.0"
        }
      },
      "System.Security.Cryptography.Encoding": {
        "type": "Transitive",
        "resolved": "4.3.0",
        "contentHash": "1DEWjZZly9ae9C79vFwqaO5kaOlI5q+3/55ohmq/7dpDyDfc8lYe7YVxJUZ5MF/NtbkRjwFRo14yM4OEo9EmDw==",
        "dependencies": {
          "Microsoft.NETCore.Platforms": "1.1.0",
          "System.Collections": "4.3.0",
          "System.Collections.Concurrent": "4.3.0",
          "System.Linq": "4.3.0",
          "System.Resources.ResourceManager": "4.3.0",
          "System.Runtime": "4.3.0",
          "System.Runtime.Extensions": "4.3.0",
          "System.Runtime.Handles": "4.3.0",
          "System.Runtime.InteropServices": "4.3.0",
          "System.Security.Cryptography.Primitives": "4.3.0",
          "System.Text.Encoding": "4.3.0",
          "runtime.native.System.Security.Cryptography.OpenSsl": "4.3.0"
        }
      },
      "System.Security.Cryptography.OpenSsl": {
        "type": "Transitive",
        "resolved": "4.3.0",
        "contentHash": "h4CEgOgv5PKVF/HwaHzJRiVboL2THYCou97zpmhjghx5frc7fIvlkY1jL+lnIQyChrJDMNEXS6r7byGif8Cy4w==",
        "dependencies": {
          "System.Collections": "4.3.0",
          "System.IO": "4.3.0",
          "System.Resources.ResourceManager": "4.3.0",
          "System.Runtime": "4.3.0",
          "System.Runtime.Extensions": "4.3.0",
          "System.Runtime.Handles": "4.3.0",
          "System.Runtime.InteropServices": "4.3.0",
          "System.Runtime.Numerics": "4.3.0",
          "System.Security.Cryptography.Algorithms": "4.3.0",
          "System.Security.Cryptography.Encoding": "4.3.0",
          "System.Security.Cryptography.Primitives": "4.3.0",
          "System.Text.Encoding": "4.3.0",
          "runtime.native.System.Security.Cryptography.OpenSsl": "4.3.0"
        }
      },
      "System.Security.Cryptography.Pkcs": {
        "type": "Transitive",
        "resolved": "6.0.0",
        "contentHash": "elM3x+xSRhzQysiqo85SbidJJ2YbZlnvmh+53TuSZHsD7dNuuEWser+9EFtY+rYupBwkq2avc6ZCO3/6qACgmg==",
        "dependencies": {
          "System.Formats.Asn1": "6.0.0"
        }
      },
      "System.Security.Cryptography.Primitives": {
        "type": "Transitive",
        "resolved": "4.3.0",
        "contentHash": "7bDIyVFNL/xKeFHjhobUAQqSpJq9YTOpbEs6mR233Et01STBMXNAc/V+BM6dwYGc95gVh/Zf+iVXWzj3mE8DWg==",
        "dependencies": {
          "System.Diagnostics.Debug": "4.3.0",
          "System.Globalization": "4.3.0",
          "System.IO": "4.3.0",
          "System.Resources.ResourceManager": "4.3.0",
          "System.Runtime": "4.3.0",
          "System.Threading": "4.3.0",
          "System.Threading.Tasks": "4.3.0"
        }
      },
      "System.Security.Cryptography.ProtectedData": {
        "type": "Transitive",
        "resolved": "6.0.0",
        "contentHash": "rp1gMNEZpvx9vP0JW0oHLxlf8oSiQgtno77Y4PLUBjSiDYoD77Y8uXHr1Ea5XG4/pIKhqAdxZ8v8OTUtqo9PeQ=="
      },
      "System.Security.Cryptography.X509Certificates": {
        "type": "Transitive",
        "resolved": "4.3.0",
        "contentHash": "t2Tmu6Y2NtJ2um0RtcuhP7ZdNNxXEgUm2JeoA/0NvlMjAhKCnM1NX07TDl3244mVp3QU6LPEhT3HTtH1uF7IYw==",
        "dependencies": {
          "Microsoft.NETCore.Platforms": "1.1.0",
          "System.Collections": "4.3.0",
          "System.Diagnostics.Debug": "4.3.0",
          "System.Globalization": "4.3.0",
          "System.Globalization.Calendars": "4.3.0",
          "System.IO": "4.3.0",
          "System.IO.FileSystem": "4.3.0",
          "System.IO.FileSystem.Primitives": "4.3.0",
          "System.Resources.ResourceManager": "4.3.0",
          "System.Runtime": "4.3.0",
          "System.Runtime.Extensions": "4.3.0",
          "System.Runtime.Handles": "4.3.0",
          "System.Runtime.InteropServices": "4.3.0",
          "System.Runtime.Numerics": "4.3.0",
          "System.Security.Cryptography.Algorithms": "4.3.0",
          "System.Security.Cryptography.Cng": "4.3.0",
          "System.Security.Cryptography.Csp": "4.3.0",
          "System.Security.Cryptography.Encoding": "4.3.0",
          "System.Security.Cryptography.OpenSsl": "4.3.0",
          "System.Security.Cryptography.Primitives": "4.3.0",
          "System.Text.Encoding": "4.3.0",
          "System.Threading": "4.3.0",
          "runtime.native.System": "4.3.0",
          "runtime.native.System.Net.Http": "4.3.0",
          "runtime.native.System.Security.Cryptography.OpenSsl": "4.3.0"
        }
      },
      "System.Security.Cryptography.Xml": {
        "type": "Transitive",
        "resolved": "4.5.0",
        "contentHash": "i2Jn6rGXR63J0zIklImGRkDIJL4b1NfPSEbIVHBlqoIb12lfXIigCbDRpDmIEzwSo/v1U5y/rYJdzZYSyCWxvg==",
        "dependencies": {
          "System.Security.Cryptography.Pkcs": "4.5.0",
          "System.Security.Permissions": "4.5.0"
        }
      },
      "System.Security.Permissions": {
        "type": "Transitive",
        "resolved": "6.0.0",
        "contentHash": "T/uuc7AklkDoxmcJ7LGkyX1CcSviZuLCa4jg3PekfJ7SU0niF0IVTXwUiNVP9DSpzou2PpxJ+eNY2IfDM90ZCg==",
        "dependencies": {
          "System.Security.AccessControl": "6.0.0",
          "System.Windows.Extensions": "6.0.0"
        }
      },
      "System.Security.Principal": {
        "type": "Transitive",
        "resolved": "4.3.0",
        "contentHash": "I1tkfQlAoMM2URscUtpcRo/hX0jinXx6a/KUtEQoz3owaYwl3qwsO8cbzYVVnjxrzxjHo3nJC+62uolgeGIS9A==",
        "dependencies": {
          "System.Runtime": "4.3.0"
        }
      },
      "System.Security.Principal.Windows": {
        "type": "Transitive",
        "resolved": "5.0.0",
        "contentHash": "t0MGLukB5WAVU9bO3MGzvlGnyJPgUlcwerXn1kzBRjwLKixT96XV0Uza41W49gVd8zEMFu9vQEFlv0IOrytICA=="
      },
      "System.Security.SecureString": {
        "type": "Transitive",
        "resolved": "4.0.0",
        "contentHash": "sqzq9GD6/b0yqPuMpgIKBuoLf4VKAj8oAfh4kXSzPaN6eoKY3hRi9C5L27uip25qlU+BGPfb0xh2Rmbwc4jFVA==",
        "dependencies": {
          "Microsoft.NETCore.Platforms": "1.0.1",
          "System.Resources.ResourceManager": "4.0.1",
          "System.Runtime": "4.1.0",
          "System.Runtime.Handles": "4.0.1",
          "System.Runtime.InteropServices": "4.1.0",
          "System.Security.Cryptography.Primitives": "4.0.0",
          "System.Text.Encoding": "4.0.11",
          "System.Threading": "4.0.11"
        }
      },
      "System.Text.Encoding": {
        "type": "Transitive",
        "resolved": "4.3.0",
        "contentHash": "BiIg+KWaSDOITze6jGQynxg64naAPtqGHBwDrLaCtixsa5bKiR8dpPOHA7ge3C0JJQizJE+sfkz1wV+BAKAYZw==",
        "dependencies": {
          "Microsoft.NETCore.Platforms": "1.1.0",
          "Microsoft.NETCore.Targets": "1.1.0",
          "System.Runtime": "4.3.0"
        }
      },
      "System.Text.Encoding.CodePages": {
        "type": "Transitive",
<<<<<<< HEAD
        "resolved": "4.7.0",
        "contentHash": "aeu4FlaUTemuT1qOd1MyU4T516QR4Fy+9yDbwWMPHOHy7U8FD6SgTzdZFO7gHcfAPHtECqInbwklVvUK4RHcNg==",
        "dependencies": {
          "Microsoft.NETCore.Platforms": "3.1.0"
=======
        "resolved": "5.0.0",
        "contentHash": "NyscU59xX6Uo91qvhOs2Ccho3AR2TnZPomo1Z0K6YpyztBPM/A5VbkzOO19sy3A3i1TtEnTxA7bCe3Us+r5MWg==",
        "dependencies": {
          "Microsoft.NETCore.Platforms": "5.0.0"
>>>>>>> 7c4521e0
        }
      },
      "System.Text.Encoding.Extensions": {
        "type": "Transitive",
        "resolved": "4.3.0",
        "contentHash": "YVMK0Bt/A43RmwizJoZ22ei2nmrhobgeiYwFzC4YAN+nue8RF6djXDMog0UCn+brerQoYVyaS+ghy9P/MUVcmw==",
        "dependencies": {
          "Microsoft.NETCore.Platforms": "1.1.0",
          "Microsoft.NETCore.Targets": "1.1.0",
          "System.Runtime": "4.3.0",
          "System.Text.Encoding": "4.3.0"
        }
      },
      "System.Text.Encodings.Web": {
        "type": "Transitive",
        "resolved": "6.0.0",
        "contentHash": "Vg8eB5Tawm1IFqj4TVK1czJX89rhFxJo9ELqc/Eiq0eXy13RK00eubyU6TJE6y+GQXjyV5gSfiewDUZjQgSE0w==",
        "dependencies": {
          "System.Runtime.CompilerServices.Unsafe": "6.0.0"
        }
      },
      "System.Text.Json": {
        "type": "Transitive",
        "resolved": "6.0.5",
        "contentHash": "SSH+YYrMpvLcy7Orzb5K1tSyffnFacWahyxCCjYH1PbSHdAF4dekmIetBurFKgtTHDmwEe/J2Csi/7niRH6d/g==",
        "dependencies": {
          "System.Runtime.CompilerServices.Unsafe": "6.0.0",
          "System.Text.Encodings.Web": "6.0.0"
        }
      },
      "System.Text.RegularExpressions": {
        "type": "Transitive",
        "resolved": "4.3.0",
        "contentHash": "RpT2DA+L660cBt1FssIE9CAGpLFdFPuheB7pLpKpn6ZXNby7jDERe8Ua/Ne2xGiwLVG2JOqziiaVCGDon5sKFA==",
        "dependencies": {
          "System.Runtime": "4.3.0"
        }
      },
      "System.Threading": {
        "type": "Transitive",
        "resolved": "4.3.0",
        "contentHash": "VkUS0kOBcUf3Wwm0TSbrevDDZ6BlM+b/HRiapRFWjM5O0NS0LviG0glKmFK+hhPDd1XFeSdU1GmlLhb2CoVpIw==",
        "dependencies": {
          "System.Runtime": "4.3.0",
          "System.Threading.Tasks": "4.3.0"
        }
      },
      "System.Threading.Overlapped": {
        "type": "Transitive",
        "resolved": "4.0.1",
        "contentHash": "f7aLuLkBoCQM2kng7zqLFBXz9Gk48gDK8lk1ih9rH/1arJJzZK9gJwNvPDhL6Ps/l6rwOr8jw+4FCHL0KKWiEg==",
        "dependencies": {
          "Microsoft.NETCore.Platforms": "1.0.1",
          "System.Resources.ResourceManager": "4.0.1",
          "System.Runtime": "4.1.0",
          "System.Runtime.Handles": "4.0.1"
        }
      },
      "System.Threading.Tasks": {
        "type": "Transitive",
        "resolved": "4.3.0",
        "contentHash": "LbSxKEdOUhVe8BezB/9uOGGppt+nZf6e1VFyw6v3DN6lqitm0OSn2uXMOdtP0M3W4iMcqcivm2J6UgqiwwnXiA==",
        "dependencies": {
          "Microsoft.NETCore.Platforms": "1.1.0",
          "Microsoft.NETCore.Targets": "1.1.0",
          "System.Runtime": "4.3.0"
        }
      },
      "System.Threading.Tasks.Dataflow": {
        "type": "Transitive",
        "resolved": "4.9.0",
        "contentHash": "dTS+3D/GtG2/Pvc3E5YzVvAa7aQJgLDlZDIzukMOJjYudVOQOUXEU68y6Zi3Nn/jqIeB5kOCwrGbQFAKHVzXEQ=="
      },
      "System.Threading.Tasks.Extensions": {
        "type": "Transitive",
        "resolved": "4.5.4",
        "contentHash": "zteT+G8xuGu6mS+mzDzYXbzS7rd3K6Fjb9RiZlYlJPam2/hU7JCBZBVEcywNuR+oZ1ncTvc/cq0faRr3P01OVg=="
      },
      "System.Threading.Thread": {
        "type": "Transitive",
        "resolved": "4.3.0",
        "contentHash": "OHmbT+Zz065NKII/ZHcH9XO1dEuLGI1L2k7uYss+9C1jLxTC9kTZZuzUOyXHayRk+dft9CiDf3I/QZ0t8JKyBQ==",
        "dependencies": {
          "System.Runtime": "4.3.0"
        }
      },
      "System.Threading.ThreadPool": {
        "type": "Transitive",
        "resolved": "4.3.0",
        "contentHash": "k/+g4b7vjdd4aix83sTgC9VG6oXYKAktSfNIJUNGxPEj7ryEOfzHHhfnmsZvjxawwcD9HyWXKCXmPjX8U4zeSw==",
        "dependencies": {
          "System.Runtime": "4.3.0",
          "System.Runtime.Handles": "4.3.0"
        }
      },
      "System.Threading.Timer": {
        "type": "Transitive",
        "resolved": "4.3.0",
        "contentHash": "Z6YfyYTCg7lOZjJzBjONJTFKGN9/NIYKSxhU5GRd+DTwHSZyvWp1xuI5aR+dLg+ayyC5Xv57KiY4oJ0tMO89fQ==",
        "dependencies": {
          "Microsoft.NETCore.Platforms": "1.1.0",
          "Microsoft.NETCore.Targets": "1.1.0",
          "System.Runtime": "4.3.0"
        }
      },
      "System.ValueTuple": {
        "type": "Transitive",
        "resolved": "4.5.0",
        "contentHash": "okurQJO6NRE/apDIP23ajJ0hpiNmJ+f0BwOlB/cSqTLQlw5upkf+5+96+iG2Jw40G1fCVCyPz/FhIABUjMR+RQ=="
      },
      "System.Windows.Extensions": {
        "type": "Transitive",
        "resolved": "6.0.0",
        "contentHash": "IXoJOXIqc39AIe+CIR7koBtRGMiCt/LPM3lI+PELtDIy9XdyeSrwXFdWV9dzJ2Awl0paLWUaknLxFQ5HpHZUog==",
        "dependencies": {
          "System.Drawing.Common": "6.0.0"
        }
      },
      "System.Xml.ReaderWriter": {
        "type": "Transitive",
        "resolved": "4.3.0",
        "contentHash": "GrprA+Z0RUXaR4N7/eW71j1rgMnEnEVlgii49GZyAjTH7uliMnrOU3HNFBr6fEDBCJCIdlVNq9hHbaDR621XBA==",
        "dependencies": {
          "System.Collections": "4.3.0",
          "System.Diagnostics.Debug": "4.3.0",
          "System.Globalization": "4.3.0",
          "System.IO": "4.3.0",
          "System.IO.FileSystem": "4.3.0",
          "System.IO.FileSystem.Primitives": "4.3.0",
          "System.Resources.ResourceManager": "4.3.0",
          "System.Runtime": "4.3.0",
          "System.Runtime.Extensions": "4.3.0",
          "System.Runtime.InteropServices": "4.3.0",
          "System.Text.Encoding": "4.3.0",
          "System.Text.Encoding.Extensions": "4.3.0",
          "System.Text.RegularExpressions": "4.3.0",
          "System.Threading.Tasks": "4.3.0",
          "System.Threading.Tasks.Extensions": "4.3.0"
        }
      },
      "System.Xml.XDocument": {
        "type": "Transitive",
        "resolved": "4.3.0",
        "contentHash": "5zJ0XDxAIg8iy+t4aMnQAu0MqVbqyvfoUVl1yDV61xdo3Vth45oA2FoY4pPkxYAH5f8ixpmTqXeEIya95x0aCQ==",
        "dependencies": {
          "System.Collections": "4.3.0",
          "System.Diagnostics.Debug": "4.3.0",
          "System.Diagnostics.Tools": "4.3.0",
          "System.Globalization": "4.3.0",
          "System.IO": "4.3.0",
          "System.Reflection": "4.3.0",
          "System.Resources.ResourceManager": "4.3.0",
          "System.Runtime": "4.3.0",
          "System.Runtime.Extensions": "4.3.0",
          "System.Text.Encoding": "4.3.0",
          "System.Threading": "4.3.0",
          "System.Xml.ReaderWriter": "4.3.0"
        }
      },
      "System.Xml.XmlDocument": {
        "type": "Transitive",
        "resolved": "4.3.0",
        "contentHash": "lJ8AxvkX7GQxpC6GFCeBj8ThYVyQczx2+f/cWHJU8tjS7YfI6Cv6bon70jVEgs2CiFbmmM8b9j1oZVx0dSI2Ww==",
        "dependencies": {
          "System.Collections": "4.3.0",
          "System.Diagnostics.Debug": "4.3.0",
          "System.Globalization": "4.3.0",
          "System.IO": "4.3.0",
          "System.Resources.ResourceManager": "4.3.0",
          "System.Runtime": "4.3.0",
          "System.Runtime.Extensions": "4.3.0",
          "System.Text.Encoding": "4.3.0",
          "System.Threading": "4.3.0",
          "System.Xml.ReaderWriter": "4.3.0"
        }
      },
      "System.Xml.XmlSerializer": {
        "type": "Transitive",
        "resolved": "4.0.11",
        "contentHash": "FrazwwqfIXTfq23mfv4zH+BjqkSFNaNFBtjzu3I9NRmG8EELYyrv/fJnttCIwRMFRR/YKXF1hmsMmMEnl55HGw==",
        "dependencies": {
          "System.Collections": "4.0.11",
          "System.Globalization": "4.0.11",
          "System.IO": "4.1.0",
          "System.Linq": "4.1.0",
          "System.Reflection": "4.1.0",
          "System.Reflection.Emit": "4.0.1",
          "System.Reflection.Emit.ILGeneration": "4.0.1",
          "System.Reflection.Extensions": "4.0.1",
          "System.Reflection.Primitives": "4.0.1",
          "System.Reflection.TypeExtensions": "4.1.0",
          "System.Resources.ResourceManager": "4.0.1",
          "System.Runtime": "4.1.0",
          "System.Runtime.Extensions": "4.1.0",
          "System.Text.RegularExpressions": "4.1.0",
          "System.Threading": "4.0.11",
          "System.Xml.ReaderWriter": "4.0.11",
          "System.Xml.XmlDocument": "4.0.1"
        }
      },
      "System.Xml.XPath": {
        "type": "Transitive",
        "resolved": "4.3.0",
        "contentHash": "v1JQ5SETnQusqmS3RwStF7vwQ3L02imIzl++sewmt23VGygix04pEH+FCj1yWb+z4GDzKiljr1W7Wfvrx0YwgA==",
        "dependencies": {
          "System.Collections": "4.3.0",
          "System.Diagnostics.Debug": "4.3.0",
          "System.Globalization": "4.3.0",
          "System.IO": "4.3.0",
          "System.Resources.ResourceManager": "4.3.0",
          "System.Runtime": "4.3.0",
          "System.Runtime.Extensions": "4.3.0",
          "System.Threading": "4.3.0",
          "System.Xml.ReaderWriter": "4.3.0"
        }
      },
      "System.Xml.XPath.XmlDocument": {
        "type": "Transitive",
        "resolved": "4.3.0",
        "contentHash": "A/uxsWi/Ifzkmd4ArTLISMbfFs6XpRPsXZonrIqyTY70xi8t+mDtvSM5Os0RqyRDobjMBwIDHDL4NOIbkDwf7A==",
        "dependencies": {
          "System.Collections": "4.3.0",
          "System.Globalization": "4.3.0",
          "System.IO": "4.3.0",
          "System.Resources.ResourceManager": "4.3.0",
          "System.Runtime": "4.3.0",
          "System.Runtime.Extensions": "4.3.0",
          "System.Threading": "4.3.0",
          "System.Xml.ReaderWriter": "4.3.0",
          "System.Xml.XPath": "4.3.0",
          "System.Xml.XmlDocument": "4.3.0"
        }
      },
      "xunit.abstractions": {
        "type": "Transitive",
        "resolved": "2.0.3",
        "contentHash": "pot1I4YOxlWjIb5jmwvvQNbTrZ3lJQ+jUGkGjWE3hEFM0l5gOnBWS+H3qsex68s5cO52g+44vpGzhAt+42vwKg=="
      },
      "xunit.analyzers": {
        "type": "Transitive",
        "resolved": "0.10.0",
        "contentHash": "4/IDFCJfIeg6bix9apmUtIMwvOsiwqdEexeO/R2D4GReIGPLIRODTpId/l4LRSrAJk9lEO3Zx1H0Zx6uohJDNg=="
      },
      "xunit.assert": {
        "type": "Transitive",
        "resolved": "2.4.1",
        "contentHash": "O/Oe0BS5RmSsM+LQOb041TzuPo5MdH2Rov+qXGS37X+KFG1Hxz7kopYklM5+1Y+tRGeXrOx5+Xne1RuqLFQoyQ==",
        "dependencies": {
          "NETStandard.Library": "1.6.1"
        }
      },
      "xunit.core": {
        "type": "Transitive",
        "resolved": "2.4.1",
        "contentHash": "Zsj5OMU6JasNGERXZy8s72+pcheG6Q15atS5XpZXqAtULuyQiQ6XNnUsp1gyfC6WgqScqMvySiEHmHcOG6Eg0Q==",
        "dependencies": {
          "xunit.extensibility.core": "[2.4.1]",
          "xunit.extensibility.execution": "[2.4.1]"
        }
      },
      "xunit.extensibility.core": {
        "type": "Transitive",
        "resolved": "2.4.1",
        "contentHash": "yKZKm/8QNZnBnGZFD9SewkllHBiK0DThybQD/G4PiAmQjKtEZyHi6ET70QPU9KtSMJGRYS6Syk7EyR2EVDU4Kg==",
        "dependencies": {
          "NETStandard.Library": "1.6.1",
          "xunit.abstractions": "2.0.3"
        }
      },
      "xunit.extensibility.execution": {
        "type": "Transitive",
        "resolved": "2.4.1",
        "contentHash": "7e/1jqBpcb7frLkB6XDrHCGXAbKN4Rtdb88epYxCSRQuZDRW8UtTfdTEVpdTl8s4T56e07hOBVd4G0OdCxIY2A==",
        "dependencies": {
          "NETStandard.Library": "1.6.1",
          "xunit.extensibility.core": "[2.4.1]"
        }
      },
      "YubicoDotNetClient": {
        "type": "Transitive",
        "resolved": "1.2.0",
        "contentHash": "uP5F3Ko1gqZi3lwS2R/jAAwhBxXs/6PKDpS6FdQjsBA5qmF0hQmbtfxM6QHTXOMoWbUtfetG7+LtgmG8T5zDIg==",
        "dependencies": {
          "NETStandard.Library": "1.6.1"
        }
      },
<<<<<<< HEAD
      "api": {
        "type": "Project",
        "dependencies": {
          "AspNetCore.HealthChecks.MySql": "6.0.2",
          "AspNetCore.HealthChecks.NpgSql": "6.0.2",
          "AspNetCore.HealthChecks.SqlServer": "6.0.2",
          "AspNetCore.HealthChecks.UI.Client": "6.0.5",
          "Azure.Messaging.EventGrid": "4.10.0",
          "CommCore": "2022.6.2",
          "Core": "2022.6.2",
          "SharedWeb": "2022.6.2",
          "Swashbuckle.AspNetCore": "6.3.1"
        }
      },
=======
>>>>>>> 7c4521e0
      "billing": {
        "type": "Project",
        "dependencies": {
          "Core": "2022.8.4",
          "Microsoft.VisualStudio.Web.CodeGeneration.Design": "6.0.3",
          "SharedWeb": "2022.8.4"
        }
      },
      "common": {
        "type": "Project",
        "dependencies": {
          "AutoFixture.AutoNSubstitute": "4.17.0",
          "AutoFixture.Xunit2": "4.17.0",
          "Core": "2022.8.4",
          "Kralizek.AutoFixture.Extensions.MockHttp": "1.2.0",
          "Microsoft.NET.Test.Sdk": "17.1.0",
          "NSubstitute": "4.3.0",
          "xunit": "2.4.1"
        }
      },
      "core": {
        "type": "Project",
        "dependencies": {
          "AWSSDK.SQS": "3.7.2.47",
          "AWSSDK.SimpleEmail": "3.7.0.150",
          "AspNetCoreRateLimit": "4.0.2",
          "AspNetCoreRateLimit.Redis": "1.0.1",
          "Azure.Extensions.AspNetCore.DataProtection.Blobs": "1.2.1",
          "Azure.Storage.Blobs": "12.11.0",
          "Azure.Storage.Queues": "12.9.0",
          "BitPay.Light": "1.0.1907",
          "Braintree": "5.12.0",
          "Fido2.AspNet": "3.0.0-beta2",
          "Handlebars.Net": "2.1.2",
          "IdentityServer4": "4.1.2",
          "IdentityServer4.AccessTokenValidation": "3.0.1",
          "MailKit": "3.2.0",
          "Microsoft.AspNetCore.Authentication.JwtBearer": "6.0.4",
          "Microsoft.Azure.Cosmos.Table": "1.0.8",
          "Microsoft.Azure.NotificationHubs": "4.1.0",
          "Microsoft.Azure.ServiceBus": "5.2.0",
          "Microsoft.Data.SqlClient": "4.1.0",
          "Microsoft.Extensions.Caching.StackExchangeRedis": "6.0.6",
          "Microsoft.Extensions.Configuration.EnvironmentVariables": "6.0.1",
          "Microsoft.Extensions.Configuration.UserSecrets": "6.0.1",
          "Microsoft.Extensions.Identity.Stores": "6.0.4",
          "Newtonsoft.Json": "13.0.1",
          "Otp.NET": "1.2.2",
          "Quartz": "3.4.0",
          "SendGrid": "9.27.0",
          "Sentry.Serilog": "3.16.0",
          "Serilog.AspNetCore": "5.0.0",
          "Serilog.Extensions.Logging": "3.1.0",
          "Serilog.Extensions.Logging.File": "2.0.0",
          "Serilog.Sinks.AzureCosmosDB": "2.0.0",
          "Serilog.Sinks.SyslogMessages": "2.0.6",
          "Stripe.net": "40.0.0",
          "YubicoDotNetClient": "1.2.0"
        }
      },
      "infrastructure.dapper": {
        "type": "Project",
        "dependencies": {
          "Core": "2022.8.4",
          "Dapper": "2.0.123",
          "System.Data.SqlClient": "4.8.3"
        }
      },
      "infrastructure.entityframework": {
        "type": "Project",
        "dependencies": {
          "AutoMapper.Extensions.Microsoft.DependencyInjection": "11.0.0",
          "Core": "2022.8.4",
          "Microsoft.EntityFrameworkCore.Relational": "6.0.4",
          "Npgsql.EntityFrameworkCore.PostgreSQL": "6.0.4",
          "Pomelo.EntityFrameworkCore.MySql": "6.0.1",
          "linq2db.EntityFrameworkCore": "6.7.1"
        }
      },
      "sharedweb": {
        "type": "Project",
        "dependencies": {
          "Core": "2022.8.4",
          "Infrastructure.Dapper": "2022.8.4",
          "Infrastructure.EntityFramework": "2022.8.4"
        }
      }
    }
  }
}<|MERGE_RESOLUTION|>--- conflicted
+++ resolved
@@ -54,53 +54,6 @@
         "resolved": "2.4.3",
         "contentHash": "kZZSmOmKA8OBlAJaquPXnJJLM9RwQ27H7BMVqfMLUcTi9xHinWGJiWksa3D4NEtz0wZ/nxd2mogObvBgJKCRhQ=="
       },
-      "AspNetCore.HealthChecks.MySql": {
-        "type": "Transitive",
-        "resolved": "6.0.2",
-        "contentHash": "v69xPJQEvrOdR/7/eglhVf7kQV/R7Wgef3mEBXHdf1tqQYG/e6PcuVIi7QwVf1+MBnnNejxKcDvTvOKV6Ravqg==",
-        "dependencies": {
-          "Microsoft.Extensions.Diagnostics.HealthChecks": "6.0.2",
-          "MySqlConnector": "2.0.0"
-        }
-      },
-      "AspNetCore.HealthChecks.NpgSql": {
-        "type": "Transitive",
-        "resolved": "6.0.2",
-        "contentHash": "TFCpst67meE/GcOVf1f55PuKtvYKNyvqTZonLO6taEwsONNup0WKbpKf8BaAAa4Oe5epgne+iTd+K3ljL4lYnw==",
-        "dependencies": {
-          "Microsoft.Extensions.Diagnostics.HealthChecks": "6.0.2",
-          "Npgsql": "6.0.0"
-        }
-      },
-      "AspNetCore.HealthChecks.SqlServer": {
-        "type": "Transitive",
-        "resolved": "6.0.2",
-        "contentHash": "Af7ws27DnZZ4bKCiEREm7emSAKEtIiYirEAkI0ixFgK1fwJ99jmMnPC+kU01zfqn3FyCO/gZOUO7WbyVvTPpFg==",
-        "dependencies": {
-          "Microsoft.Data.SqlClient": "3.0.1",
-          "Microsoft.Extensions.Diagnostics.HealthChecks": "6.0.0"
-        }
-      },
-      "AspNetCore.HealthChecks.UI.Client": {
-        "type": "Transitive",
-        "resolved": "6.0.5",
-        "contentHash": "Ko4CM9lI3ZklTDW3LRtHoiDU/Soo/r3yYRM28jbvOGaN5MjkWYGtVFwkwuNcjLFkJoFxfjqjITf+TWEqNENBzA==",
-        "dependencies": {
-          "AspNetCore.HealthChecks.UI.Core": "6.0.5",
-          "Microsoft.Extensions.Diagnostics.HealthChecks": "6.0.7"
-        }
-      },
-      "AspNetCore.HealthChecks.UI.Core": {
-        "type": "Transitive",
-        "resolved": "6.0.5",
-        "contentHash": "CofYy5BJzODAKcZvpAODUhm11M/mtPhIcnGlqMip3H3adzfjpXHDJlbgZNBmua7ds85D+atEBsPvlcR4mQY92g==",
-        "dependencies": {
-          "Microsoft.EntityFrameworkCore": "6.0.7",
-          "Microsoft.Extensions.DependencyInjection.Abstractions": "6.0.0",
-          "Microsoft.Extensions.Diagnostics.HealthChecks": "6.0.7",
-          "System.Text.Json": "6.0.5"
-        }
-      },
       "AspNetCoreRateLimit": {
         "type": "Transitive",
         "resolved": "4.0.2",
@@ -202,23 +155,6 @@
         }
       },
       "Azure.Identity": {
-<<<<<<< HEAD
-        "type": "Transitive",
-        "resolved": "1.3.0",
-        "contentHash": "l1SYfZKOFBuUFG7C2SWHmJcrQQaiXgBdVCycx4vcZQkC6efDVt7mzZ5pfJAFEJDBUq7mjRQ0RPq9ZDGdSswqMg==",
-        "dependencies": {
-          "Azure.Core": "1.6.0",
-          "Microsoft.Identity.Client": "4.22.0",
-          "Microsoft.Identity.Client.Extensions.Msal": "2.16.5",
-          "System.Memory": "4.5.3",
-          "System.Security.Cryptography.ProtectedData": "4.5.0",
-          "System.Text.Json": "4.6.0",
-          "System.Threading.Tasks.Extensions": "4.5.2"
-        }
-      },
-      "Azure.Messaging.EventGrid": {
-=======
->>>>>>> 7c4521e0
         "type": "Transitive",
         "resolved": "1.3.0",
         "contentHash": "l1SYfZKOFBuUFG7C2SWHmJcrQQaiXgBdVCycx4vcZQkC6efDVt7mzZ5pfJAFEJDBUq7mjRQ0RPq9ZDGdSswqMg==",
@@ -847,22 +783,6 @@
       },
       "Microsoft.Data.SqlClient": {
         "type": "Transitive",
-<<<<<<< HEAD
-        "resolved": "3.0.1",
-        "contentHash": "5Jgcds8yukUeOHvc8S0rGW87rs2uYEM9/YyrYIb/0C+vqzIa2GiqbVPCDVcnApWhs67OSXLTM7lO6jro24v/rA==",
-        "dependencies": {
-          "Azure.Identity": "1.3.0",
-          "Microsoft.Data.SqlClient.SNI.runtime": "3.0.0",
-          "Microsoft.Identity.Client": "4.22.0",
-          "Microsoft.IdentityModel.JsonWebTokens": "6.8.0",
-          "Microsoft.IdentityModel.Protocols.OpenIdConnect": "6.8.0",
-          "Microsoft.Win32.Registry": "4.7.0",
-          "System.Configuration.ConfigurationManager": "4.7.0",
-          "System.Diagnostics.DiagnosticSource": "4.7.0",
-          "System.Runtime.Caching": "4.7.0",
-          "System.Security.Principal.Windows": "4.7.0",
-          "System.Text.Encoding.CodePages": "4.7.0",
-=======
         "resolved": "4.1.0",
         "contentHash": "o/sIRlcKEcI9vg5z9USqJ/VCxtUUBYEOXYr4TrkMNu+gGBh0KfUi06Jqpe+xZgeoxcqYruV9dLOn046uFA4vHQ==",
         "dependencies": {
@@ -881,19 +801,13 @@
           "System.Security.Cryptography.Cng": "5.0.0",
           "System.Security.Principal.Windows": "5.0.0",
           "System.Text.Encoding.CodePages": "5.0.0",
->>>>>>> 7c4521e0
           "System.Text.Encodings.Web": "4.7.2"
         }
       },
       "Microsoft.Data.SqlClient.SNI.runtime": {
         "type": "Transitive",
-<<<<<<< HEAD
-        "resolved": "3.0.0",
-        "contentHash": "n1sNyjJgu2pYWKgw3ZPikw3NiRvG4kt7Ya5MK8u77Rgj/1bTFqO/eDF4k5W9H5GXplMZCpKkNbp5kNBICgSB0w=="
-=======
         "resolved": "4.0.0",
         "contentHash": "wtLlRwQX7YoBUYm25xBjJ3UsuLgycme1xXqDn8t3S5kPCWiZrx8uOkyZHLKzH4kkCiQ9m2/J5JeCKNRbZNn3Qg=="
->>>>>>> 7c4521e0
       },
       "Microsoft.DiaSymReader": {
         "type": "Transitive",
@@ -923,11 +837,11 @@
       },
       "Microsoft.EntityFrameworkCore": {
         "type": "Transitive",
-        "resolved": "6.0.7",
-        "contentHash": "9BsvGSpTzxvqnxH19wLBFivK5TzWmsHZQc/1cQ4b2e+k85aIG9R4FYewQLHZdPrAxNQImXjTyW5nRI3s1rpt6A==",
-        "dependencies": {
-          "Microsoft.EntityFrameworkCore.Abstractions": "6.0.7",
-          "Microsoft.EntityFrameworkCore.Analyzers": "6.0.7",
+        "resolved": "6.0.4",
+        "contentHash": "gTh3SJsF5WNjEmG32kYc3U4tjeTIv55QOrwHAJcF/xtrIVMteDHMArGC35N0dw86WFY0v8yFkKYKOIOln4jkfQ==",
+        "dependencies": {
+          "Microsoft.EntityFrameworkCore.Abstractions": "6.0.4",
+          "Microsoft.EntityFrameworkCore.Analyzers": "6.0.4",
           "Microsoft.Extensions.Caching.Memory": "6.0.1",
           "Microsoft.Extensions.DependencyInjection": "6.0.0",
           "Microsoft.Extensions.Logging": "6.0.0",
@@ -937,13 +851,13 @@
       },
       "Microsoft.EntityFrameworkCore.Abstractions": {
         "type": "Transitive",
-        "resolved": "6.0.7",
-        "contentHash": "bjU0CkTqldgpVPTSj9M+R/3EaTz+u0jMeQMIC91YdGYDbpX/tAN5UYx+Ihzk4AtP8gmhburQUgMTdnmCE9c5sA=="
+        "resolved": "6.0.4",
+        "contentHash": "jycTQF0FUJp10cGWBmtsyFhQNeISU9CltDRKCaNiX4QRSEFzgRgaFN4vAFK0T+G5etmXugyddijE4NWCGtgznQ=="
       },
       "Microsoft.EntityFrameworkCore.Analyzers": {
         "type": "Transitive",
-        "resolved": "6.0.7",
-        "contentHash": "VAOrGma8mRspUb/9quwIr21UZVqfWOcRQqhcYNkHBUD7woenwFTBvntiC9h2Ebtvj/BrRfezqjaHpWVvPSg4dw=="
+        "resolved": "6.0.4",
+        "contentHash": "t12WodVyGGP2CuLo7R1qwcawHY5zlg+GiQzvkceZpsjcFJVyTFFBFDPg1isBtzurLzWsl+G3z5fVXeic90mPxg=="
       },
       "Microsoft.EntityFrameworkCore.Relational": {
         "type": "Transitive",
@@ -1075,22 +989,6 @@
           "System.Text.Json": "4.6.0"
         }
       },
-      "Microsoft.Extensions.Diagnostics.HealthChecks": {
-        "type": "Transitive",
-        "resolved": "6.0.7",
-        "contentHash": "oXviAVnSD9Q50+vxXJjfbGqVQUu4CLzYcKIiyemkc+kJFWXhmIOqW/KW3WPsv0/PzIc1jIJSj9SPvtpX69byYg==",
-        "dependencies": {
-          "Microsoft.Extensions.Diagnostics.HealthChecks.Abstractions": "6.0.7",
-          "Microsoft.Extensions.Hosting.Abstractions": "6.0.0",
-          "Microsoft.Extensions.Logging.Abstractions": "6.0.1",
-          "Microsoft.Extensions.Options": "6.0.0"
-        }
-      },
-      "Microsoft.Extensions.Diagnostics.HealthChecks.Abstractions": {
-        "type": "Transitive",
-        "resolved": "6.0.7",
-        "contentHash": "w50Sp/qi69rCipgnv03UP7GcpJf0mMPTQvi3wgKP3VV3/DqLdzLX+ZSb2kkLbwVqm1RLBMHAtiMW25hsbF8iOQ=="
-      },
       "Microsoft.Extensions.FileProviders.Abstractions": {
         "type": "Transitive",
         "resolved": "6.0.0",
@@ -1116,12 +1014,13 @@
       },
       "Microsoft.Extensions.Hosting.Abstractions": {
         "type": "Transitive",
-        "resolved": "6.0.0",
-        "contentHash": "GcT5l2CYXL6Sa27KCSh0TixsRfADUgth+ojQSD5EkzisZxmGFh7CwzkcYuGwvmXLjr27uWRNrJ2vuuEjMhU05Q==",
-        "dependencies": {
-          "Microsoft.Extensions.Configuration.Abstractions": "6.0.0",
-          "Microsoft.Extensions.DependencyInjection.Abstractions": "6.0.0",
-          "Microsoft.Extensions.FileProviders.Abstractions": "6.0.0"
+        "resolved": "3.1.8",
+        "contentHash": "7ZJUKwPipkDvuv2KJPZ3r01wp2AWNMiYH+61i0dL89F7QICknjKpWgLKLpTSUYFgl77S3b4264I6i4HzDdrb2A==",
+        "dependencies": {
+          "Microsoft.Extensions.Configuration.Abstractions": "3.1.8",
+          "Microsoft.Extensions.DependencyInjection.Abstractions": "3.1.8",
+          "Microsoft.Extensions.FileProviders.Abstractions": "3.1.8",
+          "Microsoft.Extensions.Logging.Abstractions": "3.1.8"
         }
       },
       "Microsoft.Extensions.Identity.Core": {
@@ -2899,17 +2798,10 @@
       },
       "System.Runtime.Caching": {
         "type": "Transitive",
-<<<<<<< HEAD
-        "resolved": "4.7.0",
-        "contentHash": "NdvNRjTPxYvIEhXQszT9L9vJhdQoX6AQ0AlhjTU+5NqFQVuacJTfhPVAvtGWNA2OJCqRiR/okBcZgMwI6MqcZg==",
-        "dependencies": {
-          "System.Configuration.ConfigurationManager": "4.7.0"
-=======
         "resolved": "5.0.0",
         "contentHash": "30D6MkO8WF9jVGWZIP0hmCN8l9BTY4LCsAzLIe4xFSXzs+AjDotR7DpSmj27pFskDURzUvqYYY0ikModgBTxWw==",
         "dependencies": {
           "System.Configuration.ConfigurationManager": "5.0.0"
->>>>>>> 7c4521e0
         }
       },
       "System.Runtime.CompilerServices.Unsafe": {
@@ -3218,17 +3110,10 @@
       },
       "System.Text.Encoding.CodePages": {
         "type": "Transitive",
-<<<<<<< HEAD
-        "resolved": "4.7.0",
-        "contentHash": "aeu4FlaUTemuT1qOd1MyU4T516QR4Fy+9yDbwWMPHOHy7U8FD6SgTzdZFO7gHcfAPHtECqInbwklVvUK4RHcNg==",
-        "dependencies": {
-          "Microsoft.NETCore.Platforms": "3.1.0"
-=======
         "resolved": "5.0.0",
         "contentHash": "NyscU59xX6Uo91qvhOs2Ccho3AR2TnZPomo1Z0K6YpyztBPM/A5VbkzOO19sy3A3i1TtEnTxA7bCe3Us+r5MWg==",
         "dependencies": {
           "Microsoft.NETCore.Platforms": "5.0.0"
->>>>>>> 7c4521e0
         }
       },
       "System.Text.Encoding.Extensions": {
@@ -3252,8 +3137,8 @@
       },
       "System.Text.Json": {
         "type": "Transitive",
-        "resolved": "6.0.5",
-        "contentHash": "SSH+YYrMpvLcy7Orzb5K1tSyffnFacWahyxCCjYH1PbSHdAF4dekmIetBurFKgtTHDmwEe/J2Csi/7niRH6d/g==",
+        "resolved": "6.0.0",
+        "contentHash": "zaJsHfESQvJ11vbXnNlkrR46IaMULk/gHxYsJphzSF+07kTjPHv+Oc14w6QEOfo3Q4hqLJgStUaYB9DBl0TmWg==",
         "dependencies": {
           "System.Runtime.CompilerServices.Unsafe": "6.0.0",
           "System.Text.Encodings.Web": "6.0.0"
@@ -3515,23 +3400,6 @@
           "NETStandard.Library": "1.6.1"
         }
       },
-<<<<<<< HEAD
-      "api": {
-        "type": "Project",
-        "dependencies": {
-          "AspNetCore.HealthChecks.MySql": "6.0.2",
-          "AspNetCore.HealthChecks.NpgSql": "6.0.2",
-          "AspNetCore.HealthChecks.SqlServer": "6.0.2",
-          "AspNetCore.HealthChecks.UI.Client": "6.0.5",
-          "Azure.Messaging.EventGrid": "4.10.0",
-          "CommCore": "2022.6.2",
-          "Core": "2022.6.2",
-          "SharedWeb": "2022.6.2",
-          "Swashbuckle.AspNetCore": "6.3.1"
-        }
-      },
-=======
->>>>>>> 7c4521e0
       "billing": {
         "type": "Project",
         "dependencies": {
