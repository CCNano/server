﻿using Bit.Core.Models.Api.Request.Accounts;
using Bit.IntegrationTestCommon.Factories;
using IdentityServer4.AccessTokenValidation;
using Microsoft.AspNetCore.TestHost;

namespace Bit.Api.IntegrationTest.Factories;

public class ApiApplicationFactory : WebApplicationFactoryBase<Startup>
{
    private readonly IdentityApplicationFactory _identityApplicationFactory;

    public ApiApplicationFactory()
    {
        _identityApplicationFactory = new IdentityApplicationFactory();
    }

<<<<<<< HEAD
        public ApiApplicationFactory()
        {
            _identityApplicationFactory = new IdentityApplicationFactory();
            _identityApplicationFactory.DatabaseName = DatabaseName;
        }
=======
    protected override void ConfigureWebHost(IWebHostBuilder builder)
    {
        base.ConfigureWebHost(builder);
>>>>>>> c45bbee4

        builder.ConfigureTestServices(services =>
        {
            services.PostConfigure<IdentityServerAuthenticationOptions>(IdentityServerAuthenticationDefaults.AuthenticationScheme, options =>
            {
                options.JwtBackChannelHandler = _identityApplicationFactory.Server.CreateHandler();
            });
        });
    }

    /// <summary>
    /// Helper for registering and logging in to a new account
    /// </summary>
    public async Task<(string Token, string RefreshToken)> LoginWithNewAccount(string email = "integration-test@bitwarden.com", string masterPasswordHash = "master_password_hash")
    {
        await _identityApplicationFactory.RegisterAsync(new RegisterRequestModel
        {
            Email = email,
            MasterPasswordHash = masterPasswordHash,
        });

        return await _identityApplicationFactory.TokenFromPasswordAsync(email, masterPasswordHash);
    }
}<|MERGE_RESOLUTION|>--- conflicted
+++ resolved
@@ -12,19 +12,12 @@
     public ApiApplicationFactory()
     {
         _identityApplicationFactory = new IdentityApplicationFactory();
+        _identityApplicationFactory.DatabaseName = DatabaseName;
     }
 
-<<<<<<< HEAD
-        public ApiApplicationFactory()
-        {
-            _identityApplicationFactory = new IdentityApplicationFactory();
-            _identityApplicationFactory.DatabaseName = DatabaseName;
-        }
-=======
     protected override void ConfigureWebHost(IWebHostBuilder builder)
     {
         base.ConfigureWebHost(builder);
->>>>>>> c45bbee4
 
         builder.ConfigureTestServices(services =>
         {
